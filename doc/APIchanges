Never assume the API of libav* to be stable unless at least 1 month has passed
since the last major version increase or the API was added.

The last version increases were:
libavcodec:    2013-03-xx
libavdevice:   2013-03-xx
libavfilter:   2013-12-xx
libavformat:   2013-03-xx
libavresample: 2012-10-05
libpostproc:   2011-04-18
libswresample: 2011-09-19
libswscale:    2011-06-20
libavutil:     2012-10-22


API changes, most recent first:

<<<<<<< HEAD
2014-01-04 - xxxxxxx - lavu 52.60.100 - mathematics.h
  Add av_add_stable() function.

2013-12-22 - xxxxxxx - lavu 52.59.100 - avstring.h
  Add av_strnlen() function.

2013-12-xx - xxxxxxx - lavu 52.57.100 - opencl.h
  Add av_opencl_benchmark() function.

2013-11-xx - xxxxxxx - lavu 52.56.100 - ffversion.h
  Moves version.h to libavutil/ffversion.h.
  Install ffversion.h and make it public.
=======
2013-12-xx - xxxxxxx - lavu 53.1.0 - channel_layout.h
  Add values for various Dolby flags to the AVMatrixEncoding enum.

2013-12-xx - xxxxxxx - lavc 55.30.0 - avcodec.h
  Add HEVC profiles
>>>>>>> 5c437fb6

2013-12-xx - xxxxxxx - lavc 55.28.1 - avcodec.h
  av_frame_alloc(), av_frame_unref() and av_frame_free() now can and should be
  used instead of avcodec_alloc_frame(), avcodec_get_frame_defaults() and
  avcodec_free_frame() respectively. The latter three functions are deprecated.

2013-11-xx - xxxxxxx- - lavu 52.20.0 - frame.h
  Add AV_FRAME_DATA_STEREO3D value to the AVFrameSideDataType enum and
  stereo3d.h API, that identify codec-independent stereo3d information.

2013-11-xx - xxxxxxx- - lavu 52.19.0 - frame.h
  Add AV_FRAME_DATA_A53_CC value to the AVFrameSideDataType enum, which
  identifies ATSC A53 Part 4 Closed Captions data.

2013-11-XX - xxxxxxx - lavu 52.54.100 - avstring.h
  Add av_utf8_decode() function.

2013-11-22 - fb7d70c - lavc 55.44.100 - avcodec.h
  Add HEVC profiles

2013-11-xx - xxxxxxx - lavc 55.44.100 - avcodec.h
  Add av_packet_{un,}pack_dictionary()
  Add AV_PKT_METADATA_UPDATE side data type, used to transmit key/value
  strings between a stream and the application.

2013-11-xx - xxxxxxx - lavu 52.18.0 - mem.h
  Move av_fast_malloc() and av_fast_realloc() for libavcodec to libavutil.

2013-10-xx - xxxxxxx - lavc 55.27.0 - avcodec.h
  Deprecate AVCodecContext.error_rate, it is replaced by the 'error_rate'
  private option of the mpegvideo encoder family.

2013-11-xx - xxxxxxx - lavc 55.26.0 - vdpau.h
  Add av_vdpau_get_profile().
  Add av_vdpau_alloc_context(). This function must from now on be
  used for allocating AVVDPAUContext.

2013-11-xx - xxxxxxx - lavc 55.41.100 / 55.25.0 - avcodec.h
                       lavu 52.51.100 - frame.h
  Add ITU-R BT.2020 and other not yet included values to color primaries,
  transfer characteristics and colorspaces.

2013-11-04 - xxxxxxx - lavu 52.50.100 - avutil.h
  Add av_fopen_utf8()

2013-08-xx - xxxxxxx - lavu 52.17.0 - avframe.h
  Add AVFrame.flags and AV_FRAME_FLAG_CORRUPT.

2013-10-27 - xxxxxxx - lavc 55.39.100 - avcodec.h
  Add CODEC_CAP_DELAY support to avcodec_decode_subtitle2.

2013-10-27 - xxxxxxx - lavu 52.48.100 - parseutils.h
  Add av_get_known_color_name().

2013-10-17 - xxxxxxx - lavu 52.47.100 - opt.h
  Add AV_OPT_TYPE_CHANNEL_LAYOUT and channel layout option handlers
  av_opt_get_channel_layout() and av_opt_set_channel_layout().

2013-10-xx - xxxxxxx -libswscale 2.5.101 - options.c
  Change default scaler to bicubic

2013-10-03 - xxxxxxx - lavc 55.34.100 - avcodec.h
  Add av_codec_get_max_lowres()

2013-10-02 - xxxxxxx - lavf 55.19.100 - avformat.h
  Add audio/video/subtitle AVCodec fields to AVFormatContext to force specific
  decoders

2013-08-xx - xxxxxxx - lavfi 3.11.0 - avfilter.h
  Add AVFilterGraph.execute and AVFilterGraph.opaque for custom slice threading
  implementations.

2013-09-21 - xxxxxxx - lavu 52.16.0 - pixfmt.h
  Add interleaved 4:2:2 8/10-bit formats AV_PIX_FMT_NV16 and
  AV_PIX_FMT_NV20.

2013-09-16 - c74c3fb / 3feb3d6 - lavu 52.44.100 / 52.15.0 - mem.h
  Add av_reallocp.

2013-09-04 - 3e1f507 - lavc 55.31.101 - avcodec.h
  avcodec_close() argument can be NULL.

2013-09-04 - 36cd017 - lavf 55.16.101 - avformat.h
  avformat_close_input() argument can be NULL and point on NULL.

2013-08-29 - e31db62 - lavf 55.15.100 - avformat.h
  Add av_format_get_probe_score().

2013-08-15 - 1e0e193 - lsws 2.5.100 -
  Add a sws_dither AVOption, allowing to set the dither algorithm used

2013-08-xx - xxxxxxx - lavc 55.27.100 - vdpau.h
  Add a render2 alternative to the render callback function.

2013-08-xx - xxxxxxx - lavc 55.26.100 - vdpau.h
  Add allocation function for AVVDPAUContext, allowing
  to extend it in the future without breaking ABI/API.

2013-08-10 - 67a580f / 5a9a9d4 - lavc 55.25.100 / 55.16.0 - avcodec.h
  Extend AVPacket API with av_packet_unref, av_packet_ref,
  av_packet_move_ref, av_packet_copy_props, av_packet_free_side_data.

2013-08-05 - 9547e3e / f824535 - lavc 55.22.100 / 55.13.0 - avcodec.h
  Deprecate the bitstream-related members from struct AVVDPAUContext.
  The bistream buffers no longer need to be explicitly freed.

2013-08-05 - 3b805dc / 549294f - lavc 55.21.100 / 55.12.0 - avcodec.h
  Deprecate the CODEC_CAP_HWACCEL_VDPAU codec capability. Use CODEC_CAP_HWACCEL
  and select the AV_PIX_FMT_VDPAU format with get_format() instead.

2013-08-05 - 4ee0984 / a0ad5d0 - lavu 52.41.100 / 52.14.0 - pixfmt.h
  Deprecate AV_PIX_FMT_VDPAU_*. Use AV_PIX_FMT_VDPAU instead.

2013-08-02 - 82fdfe8 / a8b1927 - lavc 55.20.100 / 55.11.0 - avcodec.h
  Add output_picture_number to AVCodecParserContext.

2013-07-23 - abc8110 - lavc 55.19.100 - avcodec.h
  Add avcodec_chroma_pos_to_enum()
  Add avcodec_enum_to_chroma_pos()

2013-07-03 - 838bd73 - lavfi 3.78.100 - avfilter.h
  Deprecate avfilter_graph_parse() in favor of the equivalent
  avfilter_graph_parse_ptr().

2013-06-24 - af5f9c0 / 95d5246 - lavc 55.17.100 / 55.10.0 - avcodec.h
  Add MPEG-2 AAC profiles

2013-06-25 - af5f9c0 / 95d5246 - lavf 55.10.100 - avformat.h
  Add AV_DISPOSITION_* flags to indicate text track kind.

2013-06-15 - 99b8cd0 - lavu 52.36.100
  Add AVRIPEMD:
   av_ripemd_alloc()
   av_ripemd_init()
   av_ripemd_update()
   av_ripemd_final()

2013-06-04 - 30b491f / fc962d4 - lavu 52.35.100 / 52.13.0 - mem.h
  Add av_realloc_array and av_reallocp_array

2013-05-30 - 682b227 - lavu 52.35.100
  Add AVSHA512:
   av_sha512_alloc()
   av_sha512_init()
   av_sha512_update()
   av_sha512_final()

2013-05-24 - 8d4e969 / 129bb23 - lavfi 3.10.0 / 3.70.100 - avfilter.h
  Add support for slice multithreading to lavfi. Filters supporting threading
  are marked with AVFILTER_FLAG_SLICE_THREADS.
  New fields AVFilterContext.thread_type, AVFilterGraph.thread_type and
  AVFilterGraph.nb_threads (accessible directly or through AVOptions) may be
  used to configure multithreading.

2013-05-24 - fe40a9f / 2a6eaea - lavu 52.12.0 / 52.34.100 - cpu.h
  Add av_cpu_count() function for getting the number of logical CPUs.

2013-05-24 - 0c25c39 / b493847 - lavc 55.7.0 / 55.12.100 - avcodec.h
  Add picture_structure to AVCodecParserContext.

2013-05-17 - 3a751ea - lavu 52.33.100 - opt.h
  Add AV_OPT_TYPE_COLOR value to AVOptionType enum.

2013-05-13 - e398416 - lavu 52.31.100 - mem.h
  Add av_dynarray2_add().

2013-05-12 - 1776177 - lavfi 3.65.100
  Add AVFILTER_FLAG_SUPPORT_TIMELINE* filter flags.

2013-04-19 - 380cfce - lavc 55.4.100
  Add AV_CODEC_PROP_TEXT_SUB property for text based subtitles codec.

2013-04-18 - 7c1a002 - lavf 55.3.100
  The matroska demuxer can now output proper verbatim ASS packets. It will
  become the default starting lavf 56.0.100.

2013-04-10 - af0d270 - lavu 25.26.100 - avutil.h,opt.h
  Add av_int_list_length()
  and av_opt_set_int_list().

2013-03-30 - 5c73645 - lavu 52.24.100 - samplefmt.h
  Add av_samples_alloc_array_and_samples().

2013-03-29 - ef7b6b4 - lavf 55.1.100 - avformat.h
  Add av_guess_frame_rate()

2013-03-20 - 8d928a9 - lavu 52.22.100 - opt.h
  Add AV_OPT_TYPE_DURATION value to AVOptionType enum.

2013-03-17 - 7aa9af5 - lavu 52.20.100 - opt.h
  Add AV_OPT_TYPE_VIDEO_RATE value to AVOptionType enum.

2013-03-07 - 9767ec6 - lavu 52.18.100 - avstring.h,bprint.h
  Add av_escape() and av_bprint_escape() API.

2013-02-24 - b59cd08 - lavfi 3.41.100 - buffersink.h
  Add sample_rates field to AVABufferSinkParams.

2013-01-17 - a1a707f - lavf 54.61.100
  Add av_codec_get_tag2().

2013-01-01 - 2eb2e17 - lavfi 3.34.100
  Add avfilter_get_audio_buffer_ref_from_arrays_channels.

2012-12-20 - 34de47aa - lavfi 3.29.100 - avfilter.h
  Add AVFilterLink.channels, avfilter_link_get_channels()
  and avfilter_ref_get_channels().

2012-12-15 - 96d815fc - lavc 54.80.100 - avcodec.h
  Add pkt_size field to AVFrame.

2012-11-25 - c70ec631 - lavu 52.9.100 - opt.h
  Add the following convenience functions to opt.h:
   av_opt_get_image_size
   av_opt_get_pixel_fmt
   av_opt_get_sample_fmt
   av_opt_set_image_size
   av_opt_set_pixel_fmt
   av_opt_set_sample_fmt

2012-11-17 - 4cd74c81 - lavu 52.8.100 - bprint.h
  Add av_bprint_strftime().

2012-11-15 - 92648107 - lavu 52.7.100 - opt.h
  Add av_opt_get_key_value().

2012-11-13 - 79456652 - lavfi 3.23.100 - avfilter.h
  Add channels field to AVFilterBufferRefAudioProps.

2012-11-03 - 481fdeee - lavu 52.3.100 - opt.h
  Add AV_OPT_TYPE_SAMPLE_FMT value to AVOptionType enum.

2012-10-21 - 6fb2fd8 - lavc  54.68.100 - avcodec.h
                       lavfi  3.20.100 - avfilter.h
  Add AV_PKT_DATA_STRINGS_METADATA side data type, used to transmit key/value
  strings between AVPacket and AVFrame, and add metadata field to
  AVCodecContext (which shall not be accessed by users; see AVFrame metadata
  instead).

2012-09-27 - a70b493 - lavd 54.3.100 - version.h
  Add LIBAVDEVICE_IDENT symbol.

2012-09-27 - a70b493 - lavfi 3.18.100 - version.h
  Add LIBAVFILTER_IDENT symbol.

2012-09-27 - a70b493 - libswr 0.16.100 - version.h
  Add LIBSWRESAMPLE_VERSION, LIBSWRESAMPLE_BUILD
  and LIBSWRESAMPLE_IDENT symbols.

2012-09-06 - 29e972f - lavu 51.72.100 - parseutils.h
  Add av_small_strptime() time parsing function.

  Can be used as a stripped-down replacement for strptime(), on
  systems which do not support it.

2012-08-25 - 2626cc4 - lavf 54.28.100
  Matroska demuxer now identifies SRT subtitles as AV_CODEC_ID_SUBRIP instead
  of AV_CODEC_ID_TEXT.

2012-08-13 - 5c0d8bc - lavfi 3.8.100 - avfilter.h
  Add avfilter_get_class() function, and priv_class field to AVFilter
  struct.

2012-08-12 - a25346e - lavu 51.69.100 - opt.h
  Add AV_OPT_FLAG_FILTERING_PARAM symbol in opt.h.

2012-07-31 - 23fc4dd - lavc 54.46.100
  Add channels field to AVFrame.

2012-07-30 - f893904 - lavu 51.66.100
  Add av_get_channel_description()
  and av_get_standard_channel_layout() functions.

2012-07-21 - 016a472 - lavc 54.43.100
  Add decode_error_flags field to AVFrame.

2012-07-20 - b062936 - lavf 54.18.100
  Add avformat_match_stream_specifier() function.

2012-07-14 - f49ec1b - lavc 54.38.100 - avcodec.h
  Add metadata to AVFrame, and the accessor functions
  av_frame_get_metadata() and av_frame_set_metadata().

2012-07-10 - 0e003d8 - lavc 54.33.100
  Add av_fast_padded_mallocz().

2012-07-10 - 21d5609 - lavfi 3.2.0 - avfilter.h
  Add init_opaque() callback to AVFilter struct.

2012-06-26 - e6674e4 - lavu 51.63.100 - imgutils.h
  Add functions to libavutil/imgutils.h:
  av_image_get_buffer_size()
  av_image_fill_arrays()
  av_image_copy_to_buffer()

2012-06-24 - c41899a - lavu 51.62.100 - version.h
  version moved from avutil.h to version.h

2012-04-11 - 359abb1 - lavu 51.58.100 - error.h
  Add av_make_error_string() and av_err2str() utilities to
  libavutil/error.h.

2012-06-05 - 62b39d4 - lavc 54.24.100
  Add pkt_duration field to AVFrame.

2012-05-24 - f2ee065 - lavu 51.54.100
  Move AVPALETTE_SIZE and AVPALETTE_COUNT macros from
  libavcodec/avcodec.h to libavutil/pixfmt.h.

2012-05-14 - 94a9ac1 - lavf 54.5.100
  Add av_guess_sample_aspect_ratio() function.

2012-04-20 - 65fa7bc - lavfi 2.70.100
  Add avfilter_unref_bufferp() to avfilter.h.

2012-04-13 - 162e400 - lavfi 2.68.100
  Install libavfilter/asrc_abuffer.h public header.

2012-03-26 - a67d9cf - lavfi 2.66.100
  Add avfilter_fill_frame_from_{audio_,}buffer_ref() functions.

2013-05-15 - ff46809 / e6c4ac7 - lavu 52.32.100 / 52.11.0 - pixdesc.h
  Replace PIX_FMT_* flags with AV_PIX_FMT_FLAG_*.

2013-04-03 - 6fc58a8 / 507b1e4 - lavc 55.7.100 / 55.4.0 - avcodec.h
  Add field_order to AVCodecParserContext.

2013-04-19 - f4b05cd / 5e83d9a - lavc 55.5.100 / 55.2.0 - avcodec.h
  Add CODEC_FLAG_UNALIGNED to allow decoders to produce unaligned output.

2013-04-11 - lavfi 3.53.100 / 3.8.0
  231fd44 / 38f0c07 - Move all content from avfiltergraph.h to avfilter.h. Deprecate
            avfilterhraph.h, user applications should include just avfilter.h
  86070b8 / bc1a985 - Add avfilter_graph_alloc_filter(), deprecate avfilter_open() and
            avfilter_graph_add_filter().
  4fde705 / 1113672 - Add AVFilterContext.graph pointing to the AVFilterGraph that contains the
            filter.
  710b0aa / 48a5ada - Add avfilter_init_str(), deprecate avfilter_init_filter().
  46de9ba / 1ba95a9 - Add avfilter_init_dict().
  16fc24b / 7cdd737 - Add AVFilter.flags field and AVFILTER_FLAG_DYNAMIC_{INPUTS,OUTPUTS} flags.
  f4db6bf / 7e8fe4b - Add avfilter_pad_count() for counting filter inputs/outputs.
  835cc0f / fa2a34c - Add avfilter_next(), deprecate av_filter_next().
            Deprecate avfilter_uninit().

2013-04-09 - lavfi 3.51.100 / 3.7.0 - avfilter.h
  0594ef0 / b439c99 - Add AVFilter.priv_class for exporting filter options through the
            AVOptions API in the similar way private options work in lavc and lavf.
  44d4488 / 8114c10 - Add avfilter_get_class().
  Switch all filters to use AVOptions.

2013-03-19 - 17ebef2 / 2c328a9 - lavu 52.20.100 / 52.9.0 - pixdesc.h
  Add av_pix_fmt_count_planes() function for counting planes in a pixel format.

2013-03-16 - ecade98 / 42c7c61 - lavfi 3.47.100 / 3.6.0
  Add AVFilterGraph.nb_filters, deprecate AVFilterGraph.filter_count.

2013-03-08 - Reference counted buffers - lavu 52.8.0, lavc 55.0.100 / 55.0.0, lavf 55.0.100 / 55.0.0,
lavd 54.4.100 / 54.0.0, lavfi 3.5.0
  36099df / 8e401db, 532f31a / 1cec062 - add a new API for reference counted buffers and buffer
                     pools (new header libavutil/buffer.h).
  2653e12 / 1afddbe - add AVPacket.buf to allow reference counting for the AVPacket data.
            Add av_packet_from_data() function for constructing packets from
            av_malloc()ed data.
  c4e8821 / 7ecc2d4 - move AVFrame from lavc to lavu (new header libavutil/frame.h), add
            AVFrame.buf/extended_buf to allow reference counting for the AVFrame
            data. Add new API for working with reference-counted AVFrames.
  80e9e63 / 759001c - add the refcounted_frames field to AVCodecContext to make audio and
            video decoders return reference-counted frames. Add get_buffer2()
            callback to AVCodecContext which allocates reference-counted frames.
            Add avcodec_default_get_buffer2() as the default get_buffer2()
            implementation.
            Deprecate AVCodecContext.get_buffer() / release_buffer() /
            reget_buffer(), avcodec_default_get_buffer(),
            avcodec_default_reget_buffer(), avcodec_default_release_buffer().
            Remove avcodec_default_free_buffers(), which should not have ever
            been called from outside of lavc.
            Deprecate the following AVFrame fields:
                * base -- is now stored in AVBufferRef
                * reference, type, buffer_hints -- are unnecessary in the new API
                * hwaccel_picture_private, owner, thread_opaque -- should not
                  have been acessed from outside of lavc
                * qscale_table, qstride, qscale_type, mbskip_table, motion_val,
                  mb_type, dct_coeff, ref_index -- mpegvideo-specific tables,
                  which are not exported anymore.
  a05a44e / 7e35037 - switch libavfilter to use AVFrame instead of AVFilterBufferRef. Add
            av_buffersrc_add_frame(), deprecate av_buffersrc_buffer().
            Add av_buffersink_get_frame() and av_buffersink_get_samples(),
            deprecate av_buffersink_read() and av_buffersink_read_samples().
            Deprecate AVFilterBufferRef and all functions for working with it.

2013-03-17 - 6c17ff8 / 12c5c1d - lavu 52.19.100 / 52.8.0 - avstring.h
  Add av_isdigit, av_isgraph, av_isspace, av_isxdigit.

2013-02-23 - 71cf094 / 9f12235 - lavfi 3.40.100 / 3.4.0 - avfiltergraph.h
  Add resample_lavr_opts to AVFilterGraph for setting libavresample options
  for auto-inserted resample filters.

2013-01-25 - e7e14bc / 38c1466 - lavu 52.17.100 / 52.7.0 - dict.h
  Add av_dict_parse_string() to set multiple key/value pairs at once from a
  string.

2013-01-25 - 25be630 / b85a5e8 - lavu 52.16.100 / 52.6.0 - avstring.h
  Add av_strnstr()

2013-01-15 - e7e0186 / 8ee288d - lavu 52.15.100 / 52.5.0 - hmac.h
  Add AVHMAC.

2013-01-13 - 8ee7b38 / 44e065d - lavc 54.87.100 / 54.36.0 - vdpau.h
  Add AVVDPAUContext struct for VDPAU hardware-accelerated decoding.

2013-01-12 - dae382b / 169fb94 - lavu 52.14.100 / 52.4.0 - pixdesc.h
  Add AV_PIX_FMT_VDPAU flag.

2013-01-07 - 249fca3 / 074a00d - lavr 1.1.0
  Add avresample_set_channel_mapping() for input channel reordering,
  duplication, and silencing.

2012-12-29 - 2ce43b3 / d8fd06c - lavu 52.13.100 / 52.3.0 - avstring.h
  Add av_basename() and av_dirname().

2012-11-11 - 03b0787 / 5980f5d - lavu 52.6.100 / 52.2.0 - audioconvert.h
  Rename audioconvert.h to channel_layout.h. audioconvert.h is now deprecated.

2012-11-05 - 7d26be6 / dfde8a3 - lavu 52.5.100 / 52.1.0 - intmath.h
  Add av_ctz() for trailing zero bit count

2012-10-21 - e3a91c5 / a893655 - lavu 51.77.100 / 51.45.0 - error.h
  Add AVERROR_EXPERIMENTAL

2012-10-12 - a33ed6b / d2fcb35 - lavu 51.76.100 / 51.44.0 - pixdesc.h
  Add functions for accessing pixel format descriptors.
  Accessing the av_pix_fmt_descriptors array directly is now
  deprecated.

2012-10-11 - f391e40 / 9a92aea - lavu 51.75.100 / 51.43.0 - aes.h, md5.h, sha.h, tree.h
  Add functions for allocating the opaque contexts for the algorithms,

2012-10-10 - de31814 / b522000 - lavf 54.32.100 / 54.18.0 - avio.h
  Add avio_closep to complement avio_close.

2012-10-08 - ae77266 / 78071a1 - lavu 51.74.100 / 51.42.0 - pixfmt.h
  Rename PixelFormat to AVPixelFormat and all PIX_FMT_* to AV_PIX_FMT_*.
  To provide backwards compatibility, PixelFormat is now #defined as
  AVPixelFormat.
  Note that this can break user code that includes pixfmt.h and uses the
  'PixelFormat' identifier. Such code should either #undef PixelFormat
  or stop using the PixelFormat name.

2012-10-05 - 55c49af / e7ba5b1 - lavr 1.0.0 - avresample.h
  Data planes parameters to avresample_convert() and
  avresample_read() are now uint8_t** instead of void**.
  Libavresample is now stable.

2012-09-24 - 46a3595 / a42aada - lavc 54.59.100 / 54.28.0 - avcodec.h
  Add avcodec_free_frame(). This function must now
  be used for freeing an AVFrame.

2012-09-12 - e3e09f2 / 8919fee - lavu 51.73.100 / 51.41.0 - audioconvert.h
  Added AV_CH_LOW_FREQUENCY_2 channel mask value.

2012-09-04 - b21b5b0 / 686a329 - lavu 51.71.100 / 51.40.0 - opt.h
  Reordered the fields in default_val in AVOption, changed which
  default_val field is used for which AVOptionType.

2012-08-30 - 98298eb / a231832 - lavc 54.54.101 / 54.26.1 - avcodec.h
  Add codec descriptor properties AV_CODEC_PROP_LOSSY and
  AV_CODEC_PROP_LOSSLESS.

2012-08-18 - lavc 54.26 - avcodec.h
  Add codec descriptors for accessing codec properties without having
  to refer to a specific decoder or encoder.

  f5f3684 / c223d79 - Add an AVCodecDescriptor struct and functions
            avcodec_descriptor_get() and avcodec_descriptor_next().
  f5f3684 / 51efed1 - Add AVCodecDescriptor.props and AV_CODEC_PROP_INTRA_ONLY.
  6c180b3 / 91e59fe - Add avcodec_descriptor_get_by_name().

2012-08-08 - f5f3684 / 987170c - lavu 51.68.100 / 51.38.0 - dict.h
  Add av_dict_count().

2012-08-07 - 7a72695 / 104e10f - lavc 54.51.100 / 54.25.0 - avcodec.h
  Rename CodecID to AVCodecID and all CODEC_ID_* to AV_CODEC_ID_*.
  To provide backwards compatibility, CodecID is now #defined as AVCodecID.
  Note that this can break user code that includes avcodec.h and uses the
  'CodecID' identifier. Such code should either #undef CodecID or stop using the
  CodecID name.

2012-08-03 - e776ee8 / 239fdf1 - lavu 51.66.101 / 51.37.1 - cpu.h
                       lsws 2.1.1   - swscale.h
  Rename AV_CPU_FLAG_MMX2  ---> AV_CPU_FLAG_MMXEXT.
  Rename SWS_CPU_CAPS_MMX2 ---> SWS_CPU_CAPS_MMXEXT.

2012-07-29 - 7c26761 / 681ed00 - lavf 54.22.100 / 54.13.0 - avformat.h
  Add AVFMT_FLAG_NOBUFFER for low latency use cases.

2012-07-10 - fbe0245 / f3e5e6f - lavu 51.65.100 / 51.37.0
  Add av_malloc_array() and av_mallocz_array()

2012-06-22 - e847f41 / d3d3a32 - lavu 51.61.100 / 51.34.0
  Add av_usleep()

2012-06-20 - 4da42eb / ae0a301 - lavu 51.60.100 / 51.33.0
  Move av_gettime() to libavutil, add libavutil/time.h

2012-06-09 - 82edf67 / 3971be0 - lavr 0.0.3
  Add a parameter to avresample_build_matrix() for Dolby/DPLII downmixing.

2012-06-12 - c7b9eab / 9baeff9 - lavfi 2.79.100 / 2.23.0 - avfilter.h
  Add AVFilterContext.nb_inputs/outputs. Deprecate
  AVFilterContext.input/output_count.

2012-06-12 - c7b9eab / 84b9fbe - lavfi 2.79.100 / 2.22.0 - avfilter.h
  Add avfilter_pad_get_type() and avfilter_pad_get_name(). Those
  should now be used instead of accessing AVFilterPad members
  directly.

2012-06-12 - 3630a07 / b0f0dfc - lavu 51.57.100 / 51.32.0 - audioconvert.h
  Add av_get_channel_layout_channel_index(), av_get_channel_name()
  and av_channel_layout_extract_channel().

2012-05-25 - 53ce990 / 154486f - lavu 51.55.100 / 51.31.0 - opt.h
  Add av_opt_set_bin()

2012-05-15 - lavfi 2.74.100 / 2.17.0
  Add support for audio filters
  61930bd / ac71230, 1cbf7fb / a2cd9be - add video/audio buffer sink in a new installed
                    header buffersink.h
  1cbf7fb / 720c6b7 - add av_buffersrc_write_frame(), deprecate
            av_vsrc_buffer_add_frame()
  61930bd / ab16504 - add avfilter_copy_buf_props()
  61930bd / 9453c9e - add extended_data to AVFilterBuffer
  61930bd / 1b8c927 - add avfilter_get_audio_buffer_ref_from_arrays()

2012-05-09 - lavu 51.53.100 / 51.30.0 - samplefmt.h
  61930bd / 142e740 - add av_samples_copy()
  61930bd / 6d7f617 - add av_samples_set_silence()

2012-05-09 - 61930bd / a5117a2 - lavc 54.21.101 / 54.13.1
  For audio formats with fixed frame size, the last frame
  no longer needs to be padded with silence, libavcodec
  will handle this internally (effectively all encoders
  behave as if they had CODEC_CAP_SMALL_LAST_FRAME set).

2012-05-07 - 653d117 / 828bd08 - lavc 54.20.100 / 54.13.0 - avcodec.h
  Add sample_rate and channel_layout fields to AVFrame.

2012-05-01 - 2330eb1 / 4010d72 - lavr 0.0.1
  Change AV_MIX_COEFF_TYPE_Q6 to AV_MIX_COEFF_TYPE_Q8.

2012-04-25 - e890b68 / 3527a73 - lavu 51.48.100 / 51.29.0 - cpu.h
  Add av_parse_cpu_flags()

2012-04-24 - 3ead79e / c8af852 - lavr 0.0.0
  Add libavresample audio conversion library

2012-04-20 - 3194ab7 / 0c0d1bc - lavu 51.47.100 / 51.28.0 - audio_fifo.h
  Add audio FIFO functions:
    av_audio_fifo_free()
    av_audio_fifo_alloc()
    av_audio_fifo_realloc()
    av_audio_fifo_write()
    av_audio_fifo_read()
    av_audio_fifo_drain()
    av_audio_fifo_reset()
    av_audio_fifo_size()
    av_audio_fifo_space()

2012-04-14 - lavfi 2.70.100 / 2.16.0 - avfiltergraph.h
  7432bcf / d7bcc71 Add avfilter_graph_parse2().

2012-04-08 - 6bfb304 / 4d693b0 - lavu 51.46.100 / 51.27.0 - samplefmt.h
  Add av_get_packed_sample_fmt() and av_get_planar_sample_fmt()

2012-03-21 - b75c67d - lavu 51.43.100
  Add bprint.h for bprint API.

2012-02-21 - 9cbf17e - lavc 54.4.100
  Add av_get_pcm_codec() function.

2012-02-16 - 560b224 - libswr 0.7.100
  Add swr_set_matrix() function.

2012-02-09 - c28e7af - lavu 51.39.100
  Add a new installed header libavutil/timestamp.h with timestamp
  utilities.

2012-02-06 - 70ffda3 - lavu 51.38.100
  Add av_parse_ratio() function to parseutils.h.

2012-02-06 - 70ffda3 - lavu 51.38.100
  Add AV_LOG_MAX_OFFSET macro to log.h.

2012-02-02 - 0eaa123 - lavu 51.37.100
  Add public timecode helpers.

2012-01-24 - 0c3577b - lavfi 2.60.100
  Add avfilter_graph_dump.

2012-03-20 - 0ebd836 / 3c90cc2 - lavfo 54.2.0
  Deprecate av_read_packet(), use av_read_frame() with
  AVFMT_FLAG_NOPARSE | AVFMT_FLAG_NOFILLIN in AVFormatContext.flags

2012-03-05 - lavc 54.10.100 / 54.8.0
  f095391 / 6699d07 Add av_get_exact_bits_per_sample()
  f095391 / 9524cf7 Add av_get_audio_frame_duration()

2012-03-04 - 2af8f2c / 44fe77b - lavc 54.8.100 / 54.7.0 - avcodec.h
  Add av_codec_is_encoder/decoder().

2012-03-01 - 1eb7f39 / 442c132 - lavc 54.5.100 / 54.3.0 - avcodec.h
  Add av_packet_shrink_side_data.

2012-02-29 - 79ae084 / dd2a4bc - lavf 54.2.100 / 54.2.0 - avformat.h
  Add AVStream.attached_pic and AV_DISPOSITION_ATTACHED_PIC,
  used for dealing with attached pictures/cover art.

2012-02-25 - 305e4b3 / c9bca80 - lavu 51.41.100 / 51.24.0 - error.h
  Add AVERROR_UNKNOWN
  NOTE: this was backported to 0.8

2012-02-20 - eadd426 / e9cda85 - lavc 54.2.100 / 54.2.0
  Add duration field to AVCodecParserContext

2012-02-20 - eadd426 / 0b42a93 - lavu 51.40.100 / 51.23.1 - mathematics.h
  Add av_rescale_q_rnd()

2012-02-08 - f2b20b7 / 38d5533 - lavu 51.38.101 / 51.22.1 - pixdesc.h
  Add PIX_FMT_PSEUDOPAL flag.

2012-02-08 - f2b20b7 / 52f82a1 - lavc 54.2.100 / 54.1.0
  Add avcodec_encode_video2() and deprecate avcodec_encode_video().

2012-02-01 - 4c677df / 316fc74 - lavc 54.1.0
  Add av_fast_padded_malloc() as alternative for av_realloc() when aligned
  memory is required. The buffer will always have FF_INPUT_BUFFER_PADDING_SIZE
  zero-padded bytes at the end.

2012-01-31 - a369a6b / dd6d3b0 - lavf 54.1.0
  Add avformat_get_riff_video_tags() and avformat_get_riff_audio_tags().
  NOTE: this was backported to 0.8

2012-01-31 - a369a6b / af08d9a - lavc 54.1.0
  Add avcodec_is_open() function.
  NOTE: this was backported to 0.8

2012-01-30 - 151ecc2 / 8b93312 - lavu 51.36.100 / 51.22.0 - intfloat.h
  Add a new installed header libavutil/intfloat.h with int/float punning
  functions.
  NOTE: this was backported to 0.8

2012-01-25 - lavf 53.31.100 / 53.22.0
  3c5fe5b / f1caf01 Allow doing av_write_frame(ctx, NULL) for flushing possible
          buffered data within a muxer. Added AVFMT_ALLOW_FLUSH for
          muxers supporting it (av_write_frame makes sure it is called
          only for muxers with this flag).

2012-01-15 - lavc 53.56.105 / 53.34.0
  New audio encoding API:
  67f5650 / b2c75b6 Add CODEC_CAP_VARIABLE_FRAME_SIZE capability for use by audio
          encoders.
  67f5650 / 5ee5fa0 Add avcodec_fill_audio_frame() as a convenience function.
  67f5650 / b2c75b6 Add avcodec_encode_audio2() and deprecate avcodec_encode_audio().
          Add AVCodec.encode2().

2012-01-12 - b18e17e / 3167dc9 - lavfi 2.59.100 / 2.15.0
  Add a new installed header -- libavfilter/version.h -- with version macros.

2011-12-08 - a502939 - lavfi 2.52.0
  Add av_buffersink_poll_frame() to buffersink.h.

2011-12-08 - 26c6fec - lavu 51.31.0
  Add av_log_format_line.

2011-12-03 - 976b095 - lavu 51.30.0
  Add AVERROR_BUG.

2011-11-24 - 573ffbb - lavu 51.28.1
  Add av_get_alt_sample_fmt() to samplefmt.h.

2011-11-03 - 96949da - lavu 51.23.0
  Add av_strcasecmp() and av_strncasecmp() to avstring.h.

2011-10-20 - b35e9e1 - lavu 51.22.0
  Add av_strtok() to avstring.h.

2012-01-03 - ad1c8dd / b73ec05 - lavu 51.34.100 / 51.21.0
  Add av_popcount64

2011-12-18 - 7c29313 / 8400b12 - lavc 53.46.1 / 53.28.1
  Deprecate AVFrame.age. The field is unused.

2011-12-12 - 8bc7fe4 / 5266045 - lavf 53.25.0 / 53.17.0
  Add avformat_close_input().
  Deprecate av_close_input_file() and av_close_input_stream().

2011-12-02 - e4de716 / 0eea212 - lavc 53.40.0 / 53.25.0
  Add nb_samples and extended_data fields to AVFrame.
  Deprecate AVCODEC_MAX_AUDIO_FRAME_SIZE.
  Deprecate avcodec_decode_audio3() in favor of avcodec_decode_audio4().
  avcodec_decode_audio4() writes output samples to an AVFrame, which allows
  audio decoders to use get_buffer().

2011-12-04 - e4de716 / 560f773 - lavc 53.40.0 / 53.24.0
  Change AVFrame.data[4]/base[4]/linesize[4]/error[4] to [8] at next major bump.
  Change AVPicture.data[4]/linesize[4] to [8] at next major bump.
  Change AVCodecContext.error[4] to [8] at next major bump.
  Add AV_NUM_DATA_POINTERS to simplify the bump transition.

2011-11-23 - 8e576d5 / bbb46f3 - lavu 51.27.0 / 51.18.0
  Add av_samples_get_buffer_size(), av_samples_fill_arrays(), and
  av_samples_alloc(), to samplefmt.h.

2011-11-23 - 8e576d5 / 8889cc4 - lavu 51.27.0 / 51.17.0
  Add planar sample formats and av_sample_fmt_is_planar() to samplefmt.h.

2011-11-19 - dbb38bc / f3a29b7 - lavc 53.36.0 / 53.21.0
  Move some AVCodecContext fields to a new private struct, AVCodecInternal,
  which is accessed from a new field, AVCodecContext.internal.
  - fields moved:
      AVCodecContext.internal_buffer       --> AVCodecInternal.buffer
      AVCodecContext.internal_buffer_count --> AVCodecInternal.buffer_count
      AVCodecContext.is_copy               --> AVCodecInternal.is_copy

2011-11-16 - 8709ba9 / 6270671 - lavu 51.26.0 / 51.16.0
  Add av_timegm()

2011-11-13 - lavf 53.21.0 / 53.15.0
  New interrupt callback API, allowing per-AVFormatContext/AVIOContext
  interrupt callbacks.
  5f268ca / 6aa0b98 Add AVIOInterruptCB struct and the interrupt_callback field to
          AVFormatContext.
  5f268ca / 1dee0ac Add avio_open2() with additional parameters. Those are
          an interrupt callback and an options AVDictionary.
          This will allow passing AVOptions to protocols after lavf
          54.0.

2011-11-06 - 13b7781 / ba04ecf - lavu 51.24.0 / 51.14.0
  Add av_strcasecmp() and av_strncasecmp() to avstring.h.

2011-11-06 - 13b7781 / 07b172f - lavu 51.24.0 / 51.13.0
  Add av_toupper()/av_tolower()

2011-11-05 - d8cab5c / b6d08f4 - lavf 53.19.0 / 53.13.0
  Add avformat_network_init()/avformat_network_deinit()

2011-10-27 - 6faf0a2 / 512557b - lavc 53.24.0 / 53.15.0
  Remove avcodec_parse_frame.
  Deprecate AVCodecContext.parse_only and CODEC_CAP_PARSE_ONLY.

2011-10-19 - d049257 / 569129a - lavf 53.17.0 / 53.10.0
  Add avformat_new_stream(). Deprecate av_new_stream().

2011-10-13 - 91eb1b1 / b631fba - lavf 53.16.0 / 53.9.0
  Add AVFMT_NO_BYTE_SEEK AVInputFormat flag.

2011-10-12 - lavu 51.21.0 / 51.12.0
  AVOptions API rewrite.

  - f884ef0 / 145f741 FF_OPT_TYPE* renamed to AV_OPT_TYPE_*
  - new setting/getting functions with slightly different semantics:
        f884ef0 / dac66da av_set_string3 -> av_opt_set
                av_set_double  -> av_opt_set_double
                av_set_q       -> av_opt_set_q
                av_set_int     -> av_opt_set_int

        f884ef0 / 41d9d51 av_get_string  -> av_opt_get
                av_get_double  -> av_opt_get_double
                av_get_q       -> av_opt_get_q
                av_get_int     -> av_opt_get_int

  - f884ef0 / 8c5dcaa trivial rename av_next_option -> av_opt_next
  - f884ef0 / 641c7af new functions - av_opt_child_next, av_opt_child_class_next
    and av_opt_find2()

2011-09-22 - a70e787 - lavu 51.17.0
  Add av_x_if_null().

2011-09-18 - 645cebb - lavc 53.16.0
  Add showall flag2

2011-09-16 - ea8de10 - lavfi 2.42.0
  Add avfilter_all_channel_layouts.

2011-09-16 - 9899037 - lavfi 2.41.0
  Rename avfilter_all_* function names to avfilter_make_all_*.

  In particular, apply the renames:
  avfilter_all_formats         -> avfilter_make_all_formats
  avfilter_all_channel_layouts -> avfilter_make_all_channel_layouts
  avfilter_all_packing_formats -> avfilter_make_all_packing_formats

2011-09-12 - 4381bdd - lavfi 2.40.0
  Change AVFilterBufferRefAudioProps.sample_rate type from uint32_t to int.

2011-09-12 - 2c03174 - lavfi 2.40.0
  Simplify signature for avfilter_get_audio_buffer(), make it
  consistent with avfilter_get_video_buffer().

2011-09-06 - 4f7dfe1 - lavfi 2.39.0
  Rename libavfilter/vsink_buffer.h to libavfilter/buffersink.h.

2011-09-06 - c4415f6 - lavfi 2.38.0
  Unify video and audio sink API.

  In particular, add av_buffersink_get_buffer_ref(), deprecate
  av_vsink_buffer_get_video_buffer_ref() and change the value for the
  opaque field passed to the abuffersink init function.

2011-09-04 - 61e2e29 - lavu 51.16.0
  Add av_asprintf().

2011-08-22 - dacd827 - lavf 53.10.0
  Add av_find_program_from_stream().

2011-08-20 - 69e2c1a - lavu 51.13.0
  Add av_get_media_type_string().

2011-09-03 - 1889c67 / fb4ca26 - lavc 53.13.0
                       lavf 53.11.0
                       lsws  2.1.0
  Add {avcodec,avformat,sws}_get_class().

2011-08-03 - 1889c67 / c11fb82 - lavu 51.15.0
  Add AV_OPT_SEARCH_FAKE_OBJ flag for av_opt_find() function.

2011-08-14 - 323b930 - lavu 51.12.0
  Add av_fifo_peek2(), deprecate av_fifo_peek().

2011-08-26 - lavu 51.14.0 / 51.9.0
  - 976a8b2 / add41de..976a8b2 / abc78a5 Do not include intfloat_readwrite.h,
    mathematics.h, rational.h, pixfmt.h, or log.h from avutil.h.

2011-08-16 - 27fbe31 / 48f9e45 - lavf 53.11.0 / 53.8.0
  Add avformat_query_codec().

2011-08-16 - 27fbe31 / bca06e7 - lavc 53.11.0
  Add avcodec_get_type().

2011-08-06 - 0cb233c / 2f63440 - lavf 53.7.0
  Add error_recognition to AVFormatContext.

2011-08-02 - 1d186e9 / 9d39cbf - lavc 53.9.1
  Add AV_PKT_FLAG_CORRUPT AVPacket flag.

2011-07-16 - b57df29 - lavfi 2.27.0
  Add audio packing negotiation fields and helper functions.

  In particular, add AVFilterPacking enum, planar, in_packings and
  out_packings fields to AVFilterLink, and the functions:
  avfilter_set_common_packing_formats()
  avfilter_all_packing_formats()

2011-07-10 - 3602ad7 / a67c061 - lavf 53.6.0
  Add avformat_find_stream_info(), deprecate av_find_stream_info().
  NOTE: this was backported to 0.7

2011-07-10 - 3602ad7 / 0b950fe - lavc 53.8.0
  Add avcodec_open2(), deprecate avcodec_open().
  NOTE: this was backported to 0.7

  Add avcodec_alloc_context3. Deprecate avcodec_alloc_context() and
  avcodec_alloc_context2().

2011-07-01 - b442ca6 - lavf 53.5.0 - avformat.h
  Add function av_get_output_timestamp().

2011-06-28 - 5129336 - lavu 51.11.0 - avutil.h
  Define the AV_PICTURE_TYPE_NONE value in AVPictureType enum.

2011-06-19 - fd2c0a5 - lavfi 2.23.0 - avfilter.h
  Add layout negotiation fields and helper functions.

  In particular, add in_chlayouts and out_chlayouts to AVFilterLink,
  and the functions:
  avfilter_set_common_sample_formats()
  avfilter_set_common_channel_layouts()
  avfilter_all_channel_layouts()

2011-06-19 - 527ca39 - lavfi 2.22.0 - AVFilterFormats
  Change type of AVFilterFormats.formats from int * to int64_t *,
  and update formats handling API accordingly.

  avfilter_make_format_list() still takes a int32_t array and converts
  it to int64_t. A new function, avfilter_make_format64_list(), that
  takes int64_t arrays has been added.

2011-06-19 - 44f669e - lavfi 2.21.0 - vsink_buffer.h
  Add video sink buffer and vsink_buffer.h public header.

2011-06-12 - 9fdf772 - lavfi 2.18.0 - avcodec.h
  Add avfilter_get_video_buffer_ref_from_frame() function in
  libavfilter/avcodec.h.

2011-06-12 - c535494 - lavfi 2.17.0 - avfiltergraph.h
  Add avfilter_inout_alloc() and avfilter_inout_free() functions.

2011-06-12 - 6119b23 - lavfi 2.16.0 - avfilter_graph_parse()
  Change avfilter_graph_parse() signature.

2011-06-23 - 686959e / 67e9ae1 - lavu 51.10.0 / 51.8.0 - attributes.h
  Add av_printf_format().

2011-06-16 - 2905e3f / 05e84c9, 2905e3f / 25de595 - lavf 53.4.0 / 53.2.0 - avformat.h
  Add avformat_open_input and avformat_write_header().
  Deprecate av_open_input_stream, av_open_input_file,
  AVFormatParameters and av_write_header.

2011-06-16 - 2905e3f / 7e83e1c, 2905e3f / dc59ec5 - lavu 51.9.0 / 51.7.0 - opt.h
  Add av_opt_set_dict() and av_opt_find().
  Deprecate av_find_opt().
  Add AV_DICT_APPEND flag.

2011-06-10 - 45fb647 / cb7c11c - lavu 51.6.0 - opt.h
  Add av_opt_flag_is_set().

2011-06-10 - c381960 - lavfi 2.15.0 - avfilter_get_audio_buffer_ref_from_arrays
  Add avfilter_get_audio_buffer_ref_from_arrays() to avfilter.h.

2011-06-09 - f9ecb84 / d9f80ea - lavu 51.8.0 - AVMetadata
  Move AVMetadata from lavf to lavu and rename it to
  AVDictionary -- new installed header dict.h.
  All av_metadata_* functions renamed to av_dict_*.

2011-06-07 - d552f61 / a6703fa - lavu 51.8.0 - av_get_bytes_per_sample()
  Add av_get_bytes_per_sample() in libavutil/samplefmt.h.
  Deprecate av_get_bits_per_sample_fmt().

2011-06-05 - f956924 / b39b062 - lavu 51.8.0 - opt.h
  Add av_opt_free convenience function.

2011-06-06 - 95a0242 - lavfi 2.14.0 - AVFilterBufferRefAudioProps
  Remove AVFilterBufferRefAudioProps.size, and use nb_samples in
  avfilter_get_audio_buffer() and avfilter_default_get_audio_buffer() in
  place of size.

2011-06-06 - 0bc2cca - lavu 51.6.0 - av_samples_alloc()
  Switch nb_channels and nb_samples parameters order in
  av_samples_alloc().

2011-06-06 - e1c7414 - lavu 51.5.0 - av_samples_*
  Change the data layout created by av_samples_fill_arrays() and
  av_samples_alloc().

2011-06-06 - 27bcf55 - lavfi 2.13.0 - vsrc_buffer.h
  Make av_vsrc_buffer_add_video_buffer_ref() accepts an additional
  flags parameter in input.

2011-06-03 - e977ca2 - lavfi 2.12.0 - avfilter_link_free()
  Add avfilter_link_free() function.

2011-06-02 - 5ad38d9 - lavu 51.4.0 - av_force_cpu_flags()
  Add av_cpu_flags() in libavutil/cpu.h.

2011-05-28 - e71f260 - lavu 51.3.0 - pixdesc.h
  Add av_get_pix_fmt_name() in libavutil/pixdesc.h, and deprecate
  avcodec_get_pix_fmt_name() in libavcodec/avcodec.h in its favor.

2011-05-25 - 39e4206 / 30315a8 - lavf 53.3.0 - avformat.h
  Add fps_probe_size to AVFormatContext.

2011-05-22 - 5ecdfd0 - lavf 53.2.0 - avformat.h
  Introduce avformat_alloc_output_context2() and deprecate
  avformat_alloc_output_context().

2011-05-22 - 83db719 - lavfi 2.10.0 - vsrc_buffer.h
  Make libavfilter/vsrc_buffer.h public.

2011-05-19 - c000a9f - lavfi 2.8.0 - avcodec.h
  Add av_vsrc_buffer_add_frame() to libavfilter/avcodec.h.

2011-05-14 - 9fdf772 - lavfi 2.6.0 - avcodec.h
  Add avfilter_get_video_buffer_ref_from_frame() to libavfilter/avcodec.h.

2011-05-18 - 75a37b5 / 64150ff - lavc 53.7.0 - AVCodecContext.request_sample_fmt
  Add request_sample_fmt field to AVCodecContext.

2011-05-10 - 59eb12f / 188dea1 - lavc 53.6.0 - avcodec.h
  Deprecate AVLPCType and the following fields in
  AVCodecContext: lpc_coeff_precision, prediction_order_method,
  min_partition_order, max_partition_order, lpc_type, lpc_passes.
  Corresponding FLAC encoder options should be used instead.

2011-05-07 - 9fdf772 - lavfi 2.5.0 - avcodec.h
  Add libavfilter/avcodec.h header and avfilter_copy_frame_props()
  function.

2011-05-07 - 18ded93 - lavc 53.5.0 - AVFrame
  Add format field to AVFrame.

2011-05-07 - 22333a6 - lavc 53.4.0 - AVFrame
  Add width and height fields to AVFrame.

2011-05-01 - 35fe66a - lavfi 2.4.0 - avfilter.h
  Rename AVFilterBufferRefVideoProps.pixel_aspect to
  sample_aspect_ratio.

2011-05-01 - 77e9dee - lavc 53.3.0 - AVFrame
  Add a sample_aspect_ratio field to AVFrame.

2011-05-01 - 1ba5727 - lavc 53.2.0 - AVFrame
  Add a pkt_pos field to AVFrame.

2011-04-29 - 35ceaa7 - lavu 51.2.0 - mem.h
  Add av_dynarray_add function for adding
  an element to a dynamic array.

2011-04-26 - d7e5aeb / bebe72f - lavu 51.1.0 - avutil.h
  Add AVPictureType enum and av_get_picture_type_char(), deprecate
  FF_*_TYPE defines and av_get_pict_type_char() defined in
  libavcodec/avcodec.h.

2011-04-26 - d7e5aeb / 10d3940 - lavfi 2.3.0 - avfilter.h
  Add pict_type and key_frame fields to AVFilterBufferRefVideo.

2011-04-26 - d7e5aeb / 7a11c82 - lavfi 2.2.0 - vsrc_buffer
  Add sample_aspect_ratio fields to vsrc_buffer arguments

2011-04-21 - 8772156 / 94f7451 - lavc 53.1.0 - avcodec.h
  Add CODEC_CAP_SLICE_THREADS for codecs supporting sliced threading.

2011-04-15 - lavc 52.120.0 - avcodec.h
  AVPacket structure got additional members for passing side information:
    c407984 / 4de339e introduce side information for AVPacket
    c407984 / 2d8591c make containers pass palette change in AVPacket

2011-04-12 - lavf 52.107.0 - avio.h
  Avio cleanup, part II - deprecate the entire URLContext API:
    c55780d / 175389c add avio_check as a replacement for url_exist
    9891004 / ff1ec0c add avio_pause and avio_seek_time as replacements
            for _av_url_read_fseek/fpause
    d4d0932 / cdc6a87 deprecate av_protocol_next(), avio_enum_protocols
            should be used instead.
    c88caa5 / 80c6e23 rename url_set_interrupt_cb->avio_set_interrupt_cb.
    c88caa5 / f87b1b3 rename open flags: URL_* -> AVIO_*
    d4d0932 / f8270bb add avio_enum_protocols.
    d4d0932 / 5593f03 deprecate URLProtocol.
    d4d0932 / c486dad deprecate URLContext.
    d4d0932 / 026e175 deprecate the typedef for URLInterruptCB
    c88caa5 / 8e76a19 deprecate av_register_protocol2.
    11d7841 / b840484 deprecate URL_PROTOCOL_FLAG_NESTED_SCHEME
    11d7841 / 1305d93 deprecate av_url_read_seek
    11d7841 / fa104e1 deprecate av_url_read_pause
    434f248 / 727c7aa deprecate url_get_filename().
    434f248 / 5958df3 deprecate url_max_packet_size().
    434f248 / 1869ea0 deprecate url_get_file_handle().
    434f248 / 32a97d4 deprecate url_filesize().
    434f248 / e52a914 deprecate url_close().
    434f248 / 58a48c6 deprecate url_seek().
    434f248 / 925e908 deprecate url_write().
    434f248 / dce3756 deprecate url_read_complete().
    434f248 / bc371ac deprecate url_read().
    434f248 / 0589da0 deprecate url_open().
    434f248 / 62eaaea deprecate url_connect.
    434f248 / 5652bb9 deprecate url_alloc.
    434f248 / 333e894 deprecate url_open_protocol
    434f248 / e230705 deprecate url_poll and URLPollEntry

2011-04-08 - lavf 52.106.0 - avformat.h
  Minor avformat.h cleanup:
    d4d0932 / a9bf9d8 deprecate av_guess_image2_codec
    d4d0932 / c3675df rename avf_sdp_create->av_sdp_create

2011-04-03 - lavf 52.105.0 - avio.h
  Large-scale renaming/deprecating of AVIOContext-related functions:
    2cae980 / 724f6a0 deprecate url_fdopen
    2cae980 / 403ee83 deprecate url_open_dyn_packet_buf
    2cae980 / 6dc7d80 rename url_close_dyn_buf       -> avio_close_dyn_buf
    2cae980 / b92c545 rename url_open_dyn_buf        -> avio_open_dyn_buf
    2cae980 / 8978fed introduce an AVIOContext.seekable field as a replacement for
            AVIOContext.is_streamed and url_is_streamed()
    1caa412 / b64030f deprecate get_checksum()
    1caa412 / 4c4427a deprecate init_checksum()
    2fd41c9 / 4ec153b deprecate udp_set_remote_url/get_local_port
    4fa0e24 / 933e90a deprecate av_url_read_fseek/fpause
    4fa0e24 / 8d9769a deprecate url_fileno
    0fecf26 / b7f2fdd rename put_flush_packet -> avio_flush
    0fecf26 / 35f1023 deprecate url_close_buf
    0fecf26 / 83fddae deprecate url_open_buf
    0fecf26 / d9d86e0 rename url_fprintf -> avio_printf
    0fecf26 / 59f65d9 deprecate url_setbufsize
    6947b0c / 3e68b3b deprecate url_ferror
    e8bb2e2 deprecate url_fget_max_packet_size
    76aa876 rename url_fsize -> avio_size
    e519753 deprecate url_fgetc
    655e45e deprecate url_fgets
    a2704c9 rename url_ftell -> avio_tell
    e16ead0 deprecate get_strz() in favor of avio_get_str
    0300db8,2af07d3 rename url_fskip -> avio_skip
    6b4aa5d rename url_fseek -> avio_seek
    61840b4 deprecate put_tag
    22a3212 rename url_fopen/fclose -> avio_open/close.
    0ac8e2b deprecate put_nbyte
    77eb550 rename put_byte          -> avio_w8
                   put_[b/l]e<type>  -> avio_w[b/l]<type>
                   put_buffer        -> avio_write
    b7effd4 rename get_byte          -> avio_r8,
                   get_[b/l]e<type>  -> avio_r[b/l]<type>
                   get_buffer        -> avio_read
    b3db9ce deprecate get_partial_buffer
    8d9ac96 rename av_alloc_put_byte -> avio_alloc_context

2011-03-25 - 27ef7b1 / 34b47d7 - lavc 52.115.0 - AVCodecContext.audio_service_type
  Add audio_service_type field to AVCodecContext.

2011-03-17 - e309fdc - lavu 50.40.0 - pixfmt.h
  Add PIX_FMT_BGR48LE and PIX_FMT_BGR48BE pixel formats

2011-03-02 - 863c471 - lavf  52.103.0 - av_pkt_dump2, av_pkt_dump_log2
  Add new functions av_pkt_dump2, av_pkt_dump_log2 that uses the
  source stream timebase for outputting timestamps. Deprecate
  av_pkt_dump and av_pkt_dump_log.

2011-02-20 - e731b8d - lavf  52.102.0 - avio.h
  * e731b8d - rename init_put_byte() to ffio_init_context(), deprecating the
              original, and move it to a private header so it is no longer
              part of our public API. Instead, use av_alloc_put_byte().
  * ae628ec - rename ByteIOContext to AVIOContext.

2011-02-16 - 09d171b - lavf  52.101.0 - avformat.h
                       lavu  52.39.0  - parseutils.h
  * 610219a - Add av_ prefix to dump_format().
  * f6c7375 - Replace parse_date() in lavf with av_parse_time() in lavu.
  * ab0287f - Move find_info_tag from lavf to lavu and add av_prefix to it.

2011-02-15 - lavu 52.38.0 - merge libavcore
  libavcore is merged back completely into libavutil

2011-02-10 - 55bad0c - lavc 52.113.0 - vbv_delay
  Add vbv_delay field to AVCodecContext

2011-02-14 - 24a83bd - lavf 52.100.0 - AV_DISPOSITION_CLEAN_EFFECTS
  Add AV_DISPOSITION_CLEAN_EFFECTS disposition flag.

2011-02-14 - 910b5b8 - lavfi 1.76.0 - AVFilterLink sample_aspect_ratio
  Add sample_aspect_ratio field to AVFilterLink.

2011-02-10 - 12c14cd - lavf 52.99.0 - AVStream.disposition
  Add AV_DISPOSITION_HEARING_IMPAIRED and AV_DISPOSITION_VISUAL_IMPAIRED.

2011-02-09 - c0b102c - lavc 52.112.0 - avcodec_thread_init()
  Deprecate avcodec_thread_init()/avcodec_thread_free() use; instead
  set thread_count before calling avcodec_open.

2011-02-09 - 37b00b4 - lavc 52.111.0 - threading API
  Add CODEC_CAP_FRAME_THREADS with new restrictions on get_buffer()/
  release_buffer()/draw_horiz_band() callbacks for appropriate codecs.
  Add thread_type and active_thread_type fields to AVCodecContext.

2011-02-08 - 3940caa - lavf 52.98.0 - av_probe_input_buffer
  Add av_probe_input_buffer() to avformat.h for probing format from a
  ByteIOContext.

2011-02-06 - fe174fc - lavf 52.97.0 - avio.h
  Add flag for non-blocking protocols: URL_FLAG_NONBLOCK

2011-02-04 - f124b08 - lavf 52.96.0 - avformat_free_context()
  Add avformat_free_context() in avformat.h.

2011-02-03 - f5b82f4 - lavc 52.109.0 - add CODEC_ID_PRORES
  Add CODEC_ID_PRORES to avcodec.h.

2011-02-03 - fe9a3fb - lavc 52.109.0 - H.264 profile defines
  Add defines for H.264 * Constrained Baseline and Intra profiles

2011-02-02 - lavf 52.95.0
  * 50196a9 - add a new installed header version.h.
  * 4efd5cf, dccbd97, 93b78d1 - add several variants of public
    avio_{put,get}_str* functions.  Deprecate corresponding semi-public
    {put,get}_str*.

2011-02-02 - dfd2a00 - lavu 50.37.0 - log.h
  Make av_dlog public.

2011-01-31 - 7b3ea55 - lavfi 1.76.0 - vsrc_buffer
  Add sample_aspect_ratio fields to vsrc_buffer arguments

2011-01-31 - 910b5b8 - lavfi 1.75.0 - AVFilterLink sample_aspect_ratio
  Add sample_aspect_ratio field to AVFilterLink.

2011-01-15 - a242ac3 - lavfi 1.74.0 - AVFilterBufferRefAudioProps
  Rename AVFilterBufferRefAudioProps.samples_nb to nb_samples.

2011-01-14 - 7f88a5b - lavf 52.93.0 - av_metadata_copy()
  Add av_metadata_copy() in avformat.h.

2011-01-07 - 81c623f - lavc 52.107.0 - deprecate reordered_opaque
  Deprecate reordered_opaque in favor of pkt_pts/dts.

2011-01-07 - 1919fea - lavc 52.106.0 - pkt_dts
  Add pkt_dts to AVFrame, this will in the future allow multithreading decoders
  to not mess up dts.

2011-01-07 - 393cbb9 - lavc 52.105.0 - pkt_pts
  Add pkt_pts to AVFrame.

2011-01-07 - 060ec0a - lavc 52.104.0 - av_get_profile_name()
  Add av_get_profile_name to libavcodec/avcodec.h.

2010-12-27 - 0ccabee - lavfi 1.71.0 - AV_PERM_NEG_LINESIZES
  Add AV_PERM_NEG_LINESIZES in avfilter.h.

2010-12-27 - 9128ae0 - lavf 52.91.0 - av_find_best_stream()
  Add av_find_best_stream to libavformat/avformat.h.

2010-12-27 - 107a7e3 - lavf 52.90.0
  Add AVFMT_NOSTREAMS flag for formats with no streams,
  like e.g. text metadata.

2010-12-22 - 0328b9e - lavu 50.36.0 - file.h
  Add functions av_file_map() and av_file_unmap() in file.h.

2010-12-19 - 0bc55f5 - lavu 50.35.0 - error.h
  Add "not found" error codes:
  AVERROR_DEMUXER_NOT_FOUND
  AVERROR_MUXER_NOT_FOUND
  AVERROR_DECODER_NOT_FOUND
  AVERROR_ENCODER_NOT_FOUND
  AVERROR_PROTOCOL_NOT_FOUND
  AVERROR_FILTER_NOT_FOUND
  AVERROR_BSF_NOT_FOUND
  AVERROR_STREAM_NOT_FOUND

2010-12-09 - c61cdd0 - lavcore 0.16.0 - avcore.h
  Move AV_NOPTS_VALUE, AV_TIME_BASE, AV_TIME_BASE_Q symbols from
  avcodec.h to avcore.h.

2010-12-04 - 16cfc96 - lavc 52.98.0 - CODEC_CAP_NEG_LINESIZES
  Add CODEC_CAP_NEG_LINESIZES codec capability flag in avcodec.h.

2010-12-04 - bb4afa1 - lavu 50.34.0 - av_get_pix_fmt_string()
  Deprecate avcodec_pix_fmt_string() in favor of
  pixdesc.h/av_get_pix_fmt_string().

2010-12-04 - 4da12e3 - lavcore 0.15.0 - av_image_alloc()
  Add av_image_alloc() to libavcore/imgutils.h.

2010-12-02 - 037be76 - lavfi 1.67.0 - avfilter_graph_create_filter()
  Add function avfilter_graph_create_filter() in avfiltergraph.h.

2010-11-25 - 4723bc2 - lavfi 1.65.0 - avfilter_get_video_buffer_ref_from_arrays()
  Add function avfilter_get_video_buffer_ref_from_arrays() in
  avfilter.h.

2010-11-21 - 176a615 - lavcore 0.14.0 - audioconvert.h
  Add a public audio channel API in audioconvert.h, and deprecate the
  corresponding functions in libavcodec:
  avcodec_get_channel_name()
  avcodec_get_channel_layout()
  avcodec_get_channel_layout_string()
  avcodec_channel_layout_num_channels()
  and the CH_* macros defined in libavcodec/avcodec.h.

2010-11-21 - 6bfc268 - lavf 52.85.0 - avformat.h
  Add av_append_packet().

2010-11-21 - a08d918 - lavc 52.97.0 - avcodec.h
  Add av_grow_packet().

2010-11-17 - 0985e1a - lavcore 0.13.0 - parseutils.h
  Add av_parse_color() declared in libavcore/parseutils.h.

2010-11-13 - cb2c971 - lavc 52.95.0 - AVCodecContext
  Add AVCodecContext.subtitle_header and AVCodecContext.subtitle_header_size
  fields.

2010-11-13 - 5aaea02 - lavfi 1.62.0 - avfiltergraph.h
  Make avfiltergraph.h public.

2010-11-13 - 4fcbb2a - lavfi 1.61.0 - avfiltergraph.h
  Remove declarations from avfiltergraph.h for the functions:
  avfilter_graph_check_validity()
  avfilter_graph_config_links()
  avfilter_graph_config_formats()
  which are now internal.
  Use avfilter_graph_config() instead.

2010-11-08 - d2af720 - lavu 50.33.0 - eval.h
  Deprecate functions:
  av_parse_and_eval_expr(),
  av_parse_expr(),
  av_eval_expr(),
  av_free_expr(),
  in favor of the functions:
  av_expr_parse_and_eval(),
  av_expr_parse(),
  av_expr_eval(),
  av_expr_free().

2010-11-08 - 24de0ed - lavfi 1.59.0 - avfilter_free()
  Rename avfilter_destroy() to avfilter_free().
  This change breaks libavfilter API/ABI.

2010-11-07 - 1e80a0e - lavfi 1.58.0 - avfiltergraph.h
  Remove graphparser.h header, move AVFilterInOut and
  avfilter_graph_parse() declarations to libavfilter/avfiltergraph.h.

2010-11-07 - 7313132 - lavfi 1.57.0 - AVFilterInOut
  Rename field AVFilterInOut.filter to AVFilterInOut.filter_ctx.
  This change breaks libavfilter API.

2010-11-04 - 97dd1e4 - lavfi 1.56.0 - avfilter_graph_free()
  Rename avfilter_graph_destroy() to avfilter_graph_free().
  This change breaks libavfilter API/ABI.

2010-11-04 - e15aeea - lavfi 1.55.0 - avfilter_graph_alloc()
  Add avfilter_graph_alloc() to libavfilter/avfiltergraph.h.

2010-11-02 - 6f84cd1 - lavcore 0.12.0 - av_get_bits_per_sample_fmt()
  Add av_get_bits_per_sample_fmt() to libavcore/samplefmt.h and
  deprecate av_get_bits_per_sample_format().

2010-11-02 - d63e456 - lavcore 0.11.0 - samplefmt.h
  Add sample format functions in libavcore/samplefmt.h:
  av_get_sample_fmt_name(),
  av_get_sample_fmt(),
  av_get_sample_fmt_string(),
  and deprecate the corresponding libavcodec/audioconvert.h functions:
  avcodec_get_sample_fmt_name(),
  avcodec_get_sample_fmt(),
  avcodec_sample_fmt_string().

2010-11-02 - 262d1c5 - lavcore 0.10.0 - samplefmt.h
  Define enum AVSampleFormat in libavcore/samplefmt.h, deprecate enum
  SampleFormat.

2010-10-16 - 2a24df9 - lavfi 1.52.0 - avfilter_graph_config()
  Add the function avfilter_graph_config() in avfiltergraph.h.

2010-10-15 - 03700d3 - lavf 52.83.0 - metadata API
  Change demuxers to export metadata in generic format and
  muxers to accept generic format. Deprecate the public
  conversion API.

2010-10-10 - 867ae7a - lavfi 1.49.0 - AVFilterLink.time_base
  Add time_base field to AVFilterLink.

2010-09-27 - c85eef4 - lavu 50.31.0 - av_set_options_string()
  Move av_set_options_string() from libavfilter/parseutils.h to
  libavutil/opt.h.

2010-09-27 - acc0490 - lavfi 1.47.0 - AVFilterLink
  Make the AVFilterLink fields srcpad and dstpad store the pointers to
  the source and destination pads, rather than their indexes.

2010-09-27 - 372e288 - lavu 50.30.0 - av_get_token()
  Move av_get_token() from libavfilter/parseutils.h to
  libavutil/avstring.h.

2010-09-26 - 635d4ae - lsws 0.12.0 - swscale.h
  Add the functions sws_alloc_context() and sws_init_context().

2010-09-26 - 6ed0404 - lavu 50.29.0 - opt.h
  Move libavcodec/opt.h to libavutil/opt.h.

2010-09-24 - 1c1c80f - lavu 50.28.0 - av_log_set_flags()
  Default of av_log() changed due to many problems to the old no repeat
  detection. Read the docs of AV_LOG_SKIP_REPEATED in log.h before
  enabling it for your app!.

2010-09-24 - f66eb58 - lavc 52.90.0 - av_opt_show2()
  Deprecate av_opt_show() in favor or av_opt_show2().

2010-09-14 - bc6f0af - lavu 50.27.0 - av_popcount()
  Add av_popcount() to libavutil/common.h.

2010-09-08 - c6c98d0 - lavu 50.26.0 - av_get_cpu_flags()
  Add av_get_cpu_flags().

2010-09-07 - 34017fd - lavcore 0.9.0 - av_image_copy()
  Add av_image_copy().

2010-09-07 - 9686abb - lavcore 0.8.0 - av_image_copy_plane()
  Add av_image_copy_plane().

2010-09-07 - 9b7269e - lavcore 0.7.0 - imgutils.h
  Adopt hierarchical scheme for the imgutils.h function names,
  deprecate the old names.

2010-09-04 - 7160bb7 - lavu 50.25.0 - AV_CPU_FLAG_*
  Deprecate the FF_MM_* flags defined in libavcodec/avcodec.h in favor
  of the AV_CPU_FLAG_* flags defined in libavutil/cpu.h.

2010-08-26 - 5da19b5 - lavc 52.87.0 - avcodec_get_channel_layout()
  Add avcodec_get_channel_layout() in audioconvert.h.

2010-08-20 - e344336 - lavcore 0.6.0 - av_fill_image_max_pixsteps()
  Rename av_fill_image_max_pixstep() to av_fill_image_max_pixsteps().

2010-08-18 - a6ddf8b - lavcore 0.5.0 - av_fill_image_max_pixstep()
  Add av_fill_image_max_pixstep() in imgutils.h.

2010-08-17 - 4f2d2e4 - lavu 50.24.0 - AV_NE()
  Add the AV_NE macro.

2010-08-17 - ad2c950 - lavfi 1.36.0 - audio framework
  Implement AVFilterBufferRefAudioProps struct for audio properties,
  get_audio_buffer(), filter_samples() functions and related changes.

2010-08-12 - 81c1eca - lavcore 0.4.0 - av_get_image_linesize()
  Add av_get_image_linesize() in imgutils.h.

2010-08-11 - c1db7bf - lavfi 1.34.0 - AVFilterBufferRef
  Resize data and linesize arrays in AVFilterBufferRef to 8.

  This change breaks libavfilter API/ABI.

2010-08-11 - 9f08d80 - lavc 52.85.0 - av_picture_data_copy()
  Add av_picture_data_copy in avcodec.h.

2010-08-11 - 84c0386 - lavfi 1.33.0 - avfilter_open()
  Change avfilter_open() signature:
  AVFilterContext *avfilter_open(AVFilter *filter, const char *inst_name) ->
  int avfilter_open(AVFilterContext **filter_ctx, AVFilter *filter, const char *inst_name);

  This change breaks libavfilter API/ABI.

2010-08-11 - cc80caf - lavfi 1.32.0 - AVFilterBufferRef
  Add a type field to AVFilterBufferRef, and move video specific
  properties to AVFilterBufferRefVideoProps.

  This change breaks libavfilter API/ABI.

2010-08-07 - 5d4890d - lavfi 1.31.0 - AVFilterLink
  Rename AVFilterLink fields:
  AVFilterLink.srcpic    ->  AVFilterLink.src_buf
  AVFilterLink.cur_pic   ->  AVFilterLink.cur_buf
  AVFilterLink.outpic    ->  AVFilterLink.out_buf

2010-08-07 - 7fce481 - lavfi 1.30.0
  Rename functions and fields:
  avfilter_(un)ref_pic       -> avfilter_(un)ref_buffer
  avfilter_copy_picref_props -> avfilter_copy_buffer_ref_props
  AVFilterBufferRef.pic      -> AVFilterBufferRef.buffer

2010-08-07 - ecc8dad - lavfi 1.29.0 - AVFilterBufferRef
  Rename AVFilterPicRef to AVFilterBufferRef.

2010-08-07 - d54e094 - lavfi 1.28.0 - AVFilterBuffer
  Move format field from AVFilterBuffer to AVFilterPicRef.

2010-08-06 - bf176f5 - lavcore 0.3.0 - av_check_image_size()
  Deprecate avcodec_check_dimensions() in favor of the function
  av_check_image_size() defined in libavcore/imgutils.h.

2010-07-30 - 56b5e9d - lavfi 1.27.0 - AVFilterBuffer
  Increase size of the arrays AVFilterBuffer.data and
  AVFilterBuffer.linesize from 4 to 8.

  This change breaks libavfilter ABI.

2010-07-29 - e7bd48a - lavcore 0.2.0 - imgutils.h
  Add functions av_fill_image_linesizes() and
  av_fill_image_pointers(), declared in libavcore/imgutils.h.

2010-07-27 - 126b638 - lavcore 0.1.0 - parseutils.h
  Deprecate av_parse_video_frame_size() and av_parse_video_frame_rate()
  defined in libavcodec in favor of the newly added functions
  av_parse_video_size() and av_parse_video_rate() declared in
  libavcore/parseutils.h.

2010-07-23 - 4485247 - lavu 50.23.0 - mathematics.h
  Add the M_PHI constant definition.

2010-07-22 - bdab614 - lavfi 1.26.0 - media format generalization
  Add a type field to AVFilterLink.

  Change the field types:
  enum PixelFormat format   -> int format   in AVFilterBuffer
  enum PixelFormat *formats -> int *formats in AVFilterFormats
  enum PixelFormat *format  -> int format   in AVFilterLink

  Change the function signatures:
  AVFilterFormats *avfilter_make_format_list(const enum PixelFormat *pix_fmts); ->
  AVFilterFormats *avfilter_make_format_list(const int *fmts);

  int avfilter_add_colorspace(AVFilterFormats **avff, enum PixelFormat pix_fmt); ->
  int avfilter_add_format    (AVFilterFormats **avff, int fmt);

  AVFilterFormats *avfilter_all_colorspaces(void); ->
  AVFilterFormats *avfilter_all_formats    (enum AVMediaType type);

  This change breaks libavfilter API/ABI.

2010-07-21 - aac6ca6 - lavcore 0.0.0
  Add libavcore.

2010-07-17 - b5c582f - lavfi 1.25.0 - AVFilterBuffer
  Remove w and h fields from AVFilterBuffer.

2010-07-17 - f0d77b2 - lavfi 1.24.0 - AVFilterBuffer
  Rename AVFilterPic to AVFilterBuffer.

2010-07-17 - 57fe80f - lavf 52.74.0 - url_fskip()
  Make url_fskip() return an int error code instead of void.

2010-07-11 - 23940f1 - lavc 52.83.0
  Add AVCodecContext.lpc_type and AVCodecContext.lpc_passes fields.
  Add AVLPCType enum.
  Deprecate AVCodecContext.use_lpc.

2010-07-11 - e1d7c88 - lavc 52.82.0 - avsubtitle_free()
  Add a function for free the contents of a AVSubtitle generated by
  avcodec_decode_subtitle.

2010-07-11 - b91d08f - lavu 50.22.0 - bswap.h and intreadwrite.h
  Make the bswap.h and intreadwrite.h API public.

2010-07-08 - ce1cd1c - lavu 50.21.0 - pixdesc.h
  Rename read/write_line() to av_read/write_image_line().

2010-07-07 - 4d508e4 - lavfi 1.21.0 - avfilter_copy_picref_props()
  Add avfilter_copy_picref_props().

2010-07-03 - 2d525ef - lavc 52.79.0
  Add FF_COMPLIANCE_UNOFFICIAL and change all instances of
  FF_COMPLIANCE_INOFFICIAL to use FF_COMPLIANCE_UNOFFICIAL.

2010-07-02 - 89eec74 - lavu 50.20.0 - lfg.h
  Export av_lfg_init(), av_lfg_get(), av_mlfg_get(), and av_bmg_get() through
  lfg.h.

2010-06-28 - a52e2c3 - lavfi 1.20.1 - av_parse_color()
  Extend av_parse_color() syntax, make it accept an alpha value specifier and
  set the alpha value to 255 by default.

2010-06-22 - 735cf6b - lavf 52.71.0 - URLProtocol.priv_data_size, priv_data_class
  Add priv_data_size and priv_data_class to URLProtocol.

2010-06-22 - ffbb289 - lavf 52.70.0 - url_alloc(), url_connect()
  Add url_alloc() and url_connect().

2010-06-22 - 9b07a2d - lavf 52.69.0 - av_register_protocol2()
  Add av_register_protocol2(), deprecating av_register_protocol().

2010-06-09 - 65db058 - lavu 50.19.0 - av_compare_mod()
  Add av_compare_mod() to libavutil/mathematics.h.

2010-06-05 - 0b99215 - lavu 50.18.0 - eval API
  Make the eval API public.

2010-06-04 - 31878fc - lavu 50.17.0 - AV_BASE64_SIZE
  Add AV_BASE64_SIZE() macro.

2010-06-02 - 7e566bb - lavc 52.73.0 - av_get_codec_tag_string()
  Add av_get_codec_tag_string().

2010-06-01 - 2b99142 - lsws 0.11.0 - convertPalette API
  Add sws_convertPalette8ToPacked32() and sws_convertPalette8ToPacked24().

2010-05-26 - 93ebfee - lavc 52.72.0 - CODEC_CAP_EXPERIMENTAL
  Add CODEC_CAP_EXPERIMENTAL flag.
  NOTE: this was backported to 0.6

2010-05-23 - 9977863 - lavu 50.16.0 - av_get_random_seed()
  Add av_get_random_seed().

2010-05-18 - 796ac23 - lavf 52.63.0 - AVFMT_FLAG_RTP_HINT
  Add AVFMT_FLAG_RTP_HINT as possible value for AVFormatContext.flags.
  NOTE: this was backported to 0.6

2010-05-09 - b6bc205 - lavfi 1.20.0 - AVFilterPicRef
  Add interlaced and top_field_first fields to AVFilterPicRef.

------------------------------8<-------------------------------------
                   0.6 branch was cut here
----------------------------->8--------------------------------------

2010-05-01 - 8e2ee18 - lavf 52.62.0 - probe function
  Add av_probe_input_format2 to API, it allows ignoring probe
  results below given score and returns the actual probe score.

2010-04-01 - 3dd6180 - lavf 52.61.0 - metadata API
  Add a flag for av_metadata_set2() to disable overwriting of
  existing tags.

2010-04-01 - 0fb49b5 - lavc 52.66.0
  Add avcodec_get_edge_width().

2010-03-31 - d103218 - lavc 52.65.0
  Add avcodec_copy_context().

2010-03-31 - 1a70d12 - lavf 52.60.0 - av_match_ext()
  Make av_match_ext() public.

2010-03-31 - 1149150 - lavu 50.14.0 - AVMediaType
  Move AVMediaType enum from libavcodec to libavutil.

2010-03-31 - 72415b2 - lavc 52.64.0 - AVMediaType
  Define AVMediaType enum, and use it instead of enum CodecType, which
  is deprecated and will be dropped at the next major bump.

2010-03-25 - 8795823 - lavu 50.13.0 - av_strerror()
  Implement av_strerror().

2010-03-23 - e1484eb - lavc 52.60.0 - av_dct_init()
  Support DCT-I and DST-I.

2010-03-15 - b8819c8 - lavf 52.56.0 - AVFormatContext.start_time_realtime
  Add AVFormatContext.start_time_realtime field.

2010-03-13 - 5bb5c1d - lavfi 1.18.0 - AVFilterPicRef.pos
  Add AVFilterPicRef.pos field.

2010-03-13 - 60c144f - lavu 50.12.0 - error.h
  Move error code definitions from libavcodec/avcodec.h to
  the new public header libavutil/error.h.

2010-03-07 - c709483 - lavc 52.56.0 - avfft.h
  Add public FFT interface.

2010-03-06 - ac6ef86 - lavu 50.11.0 - av_stristr()
  Add av_stristr().

2010-03-03 - 4b83fc0 - lavu 50.10.0 - av_tree_enumerate()
  Add av_tree_enumerate().

2010-02-07 - b687c1a - lavu 50.9.0 - av_compare_ts()
  Add av_compare_ts().

2010-02-05 - 3f3dc76 - lsws 0.10.0 - sws_getCoefficients()
  Add sws_getCoefficients().

2010-02-01 - ca76a11 - lavf 52.50.0 - metadata API
  Add a list of generic tag names, change 'author' -> 'artist',
  'year' -> 'date'.

2010-01-30 - 80a07f6 - lavu 50.8.0 - av_get_pix_fmt()
  Add av_get_pix_fmt().

2010-01-21 - 01cc47d - lsws 0.9.0 - sws_scale()
  Change constness attributes of sws_scale() parameters.

2010-01-10 - 3fb8e77 - lavfi 1.15.0 - avfilter_graph_config_links()
  Add a log_ctx parameter to avfilter_graph_config_links().

2010-01-07 - 8e9767f - lsws 0.8.0 - sws_isSupported{In,Out}put()
  Add sws_isSupportedInput() and sws_isSupportedOutput() functions.

2010-01-06 - c1d662f - lavfi 1.14.0 - avfilter_add_colorspace()
  Change the avfilter_add_colorspace() signature, make it accept an
  (AVFilterFormats **) rather than an (AVFilterFormats *) as before.

2010-01-03 - 4fd1f18 - lavfi 1.13.0 - avfilter_add_colorspace()
  Add avfilter_add_colorspace().

2010-01-02 - 8eb631f - lavf 52.46.0 - av_match_ext()
  Add av_match_ext(), it should be used in place of match_ext().

2010-01-01 - a1f547b - lavf 52.45.0 - av_guess_format()
  Add av_guess_format(), it should be used in place of guess_format().

2009-12-13 - a181981 - lavf 52.43.0 - metadata API
  Add av_metadata_set2(), AV_METADATA_DONT_STRDUP_KEY and
  AV_METADATA_DONT_STRDUP_VAL.

2009-12-13 - 277c733 - lavu 50.7.0 - avstring.h API
  Add av_d2str().

2009-12-13 - 02b398e - lavc 52.42.0 - AVStream
  Add avg_frame_rate.

2009-12-12 - 3ba69a1 - lavu 50.6.0 - av_bmg_next()
  Introduce the av_bmg_next() function.

2009-12-05 - a13a543 - lavfi 1.12.0 - avfilter_draw_slice()
  Add a slice_dir parameter to avfilter_draw_slice().

2009-11-26 - 4cc3f6a - lavfi 1.11.0 - AVFilter
  Remove the next field from AVFilter, this is not anymore required.

2009-11-25 - 1433c4a - lavfi 1.10.0 - avfilter_next()
  Introduce the avfilter_next() function.

2009-11-25 - 86a60fa - lavfi 1.9.0 - avfilter_register()
  Change the signature of avfilter_register() to make it return an
  int. This is required since now the registration operation may fail.

2009-11-25 - 74a0059 - lavu 50.5.0 - pixdesc.h API
  Make the pixdesc.h API public.

2009-10-27 - 243110f - lavfi 1.5.0 - AVFilter.next
  Add a next field to AVFilter, this is used for simplifying the
  registration and management of the registered filters.

2009-10-23 - cccd292 - lavfi 1.4.1 - AVFilter.description
  Add a description field to AVFilter.

2009-10-19 - 6b5dc05 - lavfi 1.3.0 - avfilter_make_format_list()
  Change the interface of avfilter_make_format_list() from
  avfilter_make_format_list(int n, ...) to
  avfilter_make_format_list(enum PixelFormat *pix_fmts).

2009-10-18 - 0eb4ff9 - lavfi 1.0.0 - avfilter_get_video_buffer()
  Make avfilter_get_video_buffer() recursive and add the w and h
  parameters to it.

2009-10-07 - 46c40e4 - lavfi 0.5.1 - AVFilterPic
  Add w and h fields to AVFilterPic.

2009-06-22 - 92400be - lavf 52.34.1 - AVFormatContext.packet_size
  This is now an unsigned int instead of a signed int.

2009-06-19 - a4276ba - lavc 52.32.0 - AVSubtitle.pts
  Add a pts field to AVSubtitle which gives the subtitle packet pts
  in AV_TIME_BASE. Some subtitle de-/encoders (e.g. XSUB) will
  not work right without this.

2009-06-03 - 8f3f2e0 - lavc 52.30.2 - AV_PKT_FLAG_KEY
  PKT_FLAG_KEY has been deprecated and will be dropped at the next
  major version. Use AV_PKT_FLAG_KEY instead.

2009-06-01 - f988ce6 - lavc 52.30.0 - av_lockmgr_register()
  av_lockmgr_register() can be used to register a callback function
  that lavc (and in the future, libraries that depend on lavc) can use
  to implement mutexes. The application should provide a callback function
  that implements the AV_LOCK_* operations described in avcodec.h.
  When the lock manager is registered, FFmpeg is guaranteed to behave
  correctly in a multi-threaded application.

2009-04-30 - ce1d9c8 - lavc 52.28.0 - av_free_packet()
  av_free_packet() is no longer an inline function. It is now exported.

2009-04-11 - 80d403f - lavc 52.25.0 - deprecate av_destruct_packet_nofree()
  Please use NULL instead. This has been supported since r16506
  (lavf > 52.23.1, lavc > 52.10.0).

2009-04-07 - 7a00bba - lavc 52.23.0 - avcodec_decode_video/audio/subtitle
  The old decoding functions are deprecated, all new code should use the
  new functions avcodec_decode_video2(), avcodec_decode_audio3() and
  avcodec_decode_subtitle2(). These new functions take an AVPacket *pkt
  argument instead of a const uint8_t *buf / int buf_size pair.

2009-04-03 - 7b09db3 - lavu 50.3.0 - av_fifo_space()
  Introduce the av_fifo_space() function.

2009-04-02 - fabd246 - lavc 52.23.0 - AVPacket
  Move AVPacket declaration from libavformat/avformat.h to
  libavcodec/avcodec.h.

2009-03-22 - 6e08ca9 - lavu 50.2.0 - RGB32 pixel formats
  Convert the pixel formats PIX_FMT_ARGB, PIX_FMT_RGBA, PIX_FMT_ABGR,
  PIX_FMT_BGRA, which were defined as macros, into enum PixelFormat values.
  Conversely PIX_FMT_RGB32, PIX_FMT_RGB32_1, PIX_FMT_BGR32 and
  PIX_FMT_BGR32_1 are now macros.
  avcodec_get_pix_fmt() now recognizes the "rgb32" and "bgr32" aliases.
  Re-sort the enum PixelFormat list accordingly.
  This change breaks API/ABI backward compatibility.

2009-03-22 - f82674e - lavu 50.1.0 - PIX_FMT_RGB5X5 endian variants
  Add the enum PixelFormat values:
  PIX_FMT_RGB565BE, PIX_FMT_RGB565LE, PIX_FMT_RGB555BE, PIX_FMT_RGB555LE,
  PIX_FMT_BGR565BE, PIX_FMT_BGR565LE, PIX_FMT_BGR555BE, PIX_FMT_BGR555LE.

2009-03-21 - ee6624e - lavu 50.0.0  - av_random*
  The Mersenne Twister PRNG implemented through the av_random* functions
  was removed. Use the lagged Fibonacci PRNG through the av_lfg* functions
  instead.

2009-03-08 - 41dd680 - lavu 50.0.0  - AVFifoBuffer
  av_fifo_init, av_fifo_read, av_fifo_write and av_fifo_realloc were dropped
  and replaced by av_fifo_alloc, av_fifo_generic_read, av_fifo_generic_write
  and av_fifo_realloc2.
  In addition, the order of the function arguments of av_fifo_generic_read
  was changed to match av_fifo_generic_write.
  The AVFifoBuffer/struct AVFifoBuffer may only be used in an opaque way by
  applications, they may not use sizeof() or directly access members.

2009-03-01 - ec26457 - lavf 52.31.0 - Generic metadata API
  Introduce a new metadata API (see av_metadata_get() and friends).
  The old API is now deprecated and should not be used anymore. This especially
  includes the following structure fields:
    - AVFormatContext.title
    - AVFormatContext.author
    - AVFormatContext.copyright
    - AVFormatContext.comment
    - AVFormatContext.album
    - AVFormatContext.year
    - AVFormatContext.track
    - AVFormatContext.genre
    - AVStream.language
    - AVStream.filename
    - AVProgram.provider_name
    - AVProgram.name
    - AVChapter.title<|MERGE_RESOLUTION|>--- conflicted
+++ resolved
@@ -15,7 +15,9 @@
 
 API changes, most recent first:
 
-<<<<<<< HEAD
+2013-12-xx - xxxxxxx - lavu 53.1.0 - channel_layout.h
+  Add values for various Dolby flags to the AVMatrixEncoding enum.
+
 2014-01-04 - xxxxxxx - lavu 52.60.100 - mathematics.h
   Add av_add_stable() function.
 
@@ -28,13 +30,6 @@
 2013-11-xx - xxxxxxx - lavu 52.56.100 - ffversion.h
   Moves version.h to libavutil/ffversion.h.
   Install ffversion.h and make it public.
-=======
-2013-12-xx - xxxxxxx - lavu 53.1.0 - channel_layout.h
-  Add values for various Dolby flags to the AVMatrixEncoding enum.
-
-2013-12-xx - xxxxxxx - lavc 55.30.0 - avcodec.h
-  Add HEVC profiles
->>>>>>> 5c437fb6
 
 2013-12-xx - xxxxxxx - lavc 55.28.1 - avcodec.h
   av_frame_alloc(), av_frame_unref() and av_frame_free() now can and should be
