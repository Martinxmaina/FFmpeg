--- conflicted
+++ resolved
@@ -249,14 +249,11 @@
 @item GXF                       @tab X @tab X
     @tab General eXchange Format SMPTE 360M, used by Thomson Grass Valley
          playout servers.
-<<<<<<< HEAD
+@item HNM @tab   @tab X
+    @tab Only version 4 supported, used in some games from Cryo Interactive
 @item iCEDraw File              @tab   @tab X
 @item ICO                       @tab X @tab X
     @tab Microsoft Windows ICO
-=======
-@item HNM @tab   @tab X
-    @tab Only version 4 supported, used in some games from Cryo Interactive
->>>>>>> 9af7a852
 @item id Quake II CIN video     @tab   @tab X
 @item id RoQ                    @tab X @tab X
     @tab Used in Quake III, Jedi Knight 2 and other computer games.
