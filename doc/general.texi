\input texinfo @c -*- texinfo -*-
@documentencoding UTF-8

@settitle General Documentation
@titlepage
@center @titlefont{General Documentation}
@end titlepage

@top

@contents

@chapter External libraries

FFmpeg can be hooked up with a number of external libraries to add support
for more formats. None of them are used by default, their use has to be
explicitly requested by passing the appropriate flags to
@command{./configure}.

@section OpenJPEG

FFmpeg can use the OpenJPEG libraries for encoding/decoding J2K videos.  Go to
@url{http://www.openjpeg.org/} to get the libraries and follow the installation
instructions.  To enable using OpenJPEG in FFmpeg, pass @code{--enable-libopenjpeg} to
@file{./configure}.


@section OpenCORE, VisualOn, and Fraunhofer libraries

Spun off Google Android sources, OpenCore, VisualOn and Fraunhofer
libraries provide encoders for a number of audio codecs.

@float NOTE
OpenCORE and VisualOn libraries are under the Apache License 2.0
(see @url{http://www.apache.org/licenses/LICENSE-2.0} for details), which is
incompatible to the LGPL version 2.1 and GPL version 2. You have to
upgrade FFmpeg's license to LGPL version 3 (or if you have enabled
GPL components, GPL version 3) by passing @code{--enable-version3} to configure in
order to use it.

The Fraunhofer AAC library is licensed under a license incompatible to the GPL
and is not known to be compatible to the LGPL. Therefore, you have to pass
@code{--enable-nonfree} to configure to use it.
@end float

@subsection OpenCORE AMR

FFmpeg can make use of the OpenCORE libraries for AMR-NB
decoding/encoding and AMR-WB decoding.

Go to @url{http://sourceforge.net/projects/opencore-amr/} and follow the
instructions for installing the libraries.
Then pass @code{--enable-libopencore-amrnb} and/or
@code{--enable-libopencore-amrwb} to configure to enable them.

@subsection VisualOn AAC encoder library

FFmpeg can make use of the VisualOn AACenc library for AAC encoding.

Go to @url{http://sourceforge.net/projects/opencore-amr/} and follow the
instructions for installing the library.
Then pass @code{--enable-libvo-aacenc} to configure to enable it.

@subsection VisualOn AMR-WB encoder library

FFmpeg can make use of the VisualOn AMR-WBenc library for AMR-WB encoding.

Go to @url{http://sourceforge.net/projects/opencore-amr/} and follow the
instructions for installing the library.
Then pass @code{--enable-libvo-amrwbenc} to configure to enable it.

@subsection Fraunhofer AAC library

FFmpeg can make use of the Fraunhofer AAC library for AAC encoding.

Go to @url{http://sourceforge.net/projects/opencore-amr/} and follow the
instructions for installing the library.
Then pass @code{--enable-libfdk-aac} to configure to enable it.

@section LAME

FFmpeg can make use of the LAME library for MP3 encoding.

Go to @url{http://lame.sourceforge.net/} and follow the
instructions for installing the library.
Then pass @code{--enable-libmp3lame} to configure to enable it.

@section TwoLAME

FFmpeg can make use of the TwoLAME library for MP2 encoding.

Go to @url{http://www.twolame.org/} and follow the
instructions for installing the library.
Then pass @code{--enable-libtwolame} to configure to enable it.

@section libvpx

FFmpeg can make use of the libvpx library for VP8/VP9 encoding.

Go to @url{http://www.webmproject.org/} and follow the instructions for
installing the library. Then pass @code{--enable-libvpx} to configure to
enable it.

@section libwavpack

FFmpeg can make use of the libwavpack library for WavPack encoding.

Go to @url{http://www.wavpack.com/} and follow the instructions for
installing the library. Then pass @code{--enable-libwavpack} to configure to
enable it.

@section OpenH264

FFmpeg can make use of the OpenH264 library for H.264 encoding.

Go to @url{http://www.openh264.org/} and follow the instructions for
installing the library. Then pass @code{--enable-libopenh264} to configure to
enable it.

@section x264

FFmpeg can make use of the x264 library for H.264 encoding.

Go to @url{http://www.videolan.org/developers/x264.html} and follow the
instructions for installing the library. Then pass @code{--enable-libx264} to
configure to enable it.

@float NOTE
x264 is under the GNU Public License Version 2 or later
(see @url{http://www.gnu.org/licenses/old-licenses/gpl-2.0.html} for
details), you must upgrade FFmpeg's license to GPL in order to use it.
@end float

@section x265

FFmpeg can make use of the x265 library for HEVC encoding.

Go to @url{http://x265.org/developers.html} and follow the instructions
for installing the library. Then pass @code{--enable-libx265} to configure
to enable it.

@float NOTE
x265 is under the GNU Public License Version 2 or later
(see @url{http://www.gnu.org/licenses/old-licenses/gpl-2.0.html} for
details), you must upgrade FFmpeg's license to GPL in order to use it.
@end float

@section libilbc

iLBC is a narrowband speech codec that has been made freely available
by Google as part of the WebRTC project. libilbc is a packaging friendly
copy of the iLBC codec. FFmpeg can make use of the libilbc library for
iLBC encoding and decoding.

Go to @url{https://github.com/TimothyGu/libilbc} and follow the instructions for
installing the library. Then pass @code{--enable-libilbc} to configure to
enable it.

@section libzvbi

libzvbi is a VBI decoding library which can be used by FFmpeg to decode DVB
teletext pages and DVB teletext subtitles.

Go to @url{http://sourceforge.net/projects/zapping/} and follow the instructions for
installing the library. Then pass @code{--enable-libzvbi} to configure to
enable it.

@float NOTE
libzvbi is licensed under the GNU General Public License Version 2 or later
(see @url{http://www.gnu.org/licenses/old-licenses/gpl-2.0.html} for details),
you must upgrade FFmpeg's license to GPL in order to use it.
@end float

@section AviSynth

FFmpeg can read AviSynth scripts as input. To enable support, pass
@code{--enable-avisynth} to configure.  The correct headers are
included in compat/avisynth/, which allows the user to enable support
without needing to search for these headers themselves.

For Windows, supported AviSynth variants are
@url{http://avisynth.nl, AviSynth 2.5 or 2.6} for 32-bit builds and
@url{http://avs-plus.net, AviSynth+ 0.1} for 32-bit and 64-bit builds.

For Linux and OS X, the supported AviSynth variant is
@url{https://github.com/avxsynth/avxsynth, AvxSynth}.

@float NOTE
AviSynth and AvxSynth are loaded dynamically.  Distributors can build FFmpeg
with @code{--enable-avisynth}, and the binaries will work regardless of the
end user having AviSynth or AvxSynth installed - they'll only need to be
installed to use AviSynth scripts (obviously).
@end float


@chapter Supported File Formats, Codecs or Features

You can use the @code{-formats} and @code{-codecs} options to have an exhaustive list.

@section File Formats

FFmpeg supports the following file formats through the @code{libavformat}
library:

@multitable @columnfractions .4 .1 .1 .4
@item Name @tab Encoding @tab Decoding @tab Comments
@item 4xm                       @tab   @tab X
    @tab 4X Technologies format, used in some games.
@item 8088flex TMV              @tab   @tab X
@item ACT Voice                 @tab   @tab X
    @tab contains G.729 audio
@item Adobe Filmstrip           @tab X @tab X
@item Audio IFF (AIFF)          @tab X @tab X
@item American Laser Games MM   @tab   @tab X
    @tab Multimedia format used in games like Mad Dog McCree.
@item 3GPP AMR                  @tab X @tab X
@item Amazing Studio Packed Animation File  @tab   @tab X
    @tab Multimedia format used in game Heart Of Darkness.
@item Apple HTTP Live Streaming @tab   @tab X
@item Artworx Data Format       @tab   @tab X
@item ADP                       @tab   @tab X
    @tab Audio format used on the Nintendo Gamecube.
@item AFC                       @tab   @tab X
    @tab Audio format used on the Nintendo Gamecube.
@item ASF                       @tab X @tab X
@item AST                       @tab X @tab X
    @tab Audio format used on the Nintendo Wii.
@item AVI                       @tab X @tab X
@item AviSynth                  @tab   @tab X
@item AVR                       @tab   @tab X
    @tab Audio format used on Mac.
@item AVS                       @tab   @tab X
    @tab Multimedia format used by the Creature Shock game.
@item Beam Software SIFF        @tab   @tab X
    @tab Audio and video format used in some games by Beam Software.
@item Bethesda Softworks VID    @tab   @tab X
    @tab Used in some games from Bethesda Softworks.
@item Binary text               @tab   @tab X
@item Bink                      @tab   @tab X
    @tab Multimedia format used by many games.
@item Bitmap Brothers JV        @tab   @tab X
    @tab Used in Z and Z95 games.
@item Brute Force & Ignorance   @tab   @tab X
    @tab Used in the game Flash Traffic: City of Angels.
@item BRSTM                     @tab   @tab X
    @tab Audio format used on the Nintendo Wii.
@item BWF                       @tab X @tab X
@item CRI ADX                   @tab X @tab X
    @tab Audio-only format used in console video games.
@item Discworld II BMV          @tab   @tab X
@item Interplay C93             @tab   @tab X
    @tab Used in the game Cyberia from Interplay.
@item Delphine Software International CIN @tab   @tab X
    @tab Multimedia format used by Delphine Software games.
@item Digital Speech Standard (DSS) @tab   @tab X
@item Canopus HQX               @tab   @tab X
@item CD+G                      @tab   @tab X
    @tab Video format used by CD+G karaoke disks
@item Phantom Cine              @tab   @tab X
@item Commodore CDXL            @tab   @tab X
    @tab Amiga CD video format
@item Core Audio Format         @tab X @tab X
    @tab Apple Core Audio Format
@item CRC testing format        @tab X @tab
@item Creative Voice            @tab X @tab X
    @tab Created for the Sound Blaster Pro.
@item CRYO APC                  @tab   @tab X
    @tab Audio format used in some games by CRYO Interactive Entertainment.
@item D-Cinema audio            @tab X @tab X
@item Deluxe Paint Animation    @tab   @tab X
@item DFA                       @tab   @tab X
    @tab This format is used in Chronomaster game
@item DSD Stream File (DSF)     @tab   @tab X
@item DV video                  @tab X @tab X
@item DXA                       @tab   @tab X
    @tab This format is used in the non-Windows version of the Feeble Files
         game and different game cutscenes repacked for use with ScummVM.
@item Electronic Arts cdata  @tab    @tab X
@item Electronic Arts Multimedia  @tab    @tab X
    @tab Used in various EA games; files have extensions like WVE and UV2.
@item Ensoniq Paris Audio File  @tab   @tab X
@item FFM (FFserver live feed)  @tab X @tab X
@item Flash (SWF)               @tab X @tab X
@item Flash 9 (AVM2)            @tab X @tab X
    @tab Only embedded audio is decoded.
@item FLI/FLC/FLX animation     @tab   @tab X
    @tab .fli/.flc files
@item Flash Video (FLV)         @tab X @tab X
    @tab Macromedia Flash video files
@item framecrc testing format   @tab X @tab
@item FunCom ISS                @tab   @tab X
    @tab Audio format used in various games from FunCom like The Longest Journey.
@item G.723.1                   @tab X @tab X
@item G.729 BIT                 @tab X @tab X
@item G.729 raw                 @tab   @tab X
@item GIF Animation             @tab X @tab X
@item GXF                       @tab X @tab X
    @tab General eXchange Format SMPTE 360M, used by Thomson Grass Valley
         playout servers.
@item HNM @tab   @tab X
    @tab Only version 4 supported, used in some games from Cryo Interactive
@item iCEDraw File              @tab   @tab X
@item ICO                       @tab X @tab X
    @tab Microsoft Windows ICO
@item id Quake II CIN video     @tab   @tab X
@item id RoQ                    @tab X @tab X
    @tab Used in Quake III, Jedi Knight 2 and other computer games.
@item IEC61937 encapsulation @tab X @tab X
@item IFF                       @tab   @tab X
    @tab Interchange File Format
@item iLBC                      @tab X @tab X
@item Interplay MVE             @tab   @tab X
    @tab Format used in various Interplay computer games.
@item IV8                       @tab   @tab X
    @tab A format generated by IndigoVision 8000 video server.
@item IVF (On2)                 @tab X @tab X
    @tab A format used by libvpx
@item IRCAM                     @tab X @tab X
@item LATM                      @tab X @tab X
@item LMLM4                     @tab   @tab X
    @tab Used by Linux Media Labs MPEG-4 PCI boards
@item LOAS                      @tab   @tab X
    @tab contains LATM multiplexed AAC audio
@item LRC                       @tab X @tab X
@item LVF                       @tab   @tab X
@item LXF                       @tab   @tab X
    @tab VR native stream format, used by Leitch/Harris' video servers.
@item Magic Lantern Video (MLV) @tab   @tab X
@item Matroska                  @tab X @tab X
@item Matroska audio            @tab X @tab
@item FFmpeg metadata           @tab X @tab X
    @tab Metadata in text format.
@item MAXIS XA                  @tab   @tab X
    @tab Used in Sim City 3000; file extension .xa.
@item MD Studio                 @tab   @tab X
@item Metal Gear Solid: The Twin Snakes @tab @tab X
@item Megalux Frame             @tab   @tab X
    @tab Used by Megalux Ultimate Paint
@item Mobotix .mxg              @tab   @tab X
@item Monkey's Audio            @tab   @tab X
@item Motion Pixels MVI         @tab   @tab X
@item MOV/QuickTime/MP4         @tab X @tab X
    @tab 3GP, 3GP2, PSP, iPod variants supported
@item MP2                       @tab X @tab X
@item MP3                       @tab X @tab X
@item MPEG-1 System             @tab X @tab X
    @tab muxed audio and video, VCD format supported
@item MPEG-PS (program stream)  @tab X @tab X
    @tab also known as @code{VOB} file, SVCD and DVD format supported
@item MPEG-TS (transport stream) @tab X @tab X
    @tab also known as DVB Transport Stream
@item MPEG-4                    @tab X @tab X
    @tab MPEG-4 is a variant of QuickTime.
@item Mirillis FIC video        @tab   @tab X
    @tab No cursor rendering.
@item MIME multipart JPEG       @tab X @tab
@item MSN TCP webcam            @tab   @tab X
    @tab Used by MSN Messenger webcam streams.
@item MTV                       @tab   @tab X
@item Musepack                  @tab   @tab X
@item Musepack SV8              @tab   @tab X
@item Material eXchange Format (MXF) @tab X @tab X
    @tab SMPTE 377M, used by D-Cinema, broadcast industry.
@item Material eXchange Format (MXF), D-10 Mapping @tab X @tab X
    @tab SMPTE 386M, D-10/IMX Mapping.
@item NC camera feed            @tab   @tab X
    @tab NC (AVIP NC4600) camera streams
@item NIST SPeech HEader REsources @tab   @tab X
@item NTT TwinVQ (VQF)          @tab   @tab X
    @tab Nippon Telegraph and Telephone Corporation TwinVQ.
@item Nullsoft Streaming Video  @tab   @tab X
@item NuppelVideo               @tab   @tab X
@item NUT                       @tab X @tab X
    @tab NUT Open Container Format
@item Ogg                       @tab X @tab X
@item Playstation Portable PMP  @tab   @tab X
@item Portable Voice Format     @tab   @tab X
@item TechnoTrend PVA           @tab   @tab X
    @tab Used by TechnoTrend DVB PCI boards.
@item QCP                       @tab   @tab X
@item raw ADTS (AAC)            @tab X @tab X
@item raw AC-3                  @tab X @tab X
@item raw Chinese AVS video     @tab X @tab X
@item raw CRI ADX               @tab X @tab X
@item raw Dirac                 @tab X @tab X
@item raw DNxHD                 @tab X @tab X
@item raw DTS                   @tab X @tab X
@item raw DTS-HD                @tab   @tab X
@item raw E-AC-3                @tab X @tab X
@item raw FLAC                  @tab X @tab X
@item raw GSM                   @tab   @tab X
@item raw H.261                 @tab X @tab X
@item raw H.263                 @tab X @tab X
@item raw H.264                 @tab X @tab X
@item raw HEVC                  @tab X @tab X
@item raw Ingenient MJPEG       @tab   @tab X
@item raw MJPEG                 @tab X @tab X
@item raw MLP                   @tab   @tab X
@item raw MPEG                  @tab   @tab X
@item raw MPEG-1                @tab   @tab X
@item raw MPEG-2                @tab   @tab X
@item raw MPEG-4                @tab X @tab X
@item raw NULL                  @tab X @tab
@item raw video                 @tab X @tab X
@item raw id RoQ                @tab X @tab
@item raw Shorten               @tab   @tab X
@item raw TAK                   @tab   @tab X
@item raw TrueHD                @tab X @tab X
@item raw VC-1                  @tab X @tab X
@item raw PCM A-law             @tab X @tab X
@item raw PCM mu-law            @tab X @tab X
@item raw PCM signed 8 bit      @tab X @tab X
@item raw PCM signed 16 bit big-endian  @tab X @tab X
@item raw PCM signed 16 bit little-endian  @tab X @tab X
@item raw PCM signed 24 bit big-endian  @tab X @tab X
@item raw PCM signed 24 bit little-endian  @tab X @tab X
@item raw PCM signed 32 bit big-endian  @tab X @tab X
@item raw PCM signed 32 bit little-endian  @tab X @tab X
@item raw PCM unsigned 8 bit    @tab X @tab X
@item raw PCM unsigned 16 bit big-endian  @tab X @tab X
@item raw PCM unsigned 16 bit little-endian  @tab X @tab X
@item raw PCM unsigned 24 bit big-endian  @tab X @tab X
@item raw PCM unsigned 24 bit little-endian  @tab X @tab X
@item raw PCM unsigned 32 bit big-endian  @tab X @tab X
@item raw PCM unsigned 32 bit little-endian  @tab X @tab X
@item raw PCM floating-point 32 bit big-endian  @tab X @tab X
@item raw PCM floating-point 32 bit little-endian  @tab X @tab X
@item raw PCM floating-point 64 bit big-endian  @tab X @tab X
@item raw PCM floating-point 64 bit little-endian  @tab X @tab X
@item RDT                       @tab   @tab X
@item REDCODE R3D               @tab   @tab X
    @tab File format used by RED Digital cameras, contains JPEG 2000 frames and PCM audio.
@item RealMedia                 @tab X @tab X
@item Redirector                @tab   @tab X
@item RedSpark                  @tab   @tab X
@item Renderware TeXture Dictionary @tab   @tab X
@item RL2                       @tab   @tab X
    @tab Audio and video format used in some games by Entertainment Software Partners.
@item RPL/ARMovie               @tab   @tab X
@item Lego Mindstorms RSO       @tab X @tab X
@item RSD                       @tab   @tab X
@item RTMP                      @tab X @tab X
    @tab Output is performed by publishing stream to RTMP server
@item RTP                       @tab X @tab X
@item RTSP                      @tab X @tab X
@item SAP                       @tab X @tab X
@item SBG                       @tab   @tab X
@item SDP                       @tab   @tab X
@item Sega FILM/CPK             @tab   @tab X
    @tab Used in many Sega Saturn console games.
@item Silicon Graphics Movie    @tab   @tab X
@item Sierra SOL                @tab   @tab X
    @tab .sol files used in Sierra Online games.
@item Sierra VMD                @tab   @tab X
    @tab Used in Sierra CD-ROM games.
@item Smacker                   @tab   @tab X
    @tab Multimedia format used by many games.
@item SMJPEG                    @tab X @tab X
    @tab Used in certain Loki game ports.
@item Smush                     @tab   @tab X
    @tab Multimedia format used in some LucasArts games.
@item Sony OpenMG (OMA)         @tab X @tab X
    @tab Audio format used in Sony Sonic Stage and Sony Vegas.
@item Sony PlayStation STR      @tab   @tab X
@item Sony Wave64 (W64)         @tab X @tab X
@item SoX native format         @tab X @tab X
@item SUN AU format             @tab X @tab X
@item SUP raw PGS subtitles     @tab   @tab X
@item TDSC                      @tab   @tab X
@item Text files                @tab   @tab X
@item THP                       @tab   @tab X
    @tab Used on the Nintendo GameCube.
@item Tiertex Limited SEQ       @tab   @tab X
    @tab Tiertex .seq files used in the DOS CD-ROM version of the game Flashback.
@item True Audio                @tab   @tab X
@item VC-1 test bitstream       @tab X @tab X
@item Vivo                      @tab   @tab X
@item WAV                       @tab X @tab X
@item WavPack                   @tab X @tab X
@item WebM                      @tab X @tab X
@item Windows Televison (WTV)   @tab X @tab X
@item Wing Commander III movie  @tab   @tab X
    @tab Multimedia format used in Origin's Wing Commander III computer game.
@item Westwood Studios audio    @tab   @tab X
    @tab Multimedia format used in Westwood Studios games.
@item Westwood Studios VQA      @tab   @tab X
    @tab Multimedia format used in Westwood Studios games.
@item XMV                       @tab   @tab X
    @tab Microsoft video container used in Xbox games.
@item xWMA                      @tab   @tab X
    @tab Microsoft audio container used by XAudio 2.
@item eXtended BINary text (XBIN) @tab @tab X
@item YUV4MPEG pipe             @tab X @tab X
@item Psygnosis YOP             @tab   @tab X
@end multitable

@code{X} means that encoding (resp. decoding) is supported.

@section Image Formats

FFmpeg can read and write images for each frame of a video sequence. The
following image formats are supported:

@multitable @columnfractions .4 .1 .1 .4
@item Name @tab Encoding @tab Decoding @tab Comments
@item .Y.U.V       @tab X @tab X
    @tab one raw file per component
@item Alias PIX    @tab X @tab X
    @tab Alias/Wavefront PIX image format
@item animated GIF @tab X @tab X
@item BMP          @tab X @tab X
    @tab Microsoft BMP image
@item BRender PIX  @tab   @tab X
    @tab Argonaut BRender 3D engine image format.
@item DPX          @tab X @tab X
    @tab Digital Picture Exchange
@item EXR          @tab   @tab X
    @tab OpenEXR
@item JPEG         @tab X @tab X
    @tab Progressive JPEG is not supported.
@item JPEG 2000    @tab X @tab X
@item JPEG-LS      @tab X @tab X
@item LJPEG        @tab X @tab
    @tab Lossless JPEG
@item PAM          @tab X @tab X
    @tab PAM is a PNM extension with alpha support.
@item PBM          @tab X @tab X
    @tab Portable BitMap image
@item PCX          @tab X @tab X
    @tab PC Paintbrush
@item PGM          @tab X @tab X
    @tab Portable GrayMap image
@item PGMYUV       @tab X @tab X
    @tab PGM with U and V components in YUV 4:2:0
@item PIC          @tab @tab X
    @tab Pictor/PC Paint
@item PNG          @tab X @tab X
@item PPM          @tab X @tab X
    @tab Portable PixelMap image
@item PTX          @tab   @tab X
    @tab V.Flash PTX format
@item SGI          @tab X @tab X
    @tab SGI RGB image format
@item Sun Rasterfile  @tab X @tab X
    @tab Sun RAS image format
@item TIFF         @tab X @tab X
    @tab YUV, JPEG and some extension is not supported yet.
@item Truevision Targa  @tab X @tab X
    @tab Targa (.TGA) image format
@item WebP         @tab E @tab X
    @tab WebP image format, encoding supported through external library libwebp
@item XBM  @tab X @tab X
    @tab X BitMap image format
@item XFace @tab X @tab X
    @tab X-Face image format
@item XWD  @tab X @tab X
    @tab X Window Dump image format
@end multitable

@code{X} means that encoding (resp. decoding) is supported.

@code{E} means that support is provided through an external library.

@section Video Codecs

@multitable @columnfractions .4 .1 .1 .4
@item Name @tab Encoding @tab Decoding @tab Comments
@item 4X Movie               @tab     @tab  X
    @tab Used in certain computer games.
@item 8088flex TMV           @tab     @tab  X
@item A64 multicolor         @tab  X  @tab
    @tab Creates video suitable to be played on a commodore 64 (multicolor mode).
@item Amazing Studio PAF Video @tab     @tab  X
@item American Laser Games MM  @tab    @tab X
    @tab Used in games like Mad Dog McCree.
@item AMV Video              @tab  X  @tab  X
    @tab Used in Chinese MP3 players.
@item ANSI/ASCII art         @tab     @tab  X
@item Apple Intermediate Codec @tab     @tab  X
@item Apple MJPEG-B          @tab     @tab  X
@item Apple ProRes           @tab  X  @tab  X
@item Apple QuickDraw        @tab     @tab  X
    @tab fourcc: qdrw
@item Asus v1                @tab  X  @tab  X
    @tab fourcc: ASV1
@item Asus v2                @tab  X  @tab  X
    @tab fourcc: ASV2
@item ATI VCR1               @tab     @tab  X
    @tab fourcc: VCR1
@item ATI VCR2               @tab     @tab  X
    @tab fourcc: VCR2
@item Auravision Aura        @tab     @tab  X
@item Auravision Aura 2      @tab     @tab  X
@item Autodesk Animator Flic video  @tab     @tab  X
@item Autodesk RLE           @tab     @tab  X
    @tab fourcc: AASC
@item Avid 1:1 10-bit RGB Packer  @tab  X  @tab  X
    @tab fourcc: AVrp
@item AVS (Audio Video Standard) video  @tab     @tab  X
    @tab Video encoding used by the Creature Shock game.
@item AYUV                   @tab  X  @tab  X
    @tab Microsoft uncompressed packed 4:4:4:4
@item Beam Software VB       @tab     @tab  X
@item Bethesda VID video     @tab     @tab  X
    @tab Used in some games from Bethesda Softworks.
@item Bink Video             @tab     @tab  X
@item Bitmap Brothers JV video  @tab   @tab X
@item y41p Brooktree uncompressed 4:1:1 12-bit     @tab  X  @tab  X
@item Brute Force & Ignorance   @tab   @tab X
    @tab Used in the game Flash Traffic: City of Angels.
@item C93 video              @tab     @tab  X
    @tab Codec used in Cyberia game.
@item CamStudio              @tab     @tab  X
    @tab fourcc: CSCD
@item CD+G                   @tab     @tab  X
    @tab Video codec for CD+G karaoke disks
@item CDXL                   @tab     @tab  X
    @tab Amiga CD video codec
@item Chinese AVS video      @tab  E  @tab  X
    @tab AVS1-P2, JiZhun profile, encoding through external library libxavs
@item Delphine Software International CIN video  @tab     @tab  X
    @tab Codec used in Delphine Software International games.
@item Discworld II BMV Video @tab     @tab  X
@item Canopus Lossless Codec @tab     @tab  X
@item Cinepak                @tab     @tab  X
@item Cirrus Logic AccuPak   @tab  X  @tab  X
    @tab fourcc: CLJR
@item CPiA Video Format      @tab     @tab  X
@item Creative YUV (CYUV)    @tab     @tab  X
@item DFA                    @tab     @tab  X
    @tab Codec used in Chronomaster game.
@item Dirac                  @tab  E  @tab  X
    @tab supported through external library libschroedinger
@item Deluxe Paint Animation @tab     @tab  X
@item DNxHD                  @tab   X @tab  X
    @tab aka SMPTE VC3
@item Duck TrueMotion 1.0   @tab     @tab  X
    @tab fourcc: DUCK
@item Duck TrueMotion 2.0    @tab     @tab  X
    @tab fourcc: TM20
@item DV (Digital Video)     @tab  X  @tab  X
@item Dxtory capture format  @tab     @tab  X
@item Feeble Files/ScummVM DXA  @tab     @tab  X
    @tab Codec originally used in Feeble Files game.
@item Electronic Arts CMV video  @tab     @tab  X
    @tab Used in NHL 95 game.
@item Electronic Arts Madcow video  @tab     @tab  X
@item Electronic Arts TGV video  @tab     @tab  X
@item Electronic Arts TGQ video  @tab     @tab  X
@item Electronic Arts TQI video  @tab     @tab  X
@item Escape 124             @tab     @tab  X
@item Escape 130             @tab     @tab  X
@item FFmpeg video codec #1  @tab  X  @tab  X
    @tab lossless codec (fourcc: FFV1)
@item Flash Screen Video v1  @tab  X  @tab  X
    @tab fourcc: FSV1
@item Flash Screen Video v2  @tab  X  @tab  X
@item Flash Video (FLV)      @tab  X  @tab  X
    @tab Sorenson H.263 used in Flash
@item Forward Uncompressed   @tab     @tab  X
@item Fraps                  @tab     @tab  X
@item Go2Webinar             @tab     @tab  X
    @tab fourcc: G2M4
@item H.261                  @tab  X  @tab  X
@item H.263 / H.263-1996     @tab  X  @tab  X
@item H.263+ / H.263-1998 / H.263 version 2  @tab  X  @tab  X
@item H.264 / AVC / MPEG-4 AVC / MPEG-4 part 10  @tab  E  @tab  X
    @tab encoding supported through external library libx264 and OpenH264
@item HEVC                   @tab  X  @tab  X
    @tab encoding supported through the external library libx265
@item HNM version 4          @tab     @tab  X
@item HuffYUV                @tab  X  @tab  X
@item HuffYUV FFmpeg variant @tab  X  @tab  X
@item IBM Ultimotion         @tab     @tab  X
    @tab fourcc: ULTI
@item id Cinematic video     @tab     @tab  X
    @tab Used in Quake II.
@item id RoQ video           @tab  X  @tab  X
    @tab Used in Quake III, Jedi Knight 2, other computer games.
@item IFF ILBM               @tab     @tab  X
    @tab IFF interleaved bitmap
@item IFF ByteRun1           @tab     @tab  X
    @tab IFF run length encoded bitmap
@item Intel H.263            @tab     @tab  X
@item Intel Indeo 2          @tab     @tab  X
@item Intel Indeo 3          @tab     @tab  X
@item Intel Indeo 4          @tab     @tab  X
@item Intel Indeo 5          @tab     @tab  X
@item Interplay C93          @tab     @tab  X
    @tab Used in the game Cyberia from Interplay.
@item Interplay MVE video    @tab     @tab  X
    @tab Used in Interplay .MVE files.
@item J2K @tab  X  @tab  X
@item Karl Morton's video codec  @tab     @tab  X
    @tab Codec used in Worms games.
@item Kega Game Video (KGV1) @tab      @tab  X
    @tab Kega emulator screen capture codec.
@item Lagarith               @tab     @tab  X
@item LCL (LossLess Codec Library) MSZH  @tab     @tab  X
@item LCL (LossLess Codec Library) ZLIB  @tab  E  @tab  E
@item LOCO                   @tab     @tab  X
@item LucasArts SANM/Smush   @tab     @tab  X
    @tab Used in LucasArts games / SMUSH animations.
@item lossless MJPEG         @tab  X  @tab  X
@item Microsoft ATC Screen   @tab     @tab  X
    @tab Also known as Microsoft Screen 3.
@item Microsoft Expression Encoder Screen  @tab     @tab  X
    @tab Also known as Microsoft Titanium Screen 2.
@item Microsoft RLE          @tab     @tab  X
@item Microsoft Screen 1     @tab     @tab  X
    @tab Also known as Windows Media Video V7 Screen.
@item Microsoft Screen 2     @tab     @tab  X
    @tab Also known as Windows Media Video V9 Screen.
@item Microsoft Video 1      @tab     @tab  X
@item Mimic                  @tab     @tab  X
    @tab Used in MSN Messenger Webcam streams.
@item Miro VideoXL           @tab     @tab  X
    @tab fourcc: VIXL
@item MJPEG (Motion JPEG)    @tab  X  @tab  X
@item Mobotix MxPEG video    @tab     @tab  X
@item Motion Pixels video    @tab     @tab  X
@item MPEG-1 video           @tab  X  @tab  X
@item MPEG-2 video           @tab  X  @tab  X
@item MPEG-4 part 2          @tab  X  @tab  X
    @tab libxvidcore can be used alternatively for encoding.
@item MPEG-4 part 2 Microsoft variant version 1  @tab     @tab  X
@item MPEG-4 part 2 Microsoft variant version 2  @tab  X  @tab  X
@item MPEG-4 part 2 Microsoft variant version 3  @tab  X  @tab  X
@item Nintendo Gamecube THP video  @tab     @tab  X
@item NuppelVideo/RTjpeg     @tab     @tab  X
    @tab Video encoding used in NuppelVideo files.
@item On2 VP3                @tab     @tab  X
    @tab still experimental
@item On2 VP5                @tab     @tab  X
    @tab fourcc: VP50
@item On2 VP6                @tab     @tab  X
    @tab fourcc: VP60,VP61,VP62
@item On2 VP7                @tab     @tab  X
    @tab fourcc: VP70,VP71
@item VP8                    @tab  E  @tab  X
    @tab fourcc: VP80, encoding supported through external library libvpx
@item VP9                    @tab  E  @tab  X
    @tab encoding supported through external library libvpx
@item Pinnacle TARGA CineWave YUV16 @tab     @tab  X
    @tab fourcc: Y216
@item Prores                 @tab     @tab  X
    @tab fourcc: apch,apcn,apcs,apco
@item Q-team QPEG            @tab     @tab  X
    @tab fourccs: QPEG, Q1.0, Q1.1
@item QuickTime 8BPS video   @tab     @tab  X
@item QuickTime Animation (RLE) video  @tab  X  @tab  X
    @tab fourcc: 'rle '
@item QuickTime Graphics (SMC)  @tab     @tab  X
    @tab fourcc: 'smc '
@item QuickTime video (RPZA) @tab     @tab  X
    @tab fourcc: rpza
@item R10K AJA Kona 10-bit RGB Codec     @tab  X  @tab  X
@item R210 Quicktime Uncompressed RGB 10-bit     @tab  X  @tab  X
@item Raw Video              @tab  X  @tab  X
@item RealVideo 1.0          @tab  X  @tab  X
@item RealVideo 2.0          @tab  X  @tab  X
@item RealVideo 3.0          @tab     @tab  X
    @tab still far from ideal
@item RealVideo 4.0          @tab     @tab  X
@item Renderware TXD (TeXture Dictionary)  @tab     @tab  X
    @tab Texture dictionaries used by the Renderware Engine.
@item RL2 video              @tab     @tab  X
    @tab used in some games by Entertainment Software Partners
@item Sierra VMD video       @tab     @tab  X
    @tab Used in Sierra VMD files.
@item Silicon Graphics Motion Video Compressor 1 (MVC1)  @tab     @tab  X
@item Silicon Graphics Motion Video Compressor 2 (MVC2)  @tab     @tab  X
@item Silicon Graphics RLE 8-bit video  @tab     @tab  X
@item Smacker video          @tab     @tab  X
    @tab Video encoding used in Smacker.
@item SMPTE VC-1             @tab     @tab  X
@item Snow                   @tab  X  @tab  X
    @tab experimental wavelet codec (fourcc: SNOW)
@item Sony PlayStation MDEC (Motion DECoder)  @tab     @tab  X
@item Sorenson Vector Quantizer 1  @tab  X  @tab  X
    @tab fourcc: SVQ1
@item Sorenson Vector Quantizer 3  @tab     @tab  X
    @tab fourcc: SVQ3
@item Sunplus JPEG (SP5X)    @tab     @tab  X
    @tab fourcc: SP5X
@item TechSmith Screen Capture Codec  @tab     @tab  X
    @tab fourcc: TSCC
@item TechSmith Screen Capture Codec 2  @tab     @tab  X
    @tab fourcc: TSC2
@item Theora                 @tab  E  @tab  X
    @tab encoding supported through external library libtheora
@item Tiertex Limited SEQ video  @tab     @tab  X
    @tab Codec used in DOS CD-ROM FlashBack game.
@item Ut Video               @tab  X  @tab  X
@item v210 QuickTime uncompressed 4:2:2 10-bit     @tab  X  @tab  X
@item v308 QuickTime uncompressed 4:4:4            @tab  X  @tab  X
@item v408 QuickTime uncompressed 4:4:4:4          @tab  X  @tab  X
@item v410 QuickTime uncompressed 4:4:4 10-bit     @tab  X  @tab  X
@item VBLE Lossless Codec    @tab     @tab  X
@item VMware Screen Codec / VMware Video  @tab     @tab  X
    @tab Codec used in videos captured by VMware.
@item Westwood Studios VQA (Vector Quantized Animation) video  @tab     @tab  X
@item Windows Media Image    @tab     @tab  X
@item Windows Media Video 7  @tab  X  @tab  X
@item Windows Media Video 8  @tab  X  @tab  X
@item Windows Media Video 9  @tab     @tab  X
    @tab not completely working
@item Wing Commander III / Xan  @tab     @tab  X
    @tab Used in Wing Commander III .MVE files.
@item Wing Commander IV / Xan  @tab     @tab  X
    @tab Used in Wing Commander IV.
@item Winnov WNV1            @tab     @tab  X
@item WMV7                   @tab  X  @tab  X
@item YAMAHA SMAF            @tab  X  @tab  X
@item Psygnosis YOP Video    @tab     @tab  X
@item yuv4                   @tab  X  @tab  X
    @tab libquicktime uncompressed packed 4:2:0
@item ZeroCodec Lossless Video @tab     @tab  X
@item ZLIB                   @tab  X  @tab  X
    @tab part of LCL, encoder experimental
@item Zip Motion Blocks Video  @tab   X @tab  X
    @tab Encoder works only in PAL8.
@end multitable

@code{X} means that encoding (resp. decoding) is supported.

@code{E} means that support is provided through an external library.

@section Audio Codecs

@multitable @columnfractions .4 .1 .1 .4
@item Name @tab Encoding @tab Decoding @tab Comments
@item 8SVX exponential       @tab     @tab  X
@item 8SVX fibonacci         @tab     @tab  X
@item AAC+                   @tab  E  @tab  X
    @tab encoding supported through external library libaacplus
@item AAC                    @tab  E  @tab  X
    @tab encoding supported through external library libfaac and libvo-aacenc
@item AC-3                   @tab IX  @tab  IX
@item ADPCM 4X Movie         @tab     @tab  X
@item ADPCM CDROM XA         @tab     @tab  X
@item ADPCM Creative Technology @tab     @tab  X
    @tab 16 -> 4, 8 -> 4, 8 -> 3, 8 -> 2
@item ADPCM Electronic Arts  @tab     @tab  X
    @tab Used in various EA titles.
@item ADPCM Electronic Arts Maxis CDROM XS  @tab     @tab  X
    @tab Used in Sim City 3000.
@item ADPCM Electronic Arts R1  @tab     @tab  X
@item ADPCM Electronic Arts R2  @tab     @tab  X
@item ADPCM Electronic Arts R3  @tab     @tab  X
@item ADPCM Electronic Arts XAS @tab     @tab  X
@item ADPCM G.722            @tab  X  @tab  X
@item ADPCM G.726            @tab  X  @tab  X
@item ADPCM IMA AMV          @tab     @tab  X
    @tab Used in AMV files
@item ADPCM IMA Electronic Arts EACS  @tab     @tab  X
@item ADPCM IMA Electronic Arts SEAD  @tab     @tab  X
@item ADPCM IMA Funcom       @tab     @tab  X
@item ADPCM IMA QuickTime    @tab  X  @tab  X
@item ADPCM IMA Loki SDL MJPEG  @tab     @tab  X
@item ADPCM IMA WAV          @tab  X  @tab  X
@item ADPCM IMA Westwood     @tab     @tab  X
@item ADPCM ISS IMA          @tab     @tab  X
    @tab Used in FunCom games.
@item ADPCM IMA Dialogic     @tab     @tab  X
@item ADPCM IMA Duck DK3     @tab     @tab  X
    @tab Used in some Sega Saturn console games.
@item ADPCM IMA Duck DK4     @tab     @tab  X
    @tab Used in some Sega Saturn console games.
@item ADPCM IMA Radical      @tab     @tab  X
@item ADPCM Microsoft        @tab  X  @tab  X
@item ADPCM MS IMA           @tab  X  @tab  X
@item ADPCM Nintendo Gamecube AFC  @tab     @tab  X
@item ADPCM Nintendo Gamecube DTK  @tab     @tab  X
@item ADPCM Nintendo Gamecube THP  @tab     @tab  X
@item ADPCM QT IMA           @tab  X  @tab  X
@item ADPCM SEGA CRI ADX     @tab  X  @tab  X
    @tab Used in Sega Dreamcast games.
@item ADPCM Shockwave Flash  @tab  X  @tab  X
@item ADPCM Sound Blaster Pro 2-bit  @tab     @tab  X
@item ADPCM Sound Blaster Pro 2.6-bit  @tab     @tab  X
@item ADPCM Sound Blaster Pro 4-bit  @tab     @tab  X
@item ADPCM VIMA
    @tab Used in LucasArts SMUSH animations.
@item ADPCM Westwood Studios IMA @tab     @tab  X
    @tab Used in Westwood Studios games like Command and Conquer.
@item ADPCM Yamaha           @tab  X  @tab  X
@item AMR-NB                 @tab  E  @tab  X
    @tab encoding supported through external library libopencore-amrnb
@item AMR-WB                 @tab  E  @tab  X
    @tab encoding supported through external library libvo-amrwbenc
@item Amazing Studio PAF Audio @tab     @tab  X
@item Apple lossless audio   @tab  X  @tab  X
    @tab QuickTime fourcc 'alac'
@item ATRAC1                 @tab     @tab  X
@item ATRAC3                 @tab     @tab  X
@item ATRAC3+                @tab     @tab  X
@item Bink Audio             @tab     @tab  X
    @tab Used in Bink and Smacker files in many games.
@item CELT                   @tab     @tab  E
    @tab decoding supported through external library libcelt
@item Delphine Software International CIN audio  @tab     @tab  X
    @tab Codec used in Delphine Software International games.
@item Digital Speech Standard - Standard Play mode (DSS SP) @tab     @tab  X
@item Discworld II BMV Audio @tab     @tab  X
@item COOK                   @tab     @tab  X
    @tab All versions except 5.1 are supported.
<<<<<<< HEAD
@item DCA (DTS Coherent Acoustics)  @tab  X  @tab  X
=======
@item DCA (DTS Coherent Acoustics)  @tab     @tab  X
    @tab supported extensions: XCh, XLL (partially)
>>>>>>> 217e4ff4
@item DPCM id RoQ            @tab  X  @tab  X
    @tab Used in Quake III, Jedi Knight 2 and other computer games.
@item DPCM Interplay         @tab     @tab  X
    @tab Used in various Interplay computer games.
@item DPCM Sierra Online     @tab     @tab  X
    @tab Used in Sierra Online game audio files.
@item DPCM Sol               @tab     @tab  X
@item DPCM Xan               @tab     @tab  X
    @tab Used in Origin's Wing Commander IV AVI files.
@item DSD (Direct Stream Digitial), least significant bit first  @tab  @tab  X
@item DSD (Direct Stream Digitial), most significant bit first   @tab  @tab  X
@item DSD (Direct Stream Digitial), least significant bit first, planar  @tab  @tab  X
@item DSD (Direct Stream Digitial), most significant bit first, planar   @tab  @tab  X
@item DSP Group TrueSpeech   @tab     @tab  X
@item DV audio               @tab     @tab  X
@item Enhanced AC-3          @tab  X  @tab  X
@item EVRC (Enhanced Variable Rate Codec) @tab     @tab  X
@item FLAC (Free Lossless Audio Codec)  @tab  X  @tab  IX
@item G.723.1                @tab X @tab X
@item G.729                  @tab     @tab  X
@item GSM                    @tab  E  @tab  X
    @tab encoding supported through external library libgsm
@item GSM Microsoft variant  @tab  E  @tab  X
    @tab encoding supported through external library libgsm
@item IAC (Indeo Audio Coder)  @tab     @tab  X
@item iLBC (Internet Low Bitrate Codec) @tab  E  @tab  E
    @tab encoding and decoding supported through external library libilbc
@item IMC (Intel Music Coder)  @tab     @tab  X
@item MACE (Macintosh Audio Compression/Expansion) 3:1  @tab     @tab  X
@item MACE (Macintosh Audio Compression/Expansion) 6:1  @tab     @tab  X
@item MLP (Meridian Lossless Packing)  @tab     @tab  X
    @tab Used in DVD-Audio discs.
@item Monkey's Audio         @tab     @tab  X
@item MP1 (MPEG audio layer 1)  @tab     @tab IX
@item MP2 (MPEG audio layer 2)  @tab IX  @tab IX
    @tab encoding supported also through external library TwoLAME
@item MP3 (MPEG audio layer 3)  @tab  E  @tab IX
    @tab encoding supported through external library LAME, ADU MP3 and MP3onMP4 also supported
@item MPEG-4 Audio Lossless Coding (ALS)  @tab     @tab  X
@item Musepack SV7           @tab     @tab  X
@item Musepack SV8           @tab     @tab  X
@item Nellymoser Asao        @tab  X  @tab  X
@item On2 AVC (Audio for Video Codec) @tab     @tab  X
@item Opus                   @tab  E  @tab  E
    @tab supported through external library libopus
@item PCM A-law              @tab  X  @tab  X
@item PCM mu-law             @tab  X  @tab  X
@item PCM signed 8-bit planar  @tab  X  @tab  X
@item PCM signed 16-bit big-endian planar  @tab  X  @tab  X
@item PCM signed 16-bit little-endian planar  @tab  X  @tab  X
@item PCM signed 24-bit little-endian planar  @tab  X  @tab  X
@item PCM signed 32-bit little-endian planar  @tab  X  @tab  X
@item PCM 32-bit floating point big-endian  @tab  X  @tab  X
@item PCM 32-bit floating point little-endian  @tab  X  @tab  X
@item PCM 64-bit floating point big-endian  @tab  X  @tab  X
@item PCM 64-bit floating point little-endian  @tab  X  @tab  X
@item PCM D-Cinema audio signed 24-bit   @tab  X  @tab  X
@item PCM signed 8-bit       @tab  X  @tab  X
@item PCM signed 16-bit big-endian  @tab  X  @tab  X
@item PCM signed 16-bit little-endian  @tab  X  @tab  X
@item PCM signed 24-bit big-endian  @tab  X  @tab  X
@item PCM signed 24-bit little-endian  @tab  X  @tab  X
@item PCM signed 32-bit big-endian  @tab  X  @tab  X
@item PCM signed 32-bit little-endian  @tab  X  @tab  X
@item PCM signed 16/20/24-bit big-endian in MPEG-TS  @tab     @tab  X
@item PCM unsigned 8-bit     @tab  X  @tab  X
@item PCM unsigned 16-bit big-endian  @tab  X  @tab  X
@item PCM unsigned 16-bit little-endian  @tab  X  @tab  X
@item PCM unsigned 24-bit big-endian  @tab  X  @tab  X
@item PCM unsigned 24-bit little-endian  @tab  X  @tab  X
@item PCM unsigned 32-bit big-endian  @tab  X  @tab  X
@item PCM unsigned 32-bit little-endian  @tab  X  @tab  X
@item PCM Zork               @tab     @tab  X
@item QCELP / PureVoice      @tab     @tab  X
@item QDesign Music Codec 2  @tab     @tab  X
    @tab There are still some distortions.
@item RealAudio 1.0 (14.4K)  @tab  X  @tab  X
    @tab Real 14400 bit/s codec
@item RealAudio 2.0 (28.8K)  @tab     @tab  X
    @tab Real 28800 bit/s codec
@item RealAudio 3.0 (dnet)   @tab IX  @tab  X
    @tab Real low bitrate AC-3 codec
@item RealAudio Lossless     @tab     @tab  X
@item RealAudio SIPR / ACELP.NET @tab     @tab  X
@item Shorten                @tab     @tab  X
@item Sierra VMD audio       @tab     @tab  X
    @tab Used in Sierra VMD files.
@item Smacker audio          @tab     @tab  X
@item SMPTE 302M AES3 audio  @tab  X  @tab  X
@item Sonic                  @tab  X  @tab  X
    @tab experimental codec
@item Sonic lossless         @tab  X  @tab  X
    @tab experimental codec
@item Speex                  @tab  E  @tab  E
    @tab supported through external library libspeex
@item TAK (Tom's lossless Audio Kompressor)  @tab     @tab  X
@item True Audio (TTA)       @tab  X  @tab  X
@item TrueHD                 @tab     @tab  X
    @tab Used in HD-DVD and Blu-Ray discs.
@item TwinVQ (VQF flavor)    @tab     @tab  X
@item VIMA                   @tab     @tab  X
    @tab Used in LucasArts SMUSH animations.
@item Vorbis                 @tab  E  @tab  X
    @tab A native but very primitive encoder exists.
@item Voxware MetaSound      @tab     @tab  X
@item WavPack                @tab  X  @tab  X
@item Westwood Audio (SND1)  @tab     @tab  X
@item Windows Media Audio 1  @tab  X  @tab  X
@item Windows Media Audio 2  @tab  X  @tab  X
@item Windows Media Audio Lossless @tab  @tab  X
@item Windows Media Audio Pro @tab    @tab  X
@item Windows Media Audio Voice @tab  @tab  X
@end multitable

@code{X} means that encoding (resp. decoding) is supported.

@code{E} means that support is provided through an external library.

@code{I} means that an integer-only version is available, too (ensures high
performance on systems without hardware floating point support).

@section Subtitle Formats

@multitable @columnfractions .4 .1 .1 .1 .1
@item Name @tab Muxing @tab Demuxing @tab Encoding @tab Decoding
@item 3GPP Timed Text  @tab   @tab   @tab X @tab X
@item AQTitle          @tab   @tab X @tab   @tab X
@item DVB              @tab X @tab X @tab X @tab X
@item DVB teletext     @tab   @tab X @tab   @tab E
@item DVD              @tab X @tab X @tab X @tab X
@item JACOsub          @tab X @tab X @tab   @tab X
@item MicroDVD         @tab X @tab X @tab   @tab X
@item MPL2             @tab   @tab X @tab   @tab X
@item MPsub (MPlayer)  @tab   @tab X @tab   @tab X
@item PGS              @tab   @tab   @tab   @tab X
@item PJS (Phoenix)    @tab   @tab X @tab   @tab X
@item RealText         @tab   @tab X @tab   @tab X
@item SAMI             @tab   @tab X @tab   @tab X
@item Spruce format (STL) @tab   @tab X @tab   @tab X
@item SSA/ASS          @tab X @tab X @tab X @tab X
@item SubRip (SRT)     @tab X @tab X @tab X @tab X
@item SubViewer v1     @tab   @tab X @tab   @tab X
@item SubViewer        @tab   @tab X @tab   @tab X
@item TED Talks captions @tab @tab X @tab   @tab X
@item VobSub (IDX+SUB) @tab   @tab X @tab   @tab X
@item VPlayer          @tab   @tab X @tab   @tab X
@item WebVTT           @tab X @tab X @tab X @tab X
@item XSUB             @tab   @tab   @tab X @tab X
@end multitable

@code{X} means that the feature is supported.

@code{E} means that support is provided through an external library.

@section Network Protocols

@multitable @columnfractions .4 .1
@item Name         @tab Support
@item file         @tab X
@item FTP          @tab X
@item Gopher       @tab X
@item HLS          @tab X
@item HTTP         @tab X
@item HTTPS        @tab X
@item Icecast      @tab X
@item MMSH         @tab X
@item MMST         @tab X
@item pipe         @tab X
@item RTMP         @tab X
@item RTMPE        @tab X
@item RTMPS        @tab X
@item RTMPT        @tab X
@item RTMPTE       @tab X
@item RTMPTS       @tab X
@item RTP          @tab X
@item SAMBA        @tab E
@item SCTP         @tab X
@item SFTP         @tab E
@item TCP          @tab X
@item TLS          @tab X
@item UDP          @tab X
@end multitable

@code{X} means that the protocol is supported.

@code{E} means that support is provided through an external library.


@section Input/Output Devices

@multitable @columnfractions .4 .1 .1
@item Name              @tab Input  @tab Output
@item ALSA              @tab X      @tab X
@item BKTR              @tab X      @tab
@item caca              @tab        @tab X
@item DV1394            @tab X      @tab
@item Lavfi virtual device @tab X   @tab
@item Linux framebuffer @tab X      @tab X
@item JACK              @tab X      @tab
@item LIBCDIO           @tab X
@item LIBDC1394         @tab X      @tab
@item OpenAL            @tab X
@item OpenGL            @tab        @tab X
@item OSS               @tab X      @tab X
@item PulseAudio        @tab X      @tab X
@item SDL               @tab        @tab X
@item Video4Linux2      @tab X      @tab X
@item VfW capture       @tab X      @tab
@item X11 grabbing      @tab X      @tab
@item Win32 grabbing    @tab X      @tab
@end multitable

@code{X} means that input/output is supported.

@section Timecode

@multitable @columnfractions .4 .1 .1
@item Codec/format      @tab Read   @tab Write
@item AVI               @tab X      @tab X
@item DV                @tab X      @tab X
@item GXF               @tab X      @tab X
@item MOV               @tab X      @tab X
@item MPEG1/2           @tab X      @tab X
@item MXF               @tab X      @tab X
@end multitable

@bye<|MERGE_RESOLUTION|>--- conflicted
+++ resolved
@@ -905,12 +905,8 @@
 @item Discworld II BMV Audio @tab     @tab  X
 @item COOK                   @tab     @tab  X
     @tab All versions except 5.1 are supported.
-<<<<<<< HEAD
 @item DCA (DTS Coherent Acoustics)  @tab  X  @tab  X
-=======
-@item DCA (DTS Coherent Acoustics)  @tab     @tab  X
     @tab supported extensions: XCh, XLL (partially)
->>>>>>> 217e4ff4
 @item DPCM id RoQ            @tab  X  @tab  X
     @tab Used in Quake III, Jedi Knight 2 and other computer games.
 @item DPCM Interplay         @tab     @tab  X
