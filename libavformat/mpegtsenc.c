/*
 * MPEG2 transport stream (aka DVB) muxer
 * Copyright (c) 2003 Fabrice Bellard
 *
 * This file is part of FFmpeg.
 *
 * FFmpeg is free software; you can redistribute it and/or
 * modify it under the terms of the GNU Lesser General Public
 * License as published by the Free Software Foundation; either
 * version 2.1 of the License, or (at your option) any later version.
 *
 * FFmpeg is distributed in the hope that it will be useful,
 * but WITHOUT ANY WARRANTY; without even the implied warranty of
 * MERCHANTABILITY or FITNESS FOR A PARTICULAR PURPOSE.  See the GNU
 * Lesser General Public License for more details.
 *
 * You should have received a copy of the GNU Lesser General Public
 * License along with FFmpeg; if not, write to the Free Software
 * Foundation, Inc., 51 Franklin Street, Fifth Floor, Boston, MA 02110-1301 USA
 */

#include "libavutil/bswap.h"
#include "libavutil/crc.h"
#include "libavutil/dict.h"
#include "libavutil/mathematics.h"
#include "libavutil/opt.h"
#include "libavcodec/mpegvideo.h"
#include "avformat.h"
#include "internal.h"
#include "mpegts.h"
#include "adts.h"

#define PCR_TIME_BASE 27000000

/* write DVB SI sections */

/*********************************************/
/* mpegts section writer */

typedef struct MpegTSSection {
    int pid;
    int cc;
    void (*write_packet)(struct MpegTSSection *s, const uint8_t *packet);
    void *opaque;
} MpegTSSection;

typedef struct MpegTSService {
    MpegTSSection pmt; /* MPEG2 pmt table context */
    int sid;           /* service ID */
    char *name;
    char *provider_name;
    int pcr_pid;
    int pcr_packet_count;
    int pcr_packet_period;
} MpegTSService;

typedef struct MpegTSWrite {
    const AVClass *av_class;
    MpegTSSection pat; /* MPEG2 pat table */
    MpegTSSection sdt; /* MPEG2 sdt table context */
    MpegTSService **services;
    int sdt_packet_count;
    int sdt_packet_period;
    int pat_packet_count;
    int pat_packet_period;
    int nb_services;
    int onid;
    int tsid;
    int64_t first_pcr;
    int mux_rate; ///< set to 1 when VBR

    int transport_stream_id;
    int original_network_id;
    int service_id;

    int pmt_start_pid;
    int start_pid;
    int m2ts_mode;
} MpegTSWrite;

static const AVOption options[] = {
    { "mpegts_transport_stream_id", "Set transport_stream_id field.",
      offsetof(MpegTSWrite, transport_stream_id), AV_OPT_TYPE_INT, {.dbl = 0x0001 }, 0x0001, 0xffff, AV_OPT_FLAG_ENCODING_PARAM},
    { "mpegts_original_network_id", "Set original_network_id field.",
      offsetof(MpegTSWrite, original_network_id), AV_OPT_TYPE_INT, {.dbl = 0x0001 }, 0x0001, 0xffff, AV_OPT_FLAG_ENCODING_PARAM},
    { "mpegts_service_id", "Set service_id field.",
      offsetof(MpegTSWrite, service_id), AV_OPT_TYPE_INT, {.dbl = 0x0001 }, 0x0001, 0xffff, AV_OPT_FLAG_ENCODING_PARAM},
    { "mpegts_pmt_start_pid", "Set the first pid of the PMT.",
      offsetof(MpegTSWrite, pmt_start_pid), AV_OPT_TYPE_INT, {.dbl = 0x1000 }, 0x0010, 0x1f00, AV_OPT_FLAG_ENCODING_PARAM},
    { "mpegts_start_pid", "Set the first pid.",
      offsetof(MpegTSWrite, start_pid), AV_OPT_TYPE_INT, {.dbl = 0x0100 }, 0x0100, 0x0f00, AV_OPT_FLAG_ENCODING_PARAM},
<<<<<<< HEAD
    {"mpegts_m2ts_mode", "Enable m2ts mode.",
        offsetof(MpegTSWrite, m2ts_mode), AV_OPT_TYPE_INT, {.dbl = -1 },
        -1,1, AV_OPT_FLAG_ENCODING_PARAM},
=======
    { "muxrate", NULL, offsetof(MpegTSWrite, mux_rate), AV_OPT_TYPE_INT, {1}, 0, INT_MAX, AV_OPT_FLAG_ENCODING_PARAM},
>>>>>>> 3ec34462
    { NULL },
};

static const AVClass mpegts_muxer_class = {
    .class_name     = "MPEGTS muxer",
    .item_name      = av_default_item_name,
    .option         = options,
    .version        = LIBAVUTIL_VERSION_INT,
};

/* NOTE: 4 bytes must be left at the end for the crc32 */
static void mpegts_write_section(MpegTSSection *s, uint8_t *buf, int len)
{
    unsigned int crc;
    unsigned char packet[TS_PACKET_SIZE];
    const unsigned char *buf_ptr;
    unsigned char *q;
    int first, b, len1, left;

    crc = av_bswap32(av_crc(av_crc_get_table(AV_CRC_32_IEEE), -1, buf, len - 4));
    buf[len - 4] = (crc >> 24) & 0xff;
    buf[len - 3] = (crc >> 16) & 0xff;
    buf[len - 2] = (crc >> 8) & 0xff;
    buf[len - 1] = (crc) & 0xff;

    /* send each packet */
    buf_ptr = buf;
    while (len > 0) {
        first = (buf == buf_ptr);
        q = packet;
        *q++ = 0x47;
        b = (s->pid >> 8);
        if (first)
            b |= 0x40;
        *q++ = b;
        *q++ = s->pid;
        s->cc = (s->cc + 1) & 0xf;
        *q++ = 0x10 | s->cc;
        if (first)
            *q++ = 0; /* 0 offset */
        len1 = TS_PACKET_SIZE - (q - packet);
        if (len1 > len)
            len1 = len;
        memcpy(q, buf_ptr, len1);
        q += len1;
        /* add known padding data */
        left = TS_PACKET_SIZE - (q - packet);
        if (left > 0)
            memset(q, 0xff, left);

        s->write_packet(s, packet);

        buf_ptr += len1;
        len -= len1;
    }
}

static inline void put16(uint8_t **q_ptr, int val)
{
    uint8_t *q;
    q = *q_ptr;
    *q++ = val >> 8;
    *q++ = val;
    *q_ptr = q;
}

static int mpegts_write_section1(MpegTSSection *s, int tid, int id,
                          int version, int sec_num, int last_sec_num,
                          uint8_t *buf, int len)
{
    uint8_t section[1024], *q;
    unsigned int tot_len;
    /* reserved_future_use field must be set to 1 for SDT */
    unsigned int flags = tid == SDT_TID ? 0xf000 : 0xb000;

    tot_len = 3 + 5 + len + 4;
    /* check if not too big */
    if (tot_len > 1024)
        return -1;

    q = section;
    *q++ = tid;
    put16(&q, flags | (len + 5 + 4)); /* 5 byte header + 4 byte CRC */
    put16(&q, id);
    *q++ = 0xc1 | (version << 1); /* current_next_indicator = 1 */
    *q++ = sec_num;
    *q++ = last_sec_num;
    memcpy(q, buf, len);

    mpegts_write_section(s, section, tot_len);
    return 0;
}

/*********************************************/
/* mpegts writer */

#define DEFAULT_PROVIDER_NAME   "FFmpeg"
#define DEFAULT_SERVICE_NAME    "Service01"

/* a PES packet header is generated every DEFAULT_PES_HEADER_FREQ packets */
#define DEFAULT_PES_HEADER_FREQ 16
#define DEFAULT_PES_PAYLOAD_SIZE ((DEFAULT_PES_HEADER_FREQ - 1) * 184 + 170)

/* we retransmit the SI info at this rate */
#define SDT_RETRANS_TIME 500
#define PAT_RETRANS_TIME 100
#define PCR_RETRANS_TIME 20

typedef struct MpegTSWriteStream {
    struct MpegTSService *service;
    int pid; /* stream associated pid */
    int cc;
    int payload_index;
    int first_pts_check; ///< first pts check needed
    int64_t payload_pts;
    int64_t payload_dts;
    int payload_flags;
    uint8_t payload[DEFAULT_PES_PAYLOAD_SIZE];
    ADTSContext *adts;
} MpegTSWriteStream;

static void mpegts_write_pat(AVFormatContext *s)
{
    MpegTSWrite *ts = s->priv_data;
    MpegTSService *service;
    uint8_t data[1012], *q;
    int i;

    q = data;
    for(i = 0; i < ts->nb_services; i++) {
        service = ts->services[i];
        put16(&q, service->sid);
        put16(&q, 0xe000 | service->pmt.pid);
    }
    mpegts_write_section1(&ts->pat, PAT_TID, ts->tsid, 0, 0, 0,
                          data, q - data);
}

static void mpegts_write_pmt(AVFormatContext *s, MpegTSService *service)
{
    //    MpegTSWrite *ts = s->priv_data;
    uint8_t data[1012], *q, *desc_length_ptr, *program_info_length_ptr;
    int val, stream_type, i;

    q = data;
    put16(&q, 0xe000 | service->pcr_pid);

    program_info_length_ptr = q;
    q += 2; /* patched after */

    /* put program info here */

    val = 0xf000 | (q - program_info_length_ptr - 2);
    program_info_length_ptr[0] = val >> 8;
    program_info_length_ptr[1] = val;

    for(i = 0; i < s->nb_streams; i++) {
        AVStream *st = s->streams[i];
        MpegTSWriteStream *ts_st = st->priv_data;
        AVDictionaryEntry *lang = av_dict_get(st->metadata, "language", NULL,0);
        switch(st->codec->codec_id) {
        case CODEC_ID_MPEG1VIDEO:
        case CODEC_ID_MPEG2VIDEO:
            stream_type = STREAM_TYPE_VIDEO_MPEG2;
            break;
        case CODEC_ID_MPEG4:
            stream_type = STREAM_TYPE_VIDEO_MPEG4;
            break;
        case CODEC_ID_H264:
            stream_type = STREAM_TYPE_VIDEO_H264;
            break;
        case CODEC_ID_DIRAC:
            stream_type = STREAM_TYPE_VIDEO_DIRAC;
            break;
        case CODEC_ID_MP2:
        case CODEC_ID_MP3:
            stream_type = STREAM_TYPE_AUDIO_MPEG1;
            break;
        case CODEC_ID_AAC:
            stream_type = STREAM_TYPE_AUDIO_AAC;
            break;
        case CODEC_ID_AAC_LATM:
            stream_type = STREAM_TYPE_AUDIO_AAC_LATM;
            break;
        case CODEC_ID_AC3:
            stream_type = STREAM_TYPE_AUDIO_AC3;
            break;
        default:
            stream_type = STREAM_TYPE_PRIVATE_DATA;
            break;
        }
        *q++ = stream_type;
        put16(&q, 0xe000 | ts_st->pid);
        desc_length_ptr = q;
        q += 2; /* patched after */

        /* write optional descriptors here */
        switch(st->codec->codec_type) {
        case AVMEDIA_TYPE_AUDIO:
            if (lang) {
                char *p;
                char *next = lang->value;
                uint8_t *len_ptr;

                *q++ = 0x0a; /* ISO 639 language descriptor */
                len_ptr = q++;
                *len_ptr = 0;

                for (p = lang->value; next && *len_ptr < 255 / 4 * 4; p = next + 1) {
                    next = strchr(p, ',');
                    if (strlen(p) != 3 && (!next || next != p + 3))
                        continue; /* not a 3-letter code */

                    *q++ = *p++;
                    *q++ = *p++;
                    *q++ = *p++;

                if (st->disposition & AV_DISPOSITION_CLEAN_EFFECTS)
                    *q++ = 0x01;
                else if (st->disposition & AV_DISPOSITION_HEARING_IMPAIRED)
                    *q++ = 0x02;
                else if (st->disposition & AV_DISPOSITION_VISUAL_IMPAIRED)
                    *q++ = 0x03;
                else
                    *q++ = 0; /* undefined type */

                    *len_ptr += 4;
                }

                if (*len_ptr == 0)
                    q -= 2; /* no language codes were written */
            }
            break;
        case AVMEDIA_TYPE_SUBTITLE:
            {
                const char *language;
                language = lang && strlen(lang->value)==3 ? lang->value : "eng";
                *q++ = 0x59;
                *q++ = 8;
                *q++ = language[0];
                *q++ = language[1];
                *q++ = language[2];
                *q++ = 0x10; /* normal subtitles (0x20 = if hearing pb) */
                if(st->codec->extradata_size == 4) {
                    memcpy(q, st->codec->extradata, 4);
                    q += 4;
                } else {
                    put16(&q, 1); /* page id */
                    put16(&q, 1); /* ancillary page id */
                }
            }
            break;
        case AVMEDIA_TYPE_VIDEO:
            if (stream_type == STREAM_TYPE_VIDEO_DIRAC) {
                *q++ = 0x05; /*MPEG-2 registration descriptor*/
                *q++ = 4;
                *q++ = 'd';
                *q++ = 'r';
                *q++ = 'a';
                *q++ = 'c';
            }
            break;
        }

        val = 0xf000 | (q - desc_length_ptr - 2);
        desc_length_ptr[0] = val >> 8;
        desc_length_ptr[1] = val;
    }
    mpegts_write_section1(&service->pmt, PMT_TID, service->sid, 0, 0, 0,
                          data, q - data);
}

/* NOTE: str == NULL is accepted for an empty string */
static void putstr8(uint8_t **q_ptr, const char *str)
{
    uint8_t *q;
    int len;

    q = *q_ptr;
    if (!str)
        len = 0;
    else
        len = strlen(str);
    *q++ = len;
    memcpy(q, str, len);
    q += len;
    *q_ptr = q;
}

static void mpegts_write_sdt(AVFormatContext *s)
{
    MpegTSWrite *ts = s->priv_data;
    MpegTSService *service;
    uint8_t data[1012], *q, *desc_list_len_ptr, *desc_len_ptr;
    int i, running_status, free_ca_mode, val;

    q = data;
    put16(&q, ts->onid);
    *q++ = 0xff;
    for(i = 0; i < ts->nb_services; i++) {
        service = ts->services[i];
        put16(&q, service->sid);
        *q++ = 0xfc | 0x00; /* currently no EIT info */
        desc_list_len_ptr = q;
        q += 2;
        running_status = 4; /* running */
        free_ca_mode = 0;

        /* write only one descriptor for the service name and provider */
        *q++ = 0x48;
        desc_len_ptr = q;
        q++;
        *q++ = 0x01; /* digital television service */
        putstr8(&q, service->provider_name);
        putstr8(&q, service->name);
        desc_len_ptr[0] = q - desc_len_ptr - 1;

        /* fill descriptor length */
        val = (running_status << 13) | (free_ca_mode << 12) |
            (q - desc_list_len_ptr - 2);
        desc_list_len_ptr[0] = val >> 8;
        desc_list_len_ptr[1] = val;
    }
    mpegts_write_section1(&ts->sdt, SDT_TID, ts->tsid, 0, 0, 0,
                          data, q - data);
}

static MpegTSService *mpegts_add_service(MpegTSWrite *ts,
                                         int sid,
                                         const char *provider_name,
                                         const char *name)
{
    MpegTSService *service;

    service = av_mallocz(sizeof(MpegTSService));
    if (!service)
        return NULL;
    service->pmt.pid = ts->pmt_start_pid + ts->nb_services;
    service->sid = sid;
    service->provider_name = av_strdup(provider_name);
    service->name = av_strdup(name);
    service->pcr_pid = 0x1fff;
    dynarray_add(&ts->services, &ts->nb_services, service);
    return service;
}

static int64_t get_pcr(const MpegTSWrite *ts, AVIOContext *pb)
{
    return av_rescale(avio_tell(pb) + 11, 8 * PCR_TIME_BASE, ts->mux_rate) +
           ts->first_pcr;
}

static void mpegts_prefix_m2ts_header(AVFormatContext *s)
{
    MpegTSWrite *ts = s->priv_data;
    if (ts->m2ts_mode) {
        int64_t pcr = get_pcr(s->priv_data, s->pb);
        uint32_t tp_extra_header = pcr % 0x3fffffff;
        tp_extra_header = AV_RB32(&tp_extra_header);
        avio_write(s->pb, (unsigned char *) &tp_extra_header,
                sizeof(tp_extra_header));
    }
}

static void section_write_packet(MpegTSSection *s, const uint8_t *packet)
{
    AVFormatContext *ctx = s->opaque;
    mpegts_prefix_m2ts_header(ctx);
    avio_write(ctx->pb, packet, TS_PACKET_SIZE);
}

static int mpegts_write_header(AVFormatContext *s)
{
    MpegTSWrite *ts = s->priv_data;
    MpegTSWriteStream *ts_st;
    MpegTSService *service;
    AVStream *st, *pcr_st = NULL;
    AVDictionaryEntry *title, *provider;
    int i, j;
    const char *service_name;
    const char *provider_name;
    int *pids;

    ts->tsid = ts->transport_stream_id;
    ts->onid = ts->original_network_id;
    /* allocate a single DVB service */
    title = av_dict_get(s->metadata, "service_name", NULL, 0);
    if (!title)
        title = av_dict_get(s->metadata, "title", NULL, 0);
    service_name = title ? title->value : DEFAULT_SERVICE_NAME;
    provider = av_dict_get(s->metadata, "service_provider", NULL, 0);
    provider_name = provider ? provider->value : DEFAULT_PROVIDER_NAME;
    service = mpegts_add_service(ts, ts->service_id, provider_name, service_name);
    service->pmt.write_packet = section_write_packet;
    service->pmt.opaque = s;
    service->pmt.cc = 15;

    ts->pat.pid = PAT_PID;
    ts->pat.cc = 15; // Initialize at 15 so that it wraps and be equal to 0 for the first packet we write
    ts->pat.write_packet = section_write_packet;
    ts->pat.opaque = s;

    ts->sdt.pid = SDT_PID;
    ts->sdt.cc = 15;
    ts->sdt.write_packet = section_write_packet;
    ts->sdt.opaque = s;

    pids = av_malloc(s->nb_streams * sizeof(*pids));
    if (!pids)
        return AVERROR(ENOMEM);

    /* assign pids to each stream */
    for(i = 0;i < s->nb_streams; i++) {
        st = s->streams[i];
        av_set_pts_info(st, 33, 1, 90000);
        ts_st = av_mallocz(sizeof(MpegTSWriteStream));
        if (!ts_st)
            goto fail;
        st->priv_data = ts_st;
        ts_st->service = service;
        /* MPEG pid values < 16 are reserved. Applications which set st->id in
         * this range are assigned a calculated pid. */
        if (st->id < 16) {
            ts_st->pid = ts->start_pid + i;
        } else if (st->id < 0x1FFF) {
            ts_st->pid = st->id;
        } else {
            av_log(s, AV_LOG_ERROR, "Invalid stream id %d, must be less than 8191\n", st->id);
            goto fail;
        }
        if (ts_st->pid == service->pmt.pid) {
            av_log(s, AV_LOG_ERROR, "Duplicate stream id %d\n", ts_st->pid);
            goto fail;
        }
        for (j = 0; j < i; j++)
            if (pids[j] == ts_st->pid) {
                av_log(s, AV_LOG_ERROR, "Duplicate stream id %d\n", ts_st->pid);
                goto fail;
            }
        pids[i] = ts_st->pid;
        ts_st->payload_pts = AV_NOPTS_VALUE;
        ts_st->payload_dts = AV_NOPTS_VALUE;
        ts_st->first_pts_check = 1;
        ts_st->cc = 15;
        /* update PCR pid by using the first video stream */
        if (st->codec->codec_type == AVMEDIA_TYPE_VIDEO &&
            service->pcr_pid == 0x1fff) {
            service->pcr_pid = ts_st->pid;
            pcr_st = st;
        }
        if (st->codec->codec_id == CODEC_ID_AAC &&
            st->codec->extradata_size > 0) {
            ts_st->adts = av_mallocz(sizeof(*ts_st->adts));
            if (!ts_st->adts)
                return AVERROR(ENOMEM);
            if (ff_adts_decode_extradata(s, ts_st->adts, st->codec->extradata,
                                         st->codec->extradata_size) < 0)
                return -1;
        }
    }

    av_free(pids);

    /* if no video stream, use the first stream as PCR */
    if (service->pcr_pid == 0x1fff && s->nb_streams > 0) {
        pcr_st = s->streams[0];
        ts_st = pcr_st->priv_data;
        service->pcr_pid = ts_st->pid;
    }

#if FF_API_MUXRATE
    if (s->mux_rate)
        ts->mux_rate = s->mux_rate;
#endif

    if (ts->mux_rate > 1) {
        service->pcr_packet_period = (ts->mux_rate * PCR_RETRANS_TIME) /
            (TS_PACKET_SIZE * 8 * 1000);
        ts->sdt_packet_period      = (ts->mux_rate * SDT_RETRANS_TIME) /
            (TS_PACKET_SIZE * 8 * 1000);
        ts->pat_packet_period      = (ts->mux_rate * PAT_RETRANS_TIME) /
            (TS_PACKET_SIZE * 8 * 1000);

        ts->first_pcr = av_rescale(s->max_delay, PCR_TIME_BASE, AV_TIME_BASE);
    } else {
        /* Arbitrary values, PAT/PMT could be written on key frames */
        ts->sdt_packet_period = 200;
        ts->pat_packet_period = 40;
        if (pcr_st->codec->codec_type == AVMEDIA_TYPE_AUDIO) {
            if (!pcr_st->codec->frame_size) {
                av_log(s, AV_LOG_WARNING, "frame size not set\n");
                service->pcr_packet_period =
                    pcr_st->codec->sample_rate/(10*512);
            } else {
                service->pcr_packet_period =
                    pcr_st->codec->sample_rate/(10*pcr_st->codec->frame_size);
            }
        } else {
            // max delta PCR 0.1s
            service->pcr_packet_period =
                pcr_st->codec->time_base.den/(10*pcr_st->codec->time_base.num);
        }
    }

    // output a PCR as soon as possible
    service->pcr_packet_count = service->pcr_packet_period;
    ts->pat_packet_count = ts->pat_packet_period-1;
    ts->sdt_packet_count = ts->sdt_packet_period-1;

    if (ts->mux_rate == 1)
        av_log(s, AV_LOG_INFO, "muxrate VBR, ");
    else
        av_log(s, AV_LOG_INFO, "muxrate %d, ", ts->mux_rate);
    av_log(s, AV_LOG_INFO, "pcr every %d pkts, "
           "sdt every %d, pat/pmt every %d pkts\n",
           service->pcr_packet_period,
           ts->sdt_packet_period, ts->pat_packet_period);

    if (ts->m2ts_mode == -1) {
        if (av_match_ext(s->filename, "m2ts")) {
            ts->m2ts_mode = 1;
        } else {
            ts->m2ts_mode = 0;
        }
    }

    avio_flush(s->pb);

    return 0;

 fail:
    av_free(pids);
    for(i = 0;i < s->nb_streams; i++) {
        st = s->streams[i];
        av_freep(&st->priv_data);
    }
    return -1;
}

/* send SDT, PAT and PMT tables regulary */
static void retransmit_si_info(AVFormatContext *s)
{
    MpegTSWrite *ts = s->priv_data;
    int i;

    if (++ts->sdt_packet_count == ts->sdt_packet_period) {
        ts->sdt_packet_count = 0;
        mpegts_write_sdt(s);
    }
    if (++ts->pat_packet_count == ts->pat_packet_period) {
        ts->pat_packet_count = 0;
        mpegts_write_pat(s);
        for(i = 0; i < ts->nb_services; i++) {
            mpegts_write_pmt(s, ts->services[i]);
        }
    }
}

static int write_pcr_bits(uint8_t *buf, int64_t pcr)
{
    int64_t pcr_low = pcr % 300, pcr_high = pcr / 300;

    *buf++ = pcr_high >> 25;
    *buf++ = pcr_high >> 17;
    *buf++ = pcr_high >> 9;
    *buf++ = pcr_high >> 1;
    *buf++ = pcr_high << 7 | pcr_low >> 8 | 0x7e;
    *buf++ = pcr_low;

    return 6;
}

/* Write a single null transport stream packet */
static void mpegts_insert_null_packet(AVFormatContext *s)
{
    uint8_t *q;
    uint8_t buf[TS_PACKET_SIZE];

    q = buf;
    *q++ = 0x47;
    *q++ = 0x00 | 0x1f;
    *q++ = 0xff;
    *q++ = 0x10;
    memset(q, 0x0FF, TS_PACKET_SIZE - (q - buf));
    mpegts_prefix_m2ts_header(s);
    avio_write(s->pb, buf, TS_PACKET_SIZE);
}

/* Write a single transport stream packet with a PCR and no payload */
static void mpegts_insert_pcr_only(AVFormatContext *s, AVStream *st)
{
    MpegTSWrite *ts = s->priv_data;
    MpegTSWriteStream *ts_st = st->priv_data;
    uint8_t *q;
    uint8_t buf[TS_PACKET_SIZE];

    q = buf;
    *q++ = 0x47;
    *q++ = ts_st->pid >> 8;
    *q++ = ts_st->pid;
    *q++ = 0x20 | ts_st->cc;   /* Adaptation only */
    /* Continuity Count field does not increment (see 13818-1 section 2.4.3.3) */
    *q++ = TS_PACKET_SIZE - 5; /* Adaptation Field Length */
    *q++ = 0x10;               /* Adaptation flags: PCR present */

    /* PCR coded into 6 bytes */
    q += write_pcr_bits(q, get_pcr(ts, s->pb));

    /* stuffing bytes */
    memset(q, 0xFF, TS_PACKET_SIZE - (q - buf));
    mpegts_prefix_m2ts_header(s);
    avio_write(s->pb, buf, TS_PACKET_SIZE);
}

static void write_pts(uint8_t *q, int fourbits, int64_t pts)
{
    int val;

    val = fourbits << 4 | (((pts >> 30) & 0x07) << 1) | 1;
    *q++ = val;
    val = (((pts >> 15) & 0x7fff) << 1) | 1;
    *q++ = val >> 8;
    *q++ = val;
    val = (((pts) & 0x7fff) << 1) | 1;
    *q++ = val >> 8;
    *q++ = val;
}

/* Set an adaptation field flag in an MPEG-TS packet*/
static void set_af_flag(uint8_t *pkt, int flag)
{
    // expect at least one flag to set
    assert(flag);

    if ((pkt[3] & 0x20) == 0) {
        // no AF yet, set adaptation field flag
        pkt[3] |= 0x20;
        // 1 byte length, no flags
        pkt[4] = 1;
        pkt[5] = 0;
    }
    pkt[5] |= flag;
}

/* Extend the adaptation field by size bytes */
static void extend_af(uint8_t *pkt, int size)
{
    // expect already existing adaptation field
    assert(pkt[3] & 0x20);
    pkt[4] += size;
}

/* Get a pointer to MPEG-TS payload (right after TS packet header) */
static uint8_t *get_ts_payload_start(uint8_t *pkt)
{
    if (pkt[3] & 0x20)
        return pkt + 5 + pkt[4];
    else
        return pkt + 4;
}

/* Add a pes header to the front of payload, and segment into an integer number of
 * ts packets. The final ts packet is padded using an over-sized adaptation header
 * to exactly fill the last ts packet.
 * NOTE: 'payload' contains a complete PES payload.
 */
static void mpegts_write_pes(AVFormatContext *s, AVStream *st,
                             const uint8_t *payload, int payload_size,
                             int64_t pts, int64_t dts, int key)
{
    MpegTSWriteStream *ts_st = st->priv_data;
    MpegTSWrite *ts = s->priv_data;
    uint8_t buf[TS_PACKET_SIZE];
    uint8_t *q;
    int val, is_start, len, header_len, write_pcr, private_code, flags;
    int afc_len, stuffing_len;
    int64_t pcr = -1; /* avoid warning */
    int64_t delay = av_rescale(s->max_delay, 90000, AV_TIME_BASE);

    is_start = 1;
    while (payload_size > 0) {
        retransmit_si_info(s);

        write_pcr = 0;
        if (ts_st->pid == ts_st->service->pcr_pid) {
            if (ts->mux_rate > 1 || is_start) // VBR pcr period is based on frames
                ts_st->service->pcr_packet_count++;
            if (ts_st->service->pcr_packet_count >=
                ts_st->service->pcr_packet_period) {
                ts_st->service->pcr_packet_count = 0;
                write_pcr = 1;
            }
        }

        if (ts->mux_rate > 1 && dts != AV_NOPTS_VALUE &&
            (dts - get_pcr(ts, s->pb)/300) > delay) {
            /* pcr insert gets priority over null packet insert */
            if (write_pcr)
                mpegts_insert_pcr_only(s, st);
            else
                mpegts_insert_null_packet(s);
            continue; /* recalculate write_pcr and possibly retransmit si_info */
        }

        /* prepare packet header */
        q = buf;
        *q++ = 0x47;
        val = (ts_st->pid >> 8);
        if (is_start)
            val |= 0x40;
        *q++ = val;
        *q++ = ts_st->pid;
        ts_st->cc = (ts_st->cc + 1) & 0xf;
        *q++ = 0x10 | ts_st->cc; // payload indicator + CC
        if (key && is_start && pts != AV_NOPTS_VALUE) {
            // set Random Access for key frames
            if (ts_st->pid == ts_st->service->pcr_pid)
                write_pcr = 1;
            set_af_flag(buf, 0x40);
            q = get_ts_payload_start(buf);
        }
        if (write_pcr) {
            set_af_flag(buf, 0x10);
            q = get_ts_payload_start(buf);
            // add 11, pcr references the last byte of program clock reference base
            if (ts->mux_rate > 1)
                pcr = get_pcr(ts, s->pb);
            else
                pcr = (dts - delay)*300;
            if (dts != AV_NOPTS_VALUE && dts < pcr / 300)
                av_log(s, AV_LOG_WARNING, "dts < pcr, TS is invalid\n");
            extend_af(buf, write_pcr_bits(q, pcr));
            q = get_ts_payload_start(buf);
        }
        if (is_start) {
            int pes_extension = 0;
            /* write PES header */
            *q++ = 0x00;
            *q++ = 0x00;
            *q++ = 0x01;
            private_code = 0;
            if (st->codec->codec_type == AVMEDIA_TYPE_VIDEO) {
                if (st->codec->codec_id == CODEC_ID_DIRAC) {
                    *q++ = 0xfd;
                } else
                    *q++ = 0xe0;
            } else if (st->codec->codec_type == AVMEDIA_TYPE_AUDIO &&
                       (st->codec->codec_id == CODEC_ID_MP2 ||
                        st->codec->codec_id == CODEC_ID_MP3 ||
                        st->codec->codec_id == CODEC_ID_AAC)) {
                *q++ = 0xc0;
            } else {
                *q++ = 0xbd;
                if (st->codec->codec_type == AVMEDIA_TYPE_SUBTITLE) {
                    private_code = 0x20;
                }
            }
            header_len = 0;
            flags = 0;
            if (pts != AV_NOPTS_VALUE) {
                header_len += 5;
                flags |= 0x80;
            }
            if (dts != AV_NOPTS_VALUE && pts != AV_NOPTS_VALUE && dts != pts) {
                header_len += 5;
                flags |= 0x40;
            }
            if (st->codec->codec_type == AVMEDIA_TYPE_VIDEO &&
                st->codec->codec_id == CODEC_ID_DIRAC) {
                /* set PES_extension_flag */
                pes_extension = 1;
                flags |= 0x01;

                /*
                * One byte for PES2 extension flag +
                * one byte for extension length +
                * one byte for extension id
                */
                header_len += 3;
            }
            len = payload_size + header_len + 3;
            if (private_code != 0)
                len++;
            if (len > 0xffff)
                len = 0;
            *q++ = len >> 8;
            *q++ = len;
            val = 0x80;
            /* data alignment indicator is required for subtitle data */
            if (st->codec->codec_type == AVMEDIA_TYPE_SUBTITLE)
                val |= 0x04;
            *q++ = val;
            *q++ = flags;
            *q++ = header_len;
            if (pts != AV_NOPTS_VALUE) {
                write_pts(q, flags >> 6, pts);
                q += 5;
            }
            if (dts != AV_NOPTS_VALUE && pts != AV_NOPTS_VALUE && dts != pts) {
                write_pts(q, 1, dts);
                q += 5;
            }
            if (pes_extension && st->codec->codec_id == CODEC_ID_DIRAC) {
                flags = 0x01;  /* set PES_extension_flag_2 */
                *q++ = flags;
                *q++ = 0x80 | 0x01;  /* marker bit + extension length */
                /*
                * Set the stream id extension flag bit to 0 and
                * write the extended stream id
                */
                *q++ = 0x00 | 0x60;
            }
            if (private_code != 0)
                *q++ = private_code;
            is_start = 0;
        }
        /* header size */
        header_len = q - buf;
        /* data len */
        len = TS_PACKET_SIZE - header_len;
        if (len > payload_size)
            len = payload_size;
        stuffing_len = TS_PACKET_SIZE - header_len - len;
        if (stuffing_len > 0) {
            /* add stuffing with AFC */
            if (buf[3] & 0x20) {
                /* stuffing already present: increase its size */
                afc_len = buf[4] + 1;
                memmove(buf + 4 + afc_len + stuffing_len,
                        buf + 4 + afc_len,
                        header_len - (4 + afc_len));
                buf[4] += stuffing_len;
                memset(buf + 4 + afc_len, 0xff, stuffing_len);
            } else {
                /* add stuffing */
                memmove(buf + 4 + stuffing_len, buf + 4, header_len - 4);
                buf[3] |= 0x20;
                buf[4] = stuffing_len - 1;
                if (stuffing_len >= 2) {
                    buf[5] = 0x00;
                    memset(buf + 6, 0xff, stuffing_len - 2);
                }
            }
        }
        memcpy(buf + TS_PACKET_SIZE - len, payload, len);
        payload += len;
        payload_size -= len;
        mpegts_prefix_m2ts_header(s);
        avio_write(s->pb, buf, TS_PACKET_SIZE);
    }
    avio_flush(s->pb);
}

static int mpegts_write_packet(AVFormatContext *s, AVPacket *pkt)
{
    AVStream *st = s->streams[pkt->stream_index];
    int size = pkt->size;
    uint8_t *buf= pkt->data;
    uint8_t *data= NULL;
    MpegTSWriteStream *ts_st = st->priv_data;
    const uint64_t delay = av_rescale(s->max_delay, 90000, AV_TIME_BASE)*2;
    int64_t dts = AV_NOPTS_VALUE, pts = AV_NOPTS_VALUE;

    if (pkt->pts != AV_NOPTS_VALUE)
        pts = pkt->pts + delay;
    if (pkt->dts != AV_NOPTS_VALUE)
        dts = pkt->dts + delay;

    if (ts_st->first_pts_check && pts == AV_NOPTS_VALUE) {
        av_log(s, AV_LOG_ERROR, "first pts value must set\n");
        return -1;
    }
    ts_st->first_pts_check = 0;

    if (st->codec->codec_id == CODEC_ID_H264) {
        const uint8_t *p = buf, *buf_end = p+size;
        uint32_t state = -1;

        if (pkt->size < 5 || AV_RB32(pkt->data) != 0x0000001) {
            av_log(s, AV_LOG_ERROR, "h264 bitstream malformated, "
                   "no startcode found, use -vbsf h264_mp4toannexb\n");
            return -1;
        }

        do {
            p = ff_find_start_code(p, buf_end, &state);
            //av_log(s, AV_LOG_INFO, "nal %d\n", state & 0x1f);
        } while (p < buf_end && (state & 0x1f) != 9 &&
                 (state & 0x1f) != 5 && (state & 0x1f) != 1);

        if ((state & 0x1f) != 9) { // AUD NAL
            data = av_malloc(pkt->size+6);
            if (!data)
                return -1;
            memcpy(data+6, pkt->data, pkt->size);
            AV_WB32(data, 0x00000001);
            data[4] = 0x09;
            data[5] = 0xf0; // any slice type (0xe) + rbsp stop one bit
            buf  = data;
            size = pkt->size+6;
        }
    } else if (st->codec->codec_id == CODEC_ID_AAC) {
        if (pkt->size < 2)
            return -1;
        if ((AV_RB16(pkt->data) & 0xfff0) != 0xfff0) {
            ADTSContext *adts = ts_st->adts;
            int new_size;
            if (!adts) {
                av_log(s, AV_LOG_ERROR, "aac bitstream not in adts format "
                       "and extradata missing\n");
                return -1;
            }
            new_size = ADTS_HEADER_SIZE+adts->pce_size+pkt->size;
            if ((unsigned)new_size >= INT_MAX)
                return -1;
            data = av_malloc(new_size);
            if (!data)
                return AVERROR(ENOMEM);
            ff_adts_write_frame_header(adts, data, pkt->size, adts->pce_size);
            if (adts->pce_size) {
                memcpy(data+ADTS_HEADER_SIZE, adts->pce_data, adts->pce_size);
                adts->pce_size = 0;
            }
            memcpy(data+ADTS_HEADER_SIZE+adts->pce_size, pkt->data, pkt->size);
            buf = data;
            size = new_size;
        }
    }

    if (st->codec->codec_type != AVMEDIA_TYPE_AUDIO) {
        // for video and subtitle, write a single pes packet
        mpegts_write_pes(s, st, buf, size, pts, dts, pkt->flags & AV_PKT_FLAG_KEY);
        av_free(data);
        return 0;
    }

    if (ts_st->payload_index + size > DEFAULT_PES_PAYLOAD_SIZE) {
        mpegts_write_pes(s, st, ts_st->payload, ts_st->payload_index,
                         ts_st->payload_pts, ts_st->payload_dts,
                         ts_st->payload_flags & AV_PKT_FLAG_KEY);
        ts_st->payload_index = 0;
    }

    if (!ts_st->payload_index) {
        ts_st->payload_pts = pts;
        ts_st->payload_dts = dts;
        ts_st->payload_flags = pkt->flags;
    }

    memcpy(ts_st->payload + ts_st->payload_index, buf, size);
    ts_st->payload_index += size;

    av_free(data);

    return 0;
}

static int mpegts_write_end(AVFormatContext *s)
{
    MpegTSWrite *ts = s->priv_data;
    MpegTSWriteStream *ts_st;
    MpegTSService *service;
    AVStream *st;
    int i;

    /* flush current packets */
    for(i = 0; i < s->nb_streams; i++) {
        st = s->streams[i];
        ts_st = st->priv_data;
        if (ts_st->payload_index > 0) {
            mpegts_write_pes(s, st, ts_st->payload, ts_st->payload_index,
                             ts_st->payload_pts, ts_st->payload_dts,
                             ts_st->payload_flags & AV_PKT_FLAG_KEY);
        }
        av_freep(&ts_st->adts);
    }
    avio_flush(s->pb);

    for(i = 0; i < ts->nb_services; i++) {
        service = ts->services[i];
        av_freep(&service->provider_name);
        av_freep(&service->name);
        av_free(service);
    }
    av_free(ts->services);

    return 0;
}

AVOutputFormat ff_mpegts_muxer = {
    .name              = "mpegts",
    .long_name         = NULL_IF_CONFIG_SMALL("MPEG-2 transport stream format"),
    .mime_type         = "video/x-mpegts",
    .extensions        = "ts,m2t,m2ts",
    .priv_data_size    = sizeof(MpegTSWrite),
    .audio_codec       = CODEC_ID_MP2,
    .video_codec       = CODEC_ID_MPEG2VIDEO,
    .write_header      = mpegts_write_header,
    .write_packet      = mpegts_write_packet,
    .write_trailer     = mpegts_write_end,
    .priv_class = &mpegts_muxer_class,
};<|MERGE_RESOLUTION|>--- conflicted
+++ resolved
@@ -89,13 +89,10 @@
       offsetof(MpegTSWrite, pmt_start_pid), AV_OPT_TYPE_INT, {.dbl = 0x1000 }, 0x0010, 0x1f00, AV_OPT_FLAG_ENCODING_PARAM},
     { "mpegts_start_pid", "Set the first pid.",
       offsetof(MpegTSWrite, start_pid), AV_OPT_TYPE_INT, {.dbl = 0x0100 }, 0x0100, 0x0f00, AV_OPT_FLAG_ENCODING_PARAM},
-<<<<<<< HEAD
     {"mpegts_m2ts_mode", "Enable m2ts mode.",
         offsetof(MpegTSWrite, m2ts_mode), AV_OPT_TYPE_INT, {.dbl = -1 },
         -1,1, AV_OPT_FLAG_ENCODING_PARAM},
-=======
     { "muxrate", NULL, offsetof(MpegTSWrite, mux_rate), AV_OPT_TYPE_INT, {1}, 0, INT_MAX, AV_OPT_FLAG_ENCODING_PARAM},
->>>>>>> 3ec34462
     { NULL },
 };
 
