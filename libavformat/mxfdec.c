/*
 * MXF demuxer.
 * Copyright (c) 2006 SmartJog S.A., Baptiste Coudurier <baptiste dot coudurier at smartjog dot com>
 *
 * This file is part of FFmpeg.
 *
 * FFmpeg is free software; you can redistribute it and/or
 * modify it under the terms of the GNU Lesser General Public
 * License as published by the Free Software Foundation; either
 * version 2.1 of the License, or (at your option) any later version.
 *
 * FFmpeg is distributed in the hope that it will be useful,
 * but WITHOUT ANY WARRANTY; without even the implied warranty of
 * MERCHANTABILITY or FITNESS FOR A PARTICULAR PURPOSE.  See the GNU
 * Lesser General Public License for more details.
 *
 * You should have received a copy of the GNU Lesser General Public
 * License along with FFmpeg; if not, write to the Free Software
 * Foundation, Inc., 51 Franklin Street, Fifth Floor, Boston, MA 02110-1301 USA
 */

/*
 * References
 * SMPTE 336M KLV Data Encoding Protocol Using Key-Length-Value
 * SMPTE 377M MXF File Format Specifications
 * SMPTE 378M Operational Pattern 1a
 * SMPTE 379M MXF Generic Container
 * SMPTE 381M Mapping MPEG Streams into the MXF Generic Container
 * SMPTE 382M Mapping AES3 and Broadcast Wave Audio into the MXF Generic Container
 * SMPTE 383M Mapping DV-DIF Data to the MXF Generic Container
 *
 * Principle
 * Search for Track numbers which will identify essence element KLV packets.
 * Search for SourcePackage which define tracks which contains Track numbers.
 * Material Package contains tracks with reference to SourcePackage tracks.
 * Search for Descriptors (Picture, Sound) which contains codec info and parameters.
 * Assign Descriptors to correct Tracks.
 *
 * Metadata reading functions read Local Tags, get InstanceUID(0x3C0A) then add MetaDataSet to MXFContext.
 * Metadata parsing resolves Strong References to objects.
 *
 * Simple demuxer, only OP1A supported and some files might not work at all.
 * Only tracks with associated descriptors will be decoded. "Highly Desirable" SMPTE 377M D.1
 */

#include "libavutil/aes.h"
#include "libavutil/avassert.h"
#include "libavutil/mathematics.h"
#include "libavcodec/bytestream.h"
#include "libavutil/intreadwrite.h"
#include "libavutil/timecode.h"
#include "avformat.h"
#include "internal.h"
#include "mxf.h"

typedef enum {
    Header,
    BodyPartition,
    Footer
} MXFPartitionType;

typedef enum {
    OP1a = 1,
    OP1b,
    OP1c,
    OP2a,
    OP2b,
    OP2c,
    OP3a,
    OP3b,
    OP3c,
    OPAtom,
    OPSONYOpt,  /* FATE sample, violates the spec in places */
} MXFOP;

typedef struct {
    int closed;
    int complete;
    MXFPartitionType type;
    uint64_t previous_partition;
    int index_sid;
    int body_sid;
    int64_t this_partition;
    int64_t essence_offset;         ///< absolute offset of essence
    int64_t essence_length;
    int32_t kag_size;
    int64_t header_byte_count;
    int64_t index_byte_count;
    int pack_length;
} MXFPartition;

typedef struct {
    UID uid;
    enum MXFMetadataSetType type;
    UID source_container_ul;
} MXFCryptoContext;

typedef struct {
    UID uid;
    enum MXFMetadataSetType type;
    UID source_package_uid;
    UID data_definition_ul;
    int64_t duration;
    int64_t start_position;
    int source_track_id;
} MXFStructuralComponent;

typedef struct {
    UID uid;
    enum MXFMetadataSetType type;
    UID data_definition_ul;
    UID *structural_components_refs;
    int structural_components_count;
    int64_t duration;
} MXFSequence;

typedef struct {
    UID uid;
    enum MXFMetadataSetType type;
    int drop_frame;
    int start_frame;
    struct AVRational rate;
    AVTimecode tc;
} MXFTimecodeComponent;

typedef struct {
    UID uid;
    enum MXFMetadataSetType type;
    MXFSequence *sequence; /* mandatory, and only one */
    UID sequence_ref;
    int track_id;
    uint8_t track_number[4];
    AVRational edit_rate;
    int intra_only;
    uint64_t sample_count;
    int64_t original_duration;  ///< duration before multiplying st->duration by SampleRate/EditRate
} MXFTrack;

typedef struct {
    UID uid;
    enum MXFMetadataSetType type;
    UID essence_container_ul;
    UID essence_codec_ul;
    AVRational sample_rate;
    AVRational aspect_ratio;
    int width;
    int height; /* Field height, not frame height */
    int frame_layout; /* See MXFFrameLayout enum */
    int channels;
    int bits_per_sample;
    int field_dominance;
    unsigned int component_depth;
    unsigned int horiz_subsampling;
    unsigned int vert_subsampling;
    UID *sub_descriptors_refs;
    int sub_descriptors_count;
    int linked_track_id;
    uint8_t *extradata;
    int extradata_size;
    enum AVPixelFormat pix_fmt;
} MXFDescriptor;

typedef struct {
    UID uid;
    enum MXFMetadataSetType type;
    int edit_unit_byte_count;
    int index_sid;
    int body_sid;
    AVRational index_edit_rate;
    uint64_t index_start_position;
    uint64_t index_duration;
    int8_t *temporal_offset_entries;
    int *flag_entries;
    uint64_t *stream_offset_entries;
    int nb_index_entries;
} MXFIndexTableSegment;

typedef struct {
    UID uid;
    enum MXFMetadataSetType type;
    UID package_uid;
    UID *tracks_refs;
    int tracks_count;
    MXFDescriptor *descriptor; /* only one */
    UID descriptor_ref;
} MXFPackage;

typedef struct {
    UID uid;
    enum MXFMetadataSetType type;
} MXFMetadataSet;

/* decoded index table */
typedef struct {
    int index_sid;
    int body_sid;
    int nb_ptses;               /* number of PTSes or total duration of index */
    int64_t first_dts;          /* DTS = EditUnit + first_dts */
    int64_t *ptses;             /* maps EditUnit -> PTS */
    int nb_segments;
    MXFIndexTableSegment **segments;    /* sorted by IndexStartPosition */
    AVIndexEntry *fake_index;   /* used for calling ff_index_search_timestamp() */
} MXFIndexTable;

typedef struct {
    MXFPartition *partitions;
    unsigned partitions_count;
    MXFOP op;
    UID *packages_refs;
    int packages_count;
    MXFMetadataSet **metadata_sets;
    int metadata_sets_count;
    AVFormatContext *fc;
    struct AVAES *aesc;
    uint8_t *local_tags;
    int local_tags_count;
    uint64_t last_partition;
    uint64_t footer_partition;
    KLVPacket current_klv_data;
    int current_klv_index;
    int run_in;
    MXFPartition *current_partition;
    int parsing_backward;
    int64_t last_forward_tell;
    int last_forward_partition;
    int current_edit_unit;
    int nb_index_tables;
    MXFIndexTable *index_tables;
    int edit_units_per_packet;      ///< how many edit units to read at a time (PCM, OPAtom)
} MXFContext;

enum MXFWrappingScheme {
    Frame,
    Clip,
};

/* NOTE: klv_offset is not set (-1) for local keys */
typedef int MXFMetadataReadFunc(void *arg, AVIOContext *pb, int tag, int size, UID uid, int64_t klv_offset);

typedef struct {
    const UID key;
    MXFMetadataReadFunc *read;
    int ctx_size;
    enum MXFMetadataSetType type;
} MXFMetadataReadTableEntry;

static int mxf_read_close(AVFormatContext *s);

/* partial keys to match */
static const uint8_t mxf_header_partition_pack_key[]       = { 0x06,0x0e,0x2b,0x34,0x02,0x05,0x01,0x01,0x0d,0x01,0x02,0x01,0x01,0x02 };
static const uint8_t mxf_essence_element_key[]             = { 0x06,0x0e,0x2b,0x34,0x01,0x02,0x01,0x01,0x0d,0x01,0x03,0x01 };
static const uint8_t mxf_avid_essence_element_key[]        = { 0x06,0x0e,0x2b,0x34,0x01,0x02,0x01,0x01,0x0e,0x04,0x03,0x01 };
static const uint8_t mxf_system_item_key[]                 = { 0x06,0x0E,0x2B,0x34,0x02,0x05,0x01,0x01,0x0D,0x01,0x03,0x01,0x04 };
static const uint8_t mxf_klv_key[]                         = { 0x06,0x0e,0x2b,0x34 };
/* complete keys to match */
static const uint8_t mxf_crypto_source_container_ul[]      = { 0x06,0x0e,0x2b,0x34,0x01,0x01,0x01,0x09,0x06,0x01,0x01,0x02,0x02,0x00,0x00,0x00 };
static const uint8_t mxf_encrypted_triplet_key[]           = { 0x06,0x0e,0x2b,0x34,0x02,0x04,0x01,0x07,0x0d,0x01,0x03,0x01,0x02,0x7e,0x01,0x00 };
static const uint8_t mxf_encrypted_essence_container[]     = { 0x06,0x0e,0x2b,0x34,0x04,0x01,0x01,0x07,0x0d,0x01,0x03,0x01,0x02,0x0b,0x01,0x00 };
static const uint8_t mxf_random_index_pack_key[]           = { 0x06,0x0E,0x2B,0x34,0x02,0x05,0x01,0x01,0x0D,0x01,0x02,0x01,0x01,0x11,0x01,0x00 };
static const uint8_t mxf_sony_mpeg4_extradata[]            = { 0x06,0x0e,0x2b,0x34,0x04,0x01,0x01,0x01,0x0e,0x06,0x06,0x02,0x02,0x01,0x00,0x00 };

#define IS_KLV_KEY(x, y) (!memcmp(x, y, sizeof(y)))

static int64_t klv_decode_ber_length(AVIOContext *pb)
{
    uint64_t size = avio_r8(pb);
    if (size & 0x80) { /* long form */
        int bytes_num = size & 0x7f;
        /* SMPTE 379M 5.3.4 guarantee that bytes_num must not exceed 8 bytes */
        if (bytes_num > 8)
            return AVERROR_INVALIDDATA;
        size = 0;
        while (bytes_num--)
            size = size << 8 | avio_r8(pb);
    }
    return size;
}

static int mxf_read_sync(AVIOContext *pb, const uint8_t *key, unsigned size)
{
    int i, b;
    for (i = 0; i < size && !url_feof(pb); i++) {
        b = avio_r8(pb);
        if (b == key[0])
            i = 0;
        else if (b != key[i])
            i = -1;
    }
    return i == size;
}

static int klv_read_packet(KLVPacket *klv, AVIOContext *pb)
{
    if (!mxf_read_sync(pb, mxf_klv_key, 4))
        return AVERROR_INVALIDDATA;
    klv->offset = avio_tell(pb) - 4;
    memcpy(klv->key, mxf_klv_key, 4);
    avio_read(pb, klv->key + 4, 12);
    klv->length = klv_decode_ber_length(pb);
    return klv->length == -1 ? -1 : 0;
}

static int mxf_get_stream_index(AVFormatContext *s, KLVPacket *klv)
{
    int i;

    for (i = 0; i < s->nb_streams; i++) {
        MXFTrack *track = s->streams[i]->priv_data;
        /* SMPTE 379M 7.3 */
        if (!memcmp(klv->key + sizeof(mxf_essence_element_key), track->track_number, sizeof(track->track_number)))
            return i;
    }
    /* return 0 if only one stream, for OP Atom files with 0 as track number */
    return s->nb_streams == 1 ? 0 : -1;
}

/* XXX: use AVBitStreamFilter */
static int mxf_get_d10_aes3_packet(AVIOContext *pb, AVStream *st, AVPacket *pkt, int64_t length)
{
    const uint8_t *buf_ptr, *end_ptr;
    uint8_t *data_ptr;
    int i;

    if (length > 61444) /* worst case PAL 1920 samples 8 channels */
        return AVERROR_INVALIDDATA;
    length = av_get_packet(pb, pkt, length);
    if (length < 0)
        return length;
    data_ptr = pkt->data;
    end_ptr = pkt->data + length;
    buf_ptr = pkt->data + 4; /* skip SMPTE 331M header */
    for (; buf_ptr + st->codec->channels*4 <= end_ptr; ) {
        for (i = 0; i < st->codec->channels; i++) {
            uint32_t sample = bytestream_get_le32(&buf_ptr);
            if (st->codec->bits_per_coded_sample == 24)
                bytestream_put_le24(&data_ptr, (sample >> 4) & 0xffffff);
            else
                bytestream_put_le16(&data_ptr, (sample >> 12) & 0xffff);
        }
        buf_ptr += 32 - st->codec->channels*4; // always 8 channels stored SMPTE 331M
    }
    av_shrink_packet(pkt, data_ptr - pkt->data);
    return 0;
}

static int mxf_decrypt_triplet(AVFormatContext *s, AVPacket *pkt, KLVPacket *klv)
{
    static const uint8_t checkv[16] = {0x43, 0x48, 0x55, 0x4b, 0x43, 0x48, 0x55, 0x4b, 0x43, 0x48, 0x55, 0x4b, 0x43, 0x48, 0x55, 0x4b};
    MXFContext *mxf = s->priv_data;
    AVIOContext *pb = s->pb;
    int64_t end = avio_tell(pb) + klv->length;
    int64_t size;
    uint64_t orig_size;
    uint64_t plaintext_size;
    uint8_t ivec[16];
    uint8_t tmpbuf[16];
    int index;

    if (!mxf->aesc && s->key && s->keylen == 16) {
        mxf->aesc = av_aes_alloc();
        if (!mxf->aesc)
            return AVERROR(ENOMEM);
        av_aes_init(mxf->aesc, s->key, 128, 1);
    }
    // crypto context
    avio_skip(pb, klv_decode_ber_length(pb));
    // plaintext offset
    klv_decode_ber_length(pb);
    plaintext_size = avio_rb64(pb);
    // source klv key
    klv_decode_ber_length(pb);
    avio_read(pb, klv->key, 16);
    if (!IS_KLV_KEY(klv, mxf_essence_element_key))
        return AVERROR_INVALIDDATA;
    index = mxf_get_stream_index(s, klv);
    if (index < 0)
        return AVERROR_INVALIDDATA;
    // source size
    klv_decode_ber_length(pb);
    orig_size = avio_rb64(pb);
    if (orig_size < plaintext_size)
        return AVERROR_INVALIDDATA;
    // enc. code
    size = klv_decode_ber_length(pb);
    if (size < 32 || size - 32 < orig_size)
        return AVERROR_INVALIDDATA;
    avio_read(pb, ivec, 16);
    avio_read(pb, tmpbuf, 16);
    if (mxf->aesc)
        av_aes_crypt(mxf->aesc, tmpbuf, tmpbuf, 1, ivec, 1);
    if (memcmp(tmpbuf, checkv, 16))
        av_log(s, AV_LOG_ERROR, "probably incorrect decryption key\n");
    size -= 32;
    size = av_get_packet(pb, pkt, size);
    if (size < 0)
        return size;
    else if (size < plaintext_size)
        return AVERROR_INVALIDDATA;
    size -= plaintext_size;
    if (mxf->aesc)
        av_aes_crypt(mxf->aesc, &pkt->data[plaintext_size],
                     &pkt->data[plaintext_size], size >> 4, ivec, 1);
    av_shrink_packet(pkt, orig_size);
    pkt->stream_index = index;
    avio_skip(pb, end - avio_tell(pb));
    return 0;
}

static int mxf_read_primer_pack(void *arg, AVIOContext *pb, int tag, int size, UID uid, int64_t klv_offset)
{
    MXFContext *mxf = arg;
    int item_num = avio_rb32(pb);
    int item_len = avio_rb32(pb);

    if (item_len != 18) {
        avpriv_request_sample(pb, "Primer pack item length %d", item_len);
        return AVERROR_PATCHWELCOME;
    }
    if (item_num > 65536) {
        av_log(mxf->fc, AV_LOG_ERROR, "item_num %d is too large\n", item_num);
        return AVERROR_INVALIDDATA;
    }
    mxf->local_tags = av_calloc(item_num, item_len);
    if (!mxf->local_tags)
        return AVERROR(ENOMEM);
    mxf->local_tags_count = item_num;
    avio_read(pb, mxf->local_tags, item_num*item_len);
    return 0;
}

static int mxf_read_partition_pack(void *arg, AVIOContext *pb, int tag, int size, UID uid, int64_t klv_offset)
{
    MXFContext *mxf = arg;
    MXFPartition *partition, *tmp_part;
    UID op;
    uint64_t footer_partition;
    uint32_t nb_essence_containers;

    tmp_part = av_realloc_array(mxf->partitions, mxf->partitions_count + 1, sizeof(*mxf->partitions));
    if (!tmp_part)
        return AVERROR(ENOMEM);
    mxf->partitions = tmp_part;

    if (mxf->parsing_backward) {
        /* insert the new partition pack in the middle
         * this makes the entries in mxf->partitions sorted by offset */
        memmove(&mxf->partitions[mxf->last_forward_partition+1],
                &mxf->partitions[mxf->last_forward_partition],
                (mxf->partitions_count - mxf->last_forward_partition)*sizeof(*mxf->partitions));
        partition = mxf->current_partition = &mxf->partitions[mxf->last_forward_partition];
    } else {
        mxf->last_forward_partition++;
        partition = mxf->current_partition = &mxf->partitions[mxf->partitions_count];
    }

    memset(partition, 0, sizeof(*partition));
    mxf->partitions_count++;
    partition->pack_length = avio_tell(pb) - klv_offset + size;

    switch(uid[13]) {
    case 2:
        partition->type = Header;
        break;
    case 3:
        partition->type = BodyPartition;
        break;
    case 4:
        partition->type = Footer;
        break;
    default:
        av_log(mxf->fc, AV_LOG_ERROR, "unknown partition type %i\n", uid[13]);
        return AVERROR_INVALIDDATA;
    }

    /* consider both footers to be closed (there is only Footer and CompleteFooter) */
    partition->closed = partition->type == Footer || !(uid[14] & 1);
    partition->complete = uid[14] > 2;
    avio_skip(pb, 4);
    partition->kag_size = avio_rb32(pb);
    partition->this_partition = avio_rb64(pb);
    partition->previous_partition = avio_rb64(pb);
    footer_partition = avio_rb64(pb);
    partition->header_byte_count = avio_rb64(pb);
    partition->index_byte_count = avio_rb64(pb);
    partition->index_sid = avio_rb32(pb);
    avio_skip(pb, 8);
    partition->body_sid = avio_rb32(pb);
    avio_read(pb, op, sizeof(UID));
    nb_essence_containers = avio_rb32(pb);

    /* some files don'thave FooterPartition set in every partition */
    if (footer_partition) {
        if (mxf->footer_partition && mxf->footer_partition != footer_partition) {
            av_log(mxf->fc, AV_LOG_ERROR,
                   "inconsistent FooterPartition value: %"PRIu64" != %"PRIu64"\n",
                   mxf->footer_partition, footer_partition);
        } else {
            mxf->footer_partition = footer_partition;
        }
    }

    av_dlog(mxf->fc,
            "PartitionPack: ThisPartition = 0x%"PRIX64
            ", PreviousPartition = 0x%"PRIX64", "
            "FooterPartition = 0x%"PRIX64", IndexSID = %i, BodySID = %i\n",
            partition->this_partition,
            partition->previous_partition, footer_partition,
            partition->index_sid, partition->body_sid);

    /* sanity check PreviousPartition if set */
    if (partition->previous_partition &&
        mxf->run_in + partition->previous_partition >= klv_offset) {
        av_log(mxf->fc, AV_LOG_ERROR,
               "PreviousPartition points to this partition or forward\n");
        return AVERROR_INVALIDDATA;
    }

    if      (op[12] == 1 && op[13] == 1) mxf->op = OP1a;
    else if (op[12] == 1 && op[13] == 2) mxf->op = OP1b;
    else if (op[12] == 1 && op[13] == 3) mxf->op = OP1c;
    else if (op[12] == 2 && op[13] == 1) mxf->op = OP2a;
    else if (op[12] == 2 && op[13] == 2) mxf->op = OP2b;
    else if (op[12] == 2 && op[13] == 3) mxf->op = OP2c;
    else if (op[12] == 3 && op[13] == 1) mxf->op = OP3a;
    else if (op[12] == 3 && op[13] == 2) mxf->op = OP3b;
    else if (op[12] == 3 && op[13] == 3) mxf->op = OP3c;
    else if (op[12] == 64&& op[13] == 1) mxf->op = OPSONYOpt;
    else if (op[12] == 0x10) {
        /* SMPTE 390m: "There shall be exactly one essence container"
         * The following block deals with files that violate this, namely:
         * 2011_DCPTEST_24FPS.V.mxf - two ECs, OP1a
         * abcdefghiv016f56415e.mxf - zero ECs, OPAtom, output by Avid AirSpeed */
        if (nb_essence_containers != 1) {
            MXFOP op = nb_essence_containers ? OP1a : OPAtom;

            /* only nag once */
            if (!mxf->op)
                av_log(mxf->fc, AV_LOG_WARNING, "\"OPAtom\" with %u ECs - assuming %s\n",
                       nb_essence_containers, op == OP1a ? "OP1a" : "OPAtom");

            mxf->op = op;
        } else
            mxf->op = OPAtom;
    } else {
        av_log(mxf->fc, AV_LOG_ERROR, "unknown operational pattern: %02xh %02xh - guessing OP1a\n", op[12], op[13]);
        mxf->op = OP1a;
    }

    if (partition->kag_size <= 0 || partition->kag_size > (1 << 20)) {
        av_log(mxf->fc, AV_LOG_WARNING, "invalid KAGSize %i - guessing ", partition->kag_size);

        if (mxf->op == OPSONYOpt)
            partition->kag_size = 512;
        else
            partition->kag_size = 1;

        av_log(mxf->fc, AV_LOG_WARNING, "%i\n", partition->kag_size);
    }

    return 0;
}

static int mxf_add_metadata_set(MXFContext *mxf, void *metadata_set)
{
    MXFMetadataSet **tmp;

    tmp = av_realloc_array(mxf->metadata_sets, mxf->metadata_sets_count + 1, sizeof(*mxf->metadata_sets));
    if (!tmp)
        return AVERROR(ENOMEM);
    mxf->metadata_sets = tmp;
    mxf->metadata_sets[mxf->metadata_sets_count] = metadata_set;
    mxf->metadata_sets_count++;
    return 0;
}

static int mxf_read_cryptographic_context(void *arg, AVIOContext *pb, int tag, int size, UID uid, int64_t klv_offset)
{
    MXFCryptoContext *cryptocontext = arg;
    if (size != 16)
        return AVERROR_INVALIDDATA;
    if (IS_KLV_KEY(uid, mxf_crypto_source_container_ul))
        avio_read(pb, cryptocontext->source_container_ul, 16);
    return 0;
}

static int mxf_read_content_storage(void *arg, AVIOContext *pb, int tag, int size, UID uid, int64_t klv_offset)
{
    MXFContext *mxf = arg;
    switch (tag) {
    case 0x1901:
        mxf->packages_count = avio_rb32(pb);
        mxf->packages_refs = av_calloc(mxf->packages_count, sizeof(UID));
        if (!mxf->packages_refs)
            return AVERROR(ENOMEM);
        avio_skip(pb, 4); /* useless size of objects, always 16 according to specs */
        avio_read(pb, (uint8_t *)mxf->packages_refs, mxf->packages_count * sizeof(UID));
        break;
    }
    return 0;
}

static int mxf_read_source_clip(void *arg, AVIOContext *pb, int tag, int size, UID uid, int64_t klv_offset)
{
    MXFStructuralComponent *source_clip = arg;
    switch(tag) {
    case 0x0202:
        source_clip->duration = avio_rb64(pb);
        break;
    case 0x1201:
        source_clip->start_position = avio_rb64(pb);
        break;
    case 0x1101:
        /* UMID, only get last 16 bytes */
        avio_skip(pb, 16);
        avio_read(pb, source_clip->source_package_uid, 16);
        break;
    case 0x1102:
        source_clip->source_track_id = avio_rb32(pb);
        break;
    }
    return 0;
}

static int mxf_read_material_package(void *arg, AVIOContext *pb, int tag, int size, UID uid, int64_t klv_offset)
{
    MXFPackage *package = arg;
    switch(tag) {
    case 0x4403:
        package->tracks_count = avio_rb32(pb);
        package->tracks_refs = av_calloc(package->tracks_count, sizeof(UID));
        if (!package->tracks_refs)
            return AVERROR(ENOMEM);
        avio_skip(pb, 4); /* useless size of objects, always 16 according to specs */
        avio_read(pb, (uint8_t *)package->tracks_refs, package->tracks_count * sizeof(UID));
        break;
    }
    return 0;
}

static int mxf_read_timecode_component(void *arg, AVIOContext *pb, int tag, int size, UID uid, int64_t klv_offset)
{
    MXFTimecodeComponent *mxf_timecode = arg;
    switch(tag) {
    case 0x1501:
        mxf_timecode->start_frame = avio_rb64(pb);
        break;
    case 0x1502:
        mxf_timecode->rate = (AVRational){avio_rb16(pb), 1};
        break;
    case 0x1503:
        mxf_timecode->drop_frame = avio_r8(pb);
        break;
    }
    return 0;
}

static int mxf_read_track(void *arg, AVIOContext *pb, int tag, int size, UID uid, int64_t klv_offset)
{
    MXFTrack *track = arg;
    switch(tag) {
    case 0x4801:
        track->track_id = avio_rb32(pb);
        break;
    case 0x4804:
        avio_read(pb, track->track_number, 4);
        break;
    case 0x4B01:
        track->edit_rate.num = avio_rb32(pb);
        track->edit_rate.den = avio_rb32(pb);
        break;
    case 0x4803:
        avio_read(pb, track->sequence_ref, 16);
        break;
    }
    return 0;
}

static int mxf_read_sequence(void *arg, AVIOContext *pb, int tag, int size, UID uid, int64_t klv_offset)
{
    MXFSequence *sequence = arg;
    switch(tag) {
    case 0x0202:
        sequence->duration = avio_rb64(pb);
        break;
    case 0x0201:
        avio_read(pb, sequence->data_definition_ul, 16);
        break;
    case 0x1001:
        sequence->structural_components_count = avio_rb32(pb);
        sequence->structural_components_refs = av_calloc(sequence->structural_components_count, sizeof(UID));
        if (!sequence->structural_components_refs)
            return AVERROR(ENOMEM);
        avio_skip(pb, 4); /* useless size of objects, always 16 according to specs */
        avio_read(pb, (uint8_t *)sequence->structural_components_refs, sequence->structural_components_count * sizeof(UID));
        break;
    }
    return 0;
}

static int mxf_read_source_package(void *arg, AVIOContext *pb, int tag, int size, UID uid, int64_t klv_offset)
{
    MXFPackage *package = arg;
    switch(tag) {
    case 0x4403:
        package->tracks_count = avio_rb32(pb);
        package->tracks_refs = av_calloc(package->tracks_count, sizeof(UID));
        if (!package->tracks_refs)
            return AVERROR(ENOMEM);
        avio_skip(pb, 4); /* useless size of objects, always 16 according to specs */
        avio_read(pb, (uint8_t *)package->tracks_refs, package->tracks_count * sizeof(UID));
        break;
    case 0x4401:
        /* UMID, only get last 16 bytes */
        avio_skip(pb, 16);
        avio_read(pb, package->package_uid, 16);
        break;
    case 0x4701:
        avio_read(pb, package->descriptor_ref, 16);
        break;
    }
    return 0;
}

static int mxf_read_index_entry_array(AVIOContext *pb, MXFIndexTableSegment *segment)
{
    int i, length;

    segment->nb_index_entries = avio_rb32(pb);

    length = avio_rb32(pb);

    if (!(segment->temporal_offset_entries=av_calloc(segment->nb_index_entries, sizeof(*segment->temporal_offset_entries))) ||
        !(segment->flag_entries          = av_calloc(segment->nb_index_entries, sizeof(*segment->flag_entries))) ||
        !(segment->stream_offset_entries = av_calloc(segment->nb_index_entries, sizeof(*segment->stream_offset_entries))))
        return AVERROR(ENOMEM);

    for (i = 0; i < segment->nb_index_entries; i++) {
        segment->temporal_offset_entries[i] = avio_r8(pb);
        avio_r8(pb);                                        /* KeyFrameOffset */
        segment->flag_entries[i] = avio_r8(pb);
        segment->stream_offset_entries[i] = avio_rb64(pb);
        avio_skip(pb, length - 11);
    }
    return 0;
}

static int mxf_read_index_table_segment(void *arg, AVIOContext *pb, int tag, int size, UID uid, int64_t klv_offset)
{
    MXFIndexTableSegment *segment = arg;
    switch(tag) {
    case 0x3F05:
        segment->edit_unit_byte_count = avio_rb32(pb);
        av_dlog(NULL, "EditUnitByteCount %d\n", segment->edit_unit_byte_count);
        break;
    case 0x3F06:
        segment->index_sid = avio_rb32(pb);
        av_dlog(NULL, "IndexSID %d\n", segment->index_sid);
        break;
    case 0x3F07:
        segment->body_sid = avio_rb32(pb);
        av_dlog(NULL, "BodySID %d\n", segment->body_sid);
        break;
    case 0x3F0A:
        av_dlog(NULL, "IndexEntryArray found\n");
        return mxf_read_index_entry_array(pb, segment);
    case 0x3F0B:
        segment->index_edit_rate.num = avio_rb32(pb);
        segment->index_edit_rate.den = avio_rb32(pb);
        av_dlog(NULL, "IndexEditRate %d/%d\n", segment->index_edit_rate.num,
                segment->index_edit_rate.den);
        break;
    case 0x3F0C:
        segment->index_start_position = avio_rb64(pb);
        av_dlog(NULL, "IndexStartPosition %"PRId64"\n", segment->index_start_position);
        break;
    case 0x3F0D:
        segment->index_duration = avio_rb64(pb);
        av_dlog(NULL, "IndexDuration %"PRId64"\n", segment->index_duration);
        break;
    }
    return 0;
}

static void mxf_read_pixel_layout(AVIOContext *pb, MXFDescriptor *descriptor)
{
    int code, value, ofs = 0;
    char layout[16] = {0}; /* not for printing, may end up not terminated on purpose */

    do {
        code = avio_r8(pb);
        value = avio_r8(pb);
        av_dlog(NULL, "pixel layout: code %#x\n", code);

        if (ofs <= 14) {
            layout[ofs++] = code;
            layout[ofs++] = value;
        } else
            break;  /* don't read byte by byte on sneaky files filled with lots of non-zeroes */
    } while (code != 0); /* SMPTE 377M E.2.46 */

    ff_mxf_decode_pixel_layout(layout, &descriptor->pix_fmt);
}

static int mxf_read_generic_descriptor(void *arg, AVIOContext *pb, int tag, int size, UID uid, int64_t klv_offset)
{
    MXFDescriptor *descriptor = arg;
    descriptor->pix_fmt = AV_PIX_FMT_NONE;
    switch(tag) {
    case 0x3F01:
        descriptor->sub_descriptors_count = avio_rb32(pb);
        descriptor->sub_descriptors_refs = av_calloc(descriptor->sub_descriptors_count, sizeof(UID));
        if (!descriptor->sub_descriptors_refs)
            return AVERROR(ENOMEM);
        avio_skip(pb, 4); /* useless size of objects, always 16 according to specs */
        avio_read(pb, (uint8_t *)descriptor->sub_descriptors_refs, descriptor->sub_descriptors_count * sizeof(UID));
        break;
    case 0x3004:
        avio_read(pb, descriptor->essence_container_ul, 16);
        break;
    case 0x3006:
        descriptor->linked_track_id = avio_rb32(pb);
        break;
    case 0x3201: /* PictureEssenceCoding */
        avio_read(pb, descriptor->essence_codec_ul, 16);
        break;
    case 0x3203:
        descriptor->width = avio_rb32(pb);
        break;
    case 0x3202:
        descriptor->height = avio_rb32(pb);
        break;
    case 0x320C:
        descriptor->frame_layout = avio_r8(pb);
        break;
    case 0x320E:
        descriptor->aspect_ratio.num = avio_rb32(pb);
        descriptor->aspect_ratio.den = avio_rb32(pb);
        break;
    case 0x3212:
        descriptor->field_dominance = avio_r8(pb);
        break;
    case 0x3301:
        descriptor->component_depth = avio_rb32(pb);
        break;
    case 0x3302:
        descriptor->horiz_subsampling = avio_rb32(pb);
        break;
    case 0x3308:
        descriptor->vert_subsampling = avio_rb32(pb);
        break;
    case 0x3D03:
        descriptor->sample_rate.num = avio_rb32(pb);
        descriptor->sample_rate.den = avio_rb32(pb);
        break;
    case 0x3D06: /* SoundEssenceCompression */
        avio_read(pb, descriptor->essence_codec_ul, 16);
        break;
    case 0x3D07:
        descriptor->channels = avio_rb32(pb);
        break;
    case 0x3D01:
        descriptor->bits_per_sample = avio_rb32(pb);
        break;
    case 0x3401:
        mxf_read_pixel_layout(pb, descriptor);
        break;
    default:
        /* Private uid used by SONY C0023S01.mxf */
        if (IS_KLV_KEY(uid, mxf_sony_mpeg4_extradata)) {
            if (descriptor->extradata)
                av_log(NULL, AV_LOG_WARNING, "Duplicate sony_mpeg4_extradata\n");
            av_free(descriptor->extradata);
            descriptor->extradata_size = 0;
            descriptor->extradata = av_malloc(size);
            if (!descriptor->extradata)
                return AVERROR(ENOMEM);
            descriptor->extradata_size = size;
            avio_read(pb, descriptor->extradata, size);
        }
        break;
    }
    return 0;
}

/*
 * Match an uid independently of the version byte and up to len common bytes
 * Returns: boolean
 */
static int mxf_match_uid(const UID key, const UID uid, int len)
{
    int i;
    for (i = 0; i < len; i++) {
        if (i != 7 && key[i] != uid[i])
            return 0;
    }
    return 1;
}

static const MXFCodecUL *mxf_get_codec_ul(const MXFCodecUL *uls, UID *uid)
{
    while (uls->uid[0]) {
        if(mxf_match_uid(uls->uid, *uid, uls->matching_len))
            break;
        uls++;
    }
    return uls;
}

static void *mxf_resolve_strong_ref(MXFContext *mxf, UID *strong_ref, enum MXFMetadataSetType type)
{
    int i;

    if (!strong_ref)
        return NULL;
    for (i = 0; i < mxf->metadata_sets_count; i++) {
        if (!memcmp(*strong_ref, mxf->metadata_sets[i]->uid, 16) &&
            (type == AnyType || mxf->metadata_sets[i]->type == type)) {
            return mxf->metadata_sets[i];
        }
    }
    return NULL;
}

static const MXFCodecUL mxf_picture_essence_container_uls[] = {
    // video essence container uls
    { { 0x06,0x0E,0x2B,0x34,0x04,0x01,0x01,0x02,0x0D,0x01,0x03,0x01,0x02,0x04,0x60,0x01 }, 14, AV_CODEC_ID_MPEG2VIDEO }, /* MPEG-ES Frame wrapped */
    { { 0x06,0x0E,0x2B,0x34,0x04,0x01,0x01,0x01,0x0D,0x01,0x03,0x01,0x02,0x02,0x41,0x01 }, 14,    AV_CODEC_ID_DVVIDEO }, /* DV 625 25mbps */
    { { 0x06,0x0E,0x2B,0x34,0x04,0x01,0x01,0x01,0x0D,0x01,0x03,0x01,0x02,0x05,0x00,0x00 }, 14,   AV_CODEC_ID_RAWVIDEO }, /* Uncompressed Picture */
    { { 0x00,0x00,0x00,0x00,0x00,0x00,0x00,0x00,0x00,0x00,0x00,0x00,0x00,0x00,0x00,0x00 },  0,      AV_CODEC_ID_NONE },
};

/* EC ULs for intra-only formats */
static const MXFCodecUL mxf_intra_only_essence_container_uls[] = {
    { { 0x06,0x0E,0x2B,0x34,0x04,0x01,0x01,0x01,0x0D,0x01,0x03,0x01,0x02,0x01,0x00,0x00 }, 14, AV_CODEC_ID_MPEG2VIDEO }, /* MXF-GC SMPTE D-10 Mappings */
    { { 0x00,0x00,0x00,0x00,0x00,0x00,0x00,0x00,0x00,0x00,0x00,0x00,0x00,0x00,0x00,0x00 },  0,       AV_CODEC_ID_NONE },
};

/* intra-only PictureEssenceCoding ULs, where no corresponding EC UL exists */
static const MXFCodecUL mxf_intra_only_picture_essence_coding_uls[] = {
    { { 0x06,0x0E,0x2B,0x34,0x04,0x01,0x01,0x0A,0x04,0x01,0x02,0x02,0x01,0x32,0x00,0x00 }, 14,       AV_CODEC_ID_H264 }, /* H.264/MPEG-4 AVC Intra Profiles */
    { { 0x06,0x0E,0x2B,0x34,0x04,0x01,0x01,0x07,0x04,0x01,0x02,0x02,0x03,0x01,0x01,0x00 }, 14,   AV_CODEC_ID_JPEG2000 }, /* JPEG2000 Codestream */
    { { 0x00,0x00,0x00,0x00,0x00,0x00,0x00,0x00,0x00,0x00,0x00,0x00,0x00,0x00,0x00,0x00 },  0,       AV_CODEC_ID_NONE },
};

static const MXFCodecUL mxf_sound_essence_container_uls[] = {
    // sound essence container uls
    { { 0x06,0x0E,0x2B,0x34,0x04,0x01,0x01,0x01,0x0D,0x01,0x03,0x01,0x02,0x06,0x01,0x00 }, 14, AV_CODEC_ID_PCM_S16LE }, /* BWF Frame wrapped */
    { { 0x06,0x0E,0x2B,0x34,0x04,0x01,0x01,0x02,0x0D,0x01,0x03,0x01,0x02,0x04,0x40,0x01 }, 14,       AV_CODEC_ID_MP2 }, /* MPEG-ES Frame wrapped, 0x40 ??? stream id */
    { { 0x06,0x0E,0x2B,0x34,0x04,0x01,0x01,0x01,0x0D,0x01,0x03,0x01,0x02,0x01,0x01,0x01 }, 14, AV_CODEC_ID_PCM_S16LE }, /* D-10 Mapping 50Mbps PAL Extended Template */
    { { 0x06,0x0E,0x2B,0x34,0x01,0x01,0x01,0xFF,0x4B,0x46,0x41,0x41,0x00,0x0D,0x4D,0x4F }, 14, AV_CODEC_ID_PCM_S16LE }, /* 0001GL00.MXF.A1.mxf_opatom.mxf */
    { { 0x00,0x00,0x00,0x00,0x00,0x00,0x00,0x00,0x00,0x00,0x00,0x00,0x00,0x00,0x00,0x00 },  0,      AV_CODEC_ID_NONE },
};

static int mxf_get_sorted_table_segments(MXFContext *mxf, int *nb_sorted_segments, MXFIndexTableSegment ***sorted_segments)
{
    int i, j, nb_segments = 0;
    MXFIndexTableSegment **unsorted_segments;
    int last_body_sid = -1, last_index_sid = -1, last_index_start = -1;

    /* count number of segments, allocate arrays and copy unsorted segments */
    for (i = 0; i < mxf->metadata_sets_count; i++)
        if (mxf->metadata_sets[i]->type == IndexTableSegment)
            nb_segments++;

    if (!nb_segments)
        return AVERROR_INVALIDDATA;

    if (!(unsorted_segments = av_calloc(nb_segments, sizeof(*unsorted_segments))) ||
        !(*sorted_segments  = av_calloc(nb_segments, sizeof(**sorted_segments)))) {
        av_freep(sorted_segments);
        av_free(unsorted_segments);
        return AVERROR(ENOMEM);
    }

    for (i = j = 0; i < mxf->metadata_sets_count; i++)
        if (mxf->metadata_sets[i]->type == IndexTableSegment)
            unsorted_segments[j++] = (MXFIndexTableSegment*)mxf->metadata_sets[i];

    *nb_sorted_segments = 0;

    /* sort segments by {BodySID, IndexSID, IndexStartPosition}, remove duplicates while we're at it */
    for (i = 0; i < nb_segments; i++) {
        int best = -1, best_body_sid = -1, best_index_sid = -1, best_index_start = -1;
        uint64_t best_index_duration = 0;

        for (j = 0; j < nb_segments; j++) {
            MXFIndexTableSegment *s = unsorted_segments[j];

            /* Require larger BosySID, IndexSID or IndexStartPosition then the previous entry. This removes duplicates.
             * We want the smallest values for the keys than what we currently have, unless this is the first such entry this time around.
             * If we come across an entry with the same IndexStartPosition but larger IndexDuration, then we'll prefer it over the one we currently have.
             */
            if ((i == 0     || s->body_sid > last_body_sid || s->index_sid > last_index_sid || s->index_start_position > last_index_start) &&
                (best == -1 || s->body_sid < best_body_sid || s->index_sid < best_index_sid || s->index_start_position < best_index_start ||
                (s->index_start_position == best_index_start && s->index_duration > best_index_duration))) {
                best             = j;
                best_body_sid    = s->body_sid;
                best_index_sid   = s->index_sid;
                best_index_start = s->index_start_position;
                best_index_duration = s->index_duration;
            }
        }

        /* no suitable entry found -> we're done */
        if (best == -1)
            break;

        (*sorted_segments)[(*nb_sorted_segments)++] = unsorted_segments[best];
        last_body_sid    = best_body_sid;
        last_index_sid   = best_index_sid;
        last_index_start = best_index_start;
    }

    av_free(unsorted_segments);

    return 0;
}

/**
 * Computes the absolute file offset of the given essence container offset
 */
static int mxf_absolute_bodysid_offset(MXFContext *mxf, int body_sid, int64_t offset, int64_t *offset_out)
{
    int x;
    int64_t offset_in = offset;     /* for logging */

    for (x = 0; x < mxf->partitions_count; x++) {
        MXFPartition *p = &mxf->partitions[x];

        if (p->body_sid != body_sid)
            continue;

        if (offset < p->essence_length || !p->essence_length) {
            *offset_out = p->essence_offset + offset;
            return 0;
        }

        offset -= p->essence_length;
    }

    av_log(mxf->fc, AV_LOG_ERROR,
           "failed to find absolute offset of %"PRIX64" in BodySID %i - partial file?\n",
           offset_in, body_sid);

    return AVERROR_INVALIDDATA;
}

/**
 * Returns the end position of the essence container with given BodySID, or zero if unknown
 */
static int64_t mxf_essence_container_end(MXFContext *mxf, int body_sid)
{
    int x;
    int64_t ret = 0;

    for (x = 0; x < mxf->partitions_count; x++) {
        MXFPartition *p = &mxf->partitions[x];

        if (p->body_sid != body_sid)
            continue;

        if (!p->essence_length)
            return 0;

        ret = p->essence_offset + p->essence_length;
    }

    return ret;
}

/* EditUnit -> absolute offset */
static int mxf_edit_unit_absolute_offset(MXFContext *mxf, MXFIndexTable *index_table, int64_t edit_unit, int64_t *edit_unit_out, int64_t *offset_out, int nag)
{
    int i;
    int64_t offset_temp = 0;

    for (i = 0; i < index_table->nb_segments; i++) {
        MXFIndexTableSegment *s = index_table->segments[i];

        edit_unit = FFMAX(edit_unit, s->index_start_position);  /* clamp if trying to seek before start */

        if (edit_unit < s->index_start_position + s->index_duration) {
            int64_t index = edit_unit - s->index_start_position;

            if (s->edit_unit_byte_count)
                offset_temp += s->edit_unit_byte_count * index;
            else if (s->nb_index_entries) {
                if (s->nb_index_entries == 2 * s->index_duration + 1)
                    index *= 2;     /* Avid index */

                if (index < 0 || index >= s->nb_index_entries) {
                    av_log(mxf->fc, AV_LOG_ERROR, "IndexSID %i segment at %"PRId64" IndexEntryArray too small\n",
                           index_table->index_sid, s->index_start_position);
                    return AVERROR_INVALIDDATA;
                }

                offset_temp = s->stream_offset_entries[index];
            } else {
                av_log(mxf->fc, AV_LOG_ERROR, "IndexSID %i segment at %"PRId64" missing EditUnitByteCount and IndexEntryArray\n",
                       index_table->index_sid, s->index_start_position);
                return AVERROR_INVALIDDATA;
            }

            if (edit_unit_out)
                *edit_unit_out = edit_unit;

            return mxf_absolute_bodysid_offset(mxf, index_table->body_sid, offset_temp, offset_out);
        } else {
            /* EditUnitByteCount == 0 for VBR indexes, which is fine since they use explicit StreamOffsets */
            offset_temp += s->edit_unit_byte_count * s->index_duration;
        }
    }

    if (nag)
        av_log(mxf->fc, AV_LOG_ERROR, "failed to map EditUnit %"PRId64" in IndexSID %i to an offset\n", edit_unit, index_table->index_sid);

    return AVERROR_INVALIDDATA;
}

static int mxf_compute_ptses_fake_index(MXFContext *mxf, MXFIndexTable *index_table)
{
    int i, j, x;
    int8_t max_temporal_offset = -128;

    /* first compute how many entries we have */
    for (i = 0; i < index_table->nb_segments; i++) {
        MXFIndexTableSegment *s = index_table->segments[i];

        if (!s->nb_index_entries) {
            index_table->nb_ptses = 0;
            return 0;                               /* no TemporalOffsets */
        }

        index_table->nb_ptses += s->index_duration;
    }

    /* paranoid check */
    if (index_table->nb_ptses <= 0)
        return 0;

    if (!(index_table->ptses      = av_calloc(index_table->nb_ptses, sizeof(int64_t))) ||
        !(index_table->fake_index = av_calloc(index_table->nb_ptses, sizeof(AVIndexEntry)))) {
        av_freep(&index_table->ptses);
        return AVERROR(ENOMEM);
    }

    /* we may have a few bad TemporalOffsets
     * make sure the corresponding PTSes don't have the bogus value 0 */
    for (x = 0; x < index_table->nb_ptses; x++)
        index_table->ptses[x] = AV_NOPTS_VALUE;

    /**
     * We have this:
     *
     * x  TemporalOffset
     * 0:  0
     * 1:  1
     * 2:  1
     * 3: -2
     * 4:  1
     * 5:  1
     * 6: -2
     *
     * We want to transform it into this:
     *
     * x  DTS PTS
     * 0: -1   0
     * 1:  0   3
     * 2:  1   1
     * 3:  2   2
     * 4:  3   6
     * 5:  4   4
     * 6:  5   5
     *
     * We do this by bucket sorting x by x+TemporalOffset[x] into mxf->ptses,
     * then settings mxf->first_dts = -max(TemporalOffset[x]).
     * The latter makes DTS <= PTS.
     */
    for (i = x = 0; i < index_table->nb_segments; i++) {
        MXFIndexTableSegment *s = index_table->segments[i];
        int index_delta = 1;
        int n = s->nb_index_entries;

        if (s->nb_index_entries == 2 * s->index_duration + 1) {
            index_delta = 2;    /* Avid index */
            /* ignore the last entry - it's the size of the essence container */
            n--;
        }

        for (j = 0; j < n; j += index_delta, x++) {
            int offset = s->temporal_offset_entries[j] / index_delta;
            int index  = x + offset;

            if (x >= index_table->nb_ptses) {
                av_log(mxf->fc, AV_LOG_ERROR,
                       "x >= nb_ptses - IndexEntryCount %i < IndexDuration %"PRId64"?\n",
                       s->nb_index_entries, s->index_duration);
                break;
            }

            index_table->fake_index[x].timestamp = x;
            index_table->fake_index[x].flags = !(s->flag_entries[j] & 0x30) ? AVINDEX_KEYFRAME : 0;

            if (index < 0 || index >= index_table->nb_ptses) {
                av_log(mxf->fc, AV_LOG_ERROR,
                       "index entry %i + TemporalOffset %i = %i, which is out of bounds\n",
                       x, offset, index);
                continue;
            }

            index_table->ptses[index] = x;
            max_temporal_offset = FFMAX(max_temporal_offset, offset);
        }
    }

    index_table->first_dts = -max_temporal_offset;

    return 0;
}

/**
 * Sorts and collects index table segments into index tables.
 * Also computes PTSes if possible.
 */
static int mxf_compute_index_tables(MXFContext *mxf)
{
    int i, j, k, ret, nb_sorted_segments;
    MXFIndexTableSegment **sorted_segments = NULL;

    if ((ret = mxf_get_sorted_table_segments(mxf, &nb_sorted_segments, &sorted_segments)) ||
        nb_sorted_segments <= 0) {
        av_log(mxf->fc, AV_LOG_WARNING, "broken or empty index\n");
        return 0;
    }

    /* sanity check and count unique BodySIDs/IndexSIDs */
    for (i = 0; i < nb_sorted_segments; i++) {
        if (i == 0 || sorted_segments[i-1]->index_sid != sorted_segments[i]->index_sid)
            mxf->nb_index_tables++;
        else if (sorted_segments[i-1]->body_sid != sorted_segments[i]->body_sid) {
            av_log(mxf->fc, AV_LOG_ERROR, "found inconsistent BodySID\n");
            ret = AVERROR_INVALIDDATA;
            goto finish_decoding_index;
        }
    }

    if (!(mxf->index_tables = av_calloc(mxf->nb_index_tables, sizeof(MXFIndexTable)))) {
        av_log(mxf->fc, AV_LOG_ERROR, "failed to allocate index tables\n");
        ret = AVERROR(ENOMEM);
        goto finish_decoding_index;
    }

    /* distribute sorted segments to index tables */
    for (i = j = 0; i < nb_sorted_segments; i++) {
        if (i != 0 && sorted_segments[i-1]->index_sid != sorted_segments[i]->index_sid) {
            /* next IndexSID */
            j++;
        }

        mxf->index_tables[j].nb_segments++;
    }

    for (i = j = 0; j < mxf->nb_index_tables; i += mxf->index_tables[j++].nb_segments) {
        MXFIndexTable *t = &mxf->index_tables[j];

        if (!(t->segments = av_calloc(t->nb_segments, sizeof(MXFIndexTableSegment*)))) {
            av_log(mxf->fc, AV_LOG_ERROR, "failed to allocate IndexTableSegment pointer array\n");
            ret = AVERROR(ENOMEM);
            goto finish_decoding_index;
        }

        if (sorted_segments[i]->index_start_position)
            av_log(mxf->fc, AV_LOG_WARNING, "IndexSID %i starts at EditUnit %"PRId64" - seeking may not work as expected\n",
                   sorted_segments[i]->index_sid, sorted_segments[i]->index_start_position);

        memcpy(t->segments, &sorted_segments[i], t->nb_segments * sizeof(MXFIndexTableSegment*));
        t->index_sid = sorted_segments[i]->index_sid;
        t->body_sid = sorted_segments[i]->body_sid;

        if ((ret = mxf_compute_ptses_fake_index(mxf, t)) < 0)
            goto finish_decoding_index;

        /* fix zero IndexDurations */
        for (k = 0; k < t->nb_segments; k++) {
            if (t->segments[k]->index_duration)
                continue;

            if (t->nb_segments > 1)
                av_log(mxf->fc, AV_LOG_WARNING, "IndexSID %i segment %i has zero IndexDuration and there's more than one segment\n",
                       t->index_sid, k);

            if (mxf->fc->nb_streams <= 0) {
                av_log(mxf->fc, AV_LOG_WARNING, "no streams?\n");
                break;
            }

            /* assume the first stream's duration is reasonable
             * leave index_duration = 0 on further segments in case we have any (unlikely)
             */
            t->segments[k]->index_duration = mxf->fc->streams[0]->duration;
            break;
        }
    }

    ret = 0;
finish_decoding_index:
    av_free(sorted_segments);
    return ret;
}

static int mxf_is_intra_only(MXFDescriptor *descriptor)
{
    return mxf_get_codec_ul(mxf_intra_only_essence_container_uls,
                            &descriptor->essence_container_ul)->id != AV_CODEC_ID_NONE ||
           mxf_get_codec_ul(mxf_intra_only_picture_essence_coding_uls,
                            &descriptor->essence_codec_ul)->id     != AV_CODEC_ID_NONE;
}

static int mxf_add_timecode_metadata(AVDictionary **pm, const char *key, AVTimecode *tc)
{
    char buf[AV_TIMECODE_STR_SIZE];
    av_dict_set(pm, key, av_timecode_make_string(tc, buf, 0), 0);

    return 0;
}

static int mxf_parse_structural_metadata(MXFContext *mxf)
{
    MXFPackage *material_package = NULL;
    MXFPackage *temp_package = NULL;
    int i, j, k, ret;

    av_dlog(mxf->fc, "metadata sets count %d\n", mxf->metadata_sets_count);
    /* TODO: handle multiple material packages (OP3x) */
    for (i = 0; i < mxf->packages_count; i++) {
        material_package = mxf_resolve_strong_ref(mxf, &mxf->packages_refs[i], MaterialPackage);
        if (material_package) break;
    }
    if (!material_package) {
        av_log(mxf->fc, AV_LOG_ERROR, "no material package found\n");
        return AVERROR_INVALIDDATA;
    }

    for (i = 0; i < material_package->tracks_count; i++) {
        MXFPackage *source_package = NULL;
        MXFTrack *material_track = NULL;
        MXFTrack *source_track = NULL;
        MXFTrack *temp_track = NULL;
        MXFDescriptor *descriptor = NULL;
        MXFStructuralComponent *component = NULL;
        MXFTimecodeComponent *mxf_tc = NULL;
        UID *essence_container_ul = NULL;
        const MXFCodecUL *codec_ul = NULL;
        const MXFCodecUL *container_ul = NULL;
        const MXFCodecUL *pix_fmt_ul = NULL;
        AVStream *st;
        AVTimecode tc;
        int flags;

        if (!(material_track = mxf_resolve_strong_ref(mxf, &material_package->tracks_refs[i], Track))) {
            av_log(mxf->fc, AV_LOG_ERROR, "could not resolve material track strong ref\n");
            continue;
        }

        if ((component = mxf_resolve_strong_ref(mxf, &material_track->sequence_ref, TimecodeComponent))) {
            mxf_tc = (MXFTimecodeComponent*)component;
            flags = mxf_tc->drop_frame == 1 ? AV_TIMECODE_FLAG_DROPFRAME : 0;
            if (av_timecode_init(&tc, mxf_tc->rate, flags, mxf_tc->start_frame, mxf->fc) == 0) {
                mxf_add_timecode_metadata(&mxf->fc->metadata, "timecode", &tc);
            }
        }

        if (!(material_track->sequence = mxf_resolve_strong_ref(mxf, &material_track->sequence_ref, Sequence))) {
            av_log(mxf->fc, AV_LOG_ERROR, "could not resolve material track sequence strong ref\n");
            continue;
        }

        for (j = 0; j < material_track->sequence->structural_components_count; j++) {
            component = mxf_resolve_strong_ref(mxf, &material_track->sequence->structural_components_refs[j], TimecodeComponent);
            if (!component)
                continue;

            mxf_tc = (MXFTimecodeComponent*)component;
            flags = mxf_tc->drop_frame == 1 ? AV_TIMECODE_FLAG_DROPFRAME : 0;
            if (av_timecode_init(&tc, mxf_tc->rate, flags, mxf_tc->start_frame, mxf->fc) == 0) {
                mxf_add_timecode_metadata(&mxf->fc->metadata, "timecode", &tc);
                break;
            }
        }

        /* TODO: handle multiple source clips */
        for (j = 0; j < material_track->sequence->structural_components_count; j++) {
            component = mxf_resolve_strong_ref(mxf, &material_track->sequence->structural_components_refs[j], SourceClip);
            if (!component)
                continue;

            for (k = 0; k < mxf->packages_count; k++) {
                temp_package = mxf_resolve_strong_ref(mxf, &mxf->packages_refs[k], SourcePackage);
                if (!temp_package)
                    continue;
                if (!memcmp(temp_package->package_uid, component->source_package_uid, 16)) {
                    source_package = temp_package;
                    break;
                }
            }
            if (!source_package) {
                av_dlog(mxf->fc, "material track %d: no corresponding source package found\n", material_track->track_id);
                break;
            }
            for (k = 0; k < source_package->tracks_count; k++) {
                if (!(temp_track = mxf_resolve_strong_ref(mxf, &source_package->tracks_refs[k], Track))) {
                    av_log(mxf->fc, AV_LOG_ERROR, "could not resolve source track strong ref\n");
                    ret = AVERROR_INVALIDDATA;
                    goto fail_and_free;
                }
                if (temp_track->track_id == component->source_track_id) {
                    source_track = temp_track;
                    break;
                }
            }
            if (!source_track) {
                av_log(mxf->fc, AV_LOG_ERROR, "material track %d: no corresponding source track found\n", material_track->track_id);
                break;
            }
        }
        if (!source_track || !component)
            continue;

        if (!(source_track->sequence = mxf_resolve_strong_ref(mxf, &source_track->sequence_ref, Sequence))) {
            av_log(mxf->fc, AV_LOG_ERROR, "could not resolve source track sequence strong ref\n");
            ret = AVERROR_INVALIDDATA;
            goto fail_and_free;
        }

        /* 0001GL00.MXF.A1.mxf_opatom.mxf has the same SourcePackageID as 0001GL.MXF.V1.mxf_opatom.mxf
         * This would result in both files appearing to have two streams. Work around this by sanity checking DataDefinition */
        if (memcmp(material_track->sequence->data_definition_ul, source_track->sequence->data_definition_ul, 16)) {
            av_log(mxf->fc, AV_LOG_ERROR, "material track %d: DataDefinition mismatch\n", material_track->track_id);
            continue;
        }

        st = avformat_new_stream(mxf->fc, NULL);
        if (!st) {
            av_log(mxf->fc, AV_LOG_ERROR, "could not allocate stream\n");
            ret = AVERROR(ENOMEM);
            goto fail_and_free;
        }
        st->id = source_track->track_id;
        st->priv_data = source_track;
        source_track->original_duration = st->duration = component->duration;
        if (st->duration == -1)
            st->duration = AV_NOPTS_VALUE;
        st->start_time = component->start_position;
        if (material_track->edit_rate.num <= 0 || material_track->edit_rate.den <= 0) {
            av_log(mxf->fc, AV_LOG_WARNING,
                   "invalid edit rate (%d/%d) found on stream #%d, defaulting to 25/1\n",
                   material_track->edit_rate.num, material_track->edit_rate.den, st->index);
            material_track->edit_rate = (AVRational){25, 1};
        }
        avpriv_set_pts_info(st, 64, material_track->edit_rate.den, material_track->edit_rate.num);

        /* ensure SourceTrack EditRate == MaterialTrack EditRate since only the former is accessible via st->priv_data */
        source_track->edit_rate = material_track->edit_rate;

        PRINT_KEY(mxf->fc, "data definition   ul", source_track->sequence->data_definition_ul);
        codec_ul = mxf_get_codec_ul(ff_mxf_data_definition_uls, &source_track->sequence->data_definition_ul);
        st->codec->codec_type = codec_ul->id;

        source_package->descriptor = mxf_resolve_strong_ref(mxf, &source_package->descriptor_ref, AnyType);
        if (source_package->descriptor) {
            if (source_package->descriptor->type == MultipleDescriptor) {
                for (j = 0; j < source_package->descriptor->sub_descriptors_count; j++) {
                    MXFDescriptor *sub_descriptor = mxf_resolve_strong_ref(mxf, &source_package->descriptor->sub_descriptors_refs[j], Descriptor);

                    if (!sub_descriptor) {
                        av_log(mxf->fc, AV_LOG_ERROR, "could not resolve sub descriptor strong ref\n");
                        continue;
                    }
                    if (sub_descriptor->linked_track_id == source_track->track_id) {
                        descriptor = sub_descriptor;
                        break;
                    }
                }
            } else if (source_package->descriptor->type == Descriptor)
                descriptor = source_package->descriptor;
        }
        if (!descriptor) {
            av_log(mxf->fc, AV_LOG_INFO, "source track %d: stream %d, no descriptor found\n", source_track->track_id, st->index);
            continue;
        }
        PRINT_KEY(mxf->fc, "essence codec     ul", descriptor->essence_codec_ul);
        PRINT_KEY(mxf->fc, "essence container ul", descriptor->essence_container_ul);
        essence_container_ul = &descriptor->essence_container_ul;
        /* HACK: replacing the original key with mxf_encrypted_essence_container
         * is not allowed according to s429-6, try to find correct information anyway */
        if (IS_KLV_KEY(essence_container_ul, mxf_encrypted_essence_container)) {
            av_log(mxf->fc, AV_LOG_INFO, "broken encrypted mxf file\n");
            for (k = 0; k < mxf->metadata_sets_count; k++) {
                MXFMetadataSet *metadata = mxf->metadata_sets[k];
                if (metadata->type == CryptoContext) {
                    essence_container_ul = &((MXFCryptoContext *)metadata)->source_container_ul;
                    break;
                }
            }
        }

        /* TODO: drop PictureEssenceCoding and SoundEssenceCompression, only check EssenceContainer */
        codec_ul = mxf_get_codec_ul(ff_mxf_codec_uls, &descriptor->essence_codec_ul);
<<<<<<< HEAD
        st->codec->codec_id = (enum AVCodecID)codec_ul->id;
        av_log(mxf->fc, AV_LOG_VERBOSE, "%s: Universal Label: ",
               avcodec_get_name(st->codec->codec_id));
        for (k = 0; k < 16; k++) {
            av_log(mxf->fc, AV_LOG_VERBOSE, "%.2x",
                   descriptor->essence_codec_ul[k]);
            if (!(k+1 & 19) || k == 5)
                av_log(mxf->fc, AV_LOG_VERBOSE, ".");
        }
        av_log(mxf->fc, AV_LOG_VERBOSE, "\n");
=======
        st->codec->codec_id = codec_ul->id;

>>>>>>> ecf442a5
        if (st->codec->codec_type == AVMEDIA_TYPE_VIDEO) {
            source_track->intra_only = mxf_is_intra_only(descriptor);
            container_ul = mxf_get_codec_ul(mxf_picture_essence_container_uls, essence_container_ul);
            if (st->codec->codec_id == AV_CODEC_ID_NONE)
                st->codec->codec_id = container_ul->id;
            st->codec->width = descriptor->width;
            st->codec->height = descriptor->height; /* Field height, not frame height */
            switch (descriptor->frame_layout) {
                case SegmentedFrame:
                    /* This one is a weird layout I don't fully understand. */
                    av_log(mxf->fc, AV_LOG_INFO, "SegmentedFrame layout isn't currently supported\n");
                    break;
                case FullFrame:
                    st->codec->field_order = AV_FIELD_PROGRESSIVE;
                    break;
                case OneField:
                    /* Every other line is stored and needs to be duplicated. */
                    av_log(mxf->fc, AV_LOG_INFO, "OneField frame layout isn't currently supported\n");
                    break; /* The correct thing to do here is fall through, but by breaking we might be
                              able to decode some streams at half the vertical resolution, rather than not al all.
                              It's also for compatibility with the old behavior. */
                case MixedFields:
                    break;
                case SeparateFields:
                    st->codec->height *= 2; /* Turn field height into frame height. */
                    break;
                default:
                    av_log(mxf->fc, AV_LOG_INFO, "Unknown frame layout type: %d\n", descriptor->frame_layout);
            }
            if (st->codec->codec_id == AV_CODEC_ID_RAWVIDEO) {
                st->codec->pix_fmt = descriptor->pix_fmt;
                if (st->codec->pix_fmt == AV_PIX_FMT_NONE) {
                    pix_fmt_ul = mxf_get_codec_ul(ff_mxf_pixel_format_uls,
                                                  &descriptor->essence_codec_ul);
                    st->codec->pix_fmt = (enum AVPixelFormat)pix_fmt_ul->id;
                    if (st->codec->pix_fmt == AV_PIX_FMT_NONE) {
                        /* support files created before RP224v10 by defaulting to UYVY422
                           if subsampling is 4:2:2 and component depth is 8-bit */
                        if (descriptor->horiz_subsampling == 2 &&
                            descriptor->vert_subsampling == 1 &&
                            descriptor->component_depth == 8) {
                            st->codec->pix_fmt = AV_PIX_FMT_UYVY422;
                        }
                    }
                }
            }
            st->need_parsing = AVSTREAM_PARSE_HEADERS;
        } else if (st->codec->codec_type == AVMEDIA_TYPE_AUDIO) {
            container_ul = mxf_get_codec_ul(mxf_sound_essence_container_uls, essence_container_ul);
            /* Only overwrite existing codec ID if it is unset or A-law, which is the default according to SMPTE RP 224. */
            if (st->codec->codec_id == AV_CODEC_ID_NONE || (st->codec->codec_id == AV_CODEC_ID_PCM_ALAW && (enum AVCodecID)container_ul->id != AV_CODEC_ID_NONE))
                st->codec->codec_id = (enum AVCodecID)container_ul->id;
            st->codec->channels = descriptor->channels;
            st->codec->bits_per_coded_sample = descriptor->bits_per_sample;

            if (descriptor->sample_rate.den > 0) {
                st->codec->sample_rate = descriptor->sample_rate.num / descriptor->sample_rate.den;
                avpriv_set_pts_info(st, 64, descriptor->sample_rate.den, descriptor->sample_rate.num);
            } else {
                av_log(mxf->fc, AV_LOG_WARNING, "invalid sample rate (%d/%d) "
                       "found for stream #%d, time base forced to 1/48000\n",
                       descriptor->sample_rate.num, descriptor->sample_rate.den,
                       st->index);
                avpriv_set_pts_info(st, 64, 1, 48000);
            }

            /* if duration is set, rescale it from EditRate to SampleRate */
            if (st->duration != AV_NOPTS_VALUE)
                st->duration = av_rescale_q(st->duration, av_inv_q(material_track->edit_rate), st->time_base);

            /* TODO: implement AV_CODEC_ID_RAWAUDIO */
            if (st->codec->codec_id == AV_CODEC_ID_PCM_S16LE) {
                if (descriptor->bits_per_sample > 16 && descriptor->bits_per_sample <= 24)
                    st->codec->codec_id = AV_CODEC_ID_PCM_S24LE;
                else if (descriptor->bits_per_sample == 32)
                    st->codec->codec_id = AV_CODEC_ID_PCM_S32LE;
            } else if (st->codec->codec_id == AV_CODEC_ID_PCM_S16BE) {
                if (descriptor->bits_per_sample > 16 && descriptor->bits_per_sample <= 24)
                    st->codec->codec_id = AV_CODEC_ID_PCM_S24BE;
                else if (descriptor->bits_per_sample == 32)
                    st->codec->codec_id = AV_CODEC_ID_PCM_S32BE;
            } else if (st->codec->codec_id == AV_CODEC_ID_MP2) {
                st->need_parsing = AVSTREAM_PARSE_FULL;
            }
        }
        if (descriptor->extradata) {
<<<<<<< HEAD
            if (!ff_alloc_extradata(st->codec, descriptor->extradata_size)) {
                memcpy(st->codec->extradata, descriptor->extradata, descriptor->extradata_size);
            }
        } else if(st->codec->codec_id == AV_CODEC_ID_H264) {
            ff_generate_avci_extradata(st);
=======
            st->codec->extradata = av_mallocz(descriptor->extradata_size + FF_INPUT_BUFFER_PADDING_SIZE);
            if (st->codec->extradata)
                memcpy(st->codec->extradata, descriptor->extradata, descriptor->extradata_size);
        } else if (st->codec->codec_id == AV_CODEC_ID_H264) {
            ret = ff_generate_avci_extradata(st);
            if (ret < 0)
                return ret;
>>>>>>> ecf442a5
        }
        if (st->codec->codec_type != AVMEDIA_TYPE_DATA && (*essence_container_ul)[15] > 0x01) {
            /* TODO: decode timestamps */
            st->need_parsing = AVSTREAM_PARSE_TIMESTAMPS;
        }
    }

    ret = 0;
fail_and_free:
    return ret;
}

static int mxf_read_utf16_string(AVIOContext *pb, int size, char** str)
{
    int ret;
    size_t buf_size;

    if (size < 0)
        return AVERROR(EINVAL);

    buf_size = size + size/2 + 1;
    *str = av_malloc(buf_size);
    if (!*str)
        return AVERROR(ENOMEM);

    if ((ret = avio_get_str16be(pb, size, *str, buf_size)) < 0) {
        av_freep(str);
        return ret;
    }

    return ret;
}

static int mxf_uid_to_str(UID uid, char **str)
{
    int i;
    char *p;
    p = *str = av_mallocz(sizeof(UID) * 2 + 4 + 1);
    if (!p)
        return AVERROR(ENOMEM);
    for (i = 0; i < sizeof(UID); i++) {
        snprintf(p, 2 + 1, "%.2x", uid[i]);
        p += 2;
        if (i == 3 || i == 5 || i == 7 || i == 9) {
            snprintf(p, 1 + 1, "-");
            p++;
        }
    }
    return 0;
}

static int mxf_timestamp_to_str(uint64_t timestamp, char **str)
{
    struct tm time = {0};
    time.tm_year = (timestamp >> 48) - 1900;
    time.tm_mon  = (timestamp >> 40 & 0xFF) - 1;
    time.tm_mday = (timestamp >> 32 & 0xFF);
    time.tm_hour = (timestamp >> 24 & 0xFF);
    time.tm_min  = (timestamp >> 16 & 0xFF);
    time.tm_sec  = (timestamp >> 8  & 0xFF);

    /* ensure month/day are valid */
    time.tm_mon  = FFMAX(time.tm_mon, 0);
    time.tm_mday = FFMAX(time.tm_mday, 1);

    *str = av_mallocz(32);
    if (!*str)
        return AVERROR(ENOMEM);
    strftime(*str, 32, "%Y-%m-%d %H:%M:%S", &time);

    return 0;
}

#define SET_STR_METADATA(pb, name, str) do { \
    if ((ret = mxf_read_utf16_string(pb, size, &str)) < 0) \
        return ret; \
    av_dict_set(&s->metadata, name, str, AV_DICT_DONT_STRDUP_VAL); \
} while (0)

#define SET_UID_METADATA(pb, name, var, str) do { \
    avio_read(pb, var, 16); \
    if ((ret = mxf_uid_to_str(var, &str)) < 0) \
        return ret; \
    av_dict_set(&s->metadata, name, str, AV_DICT_DONT_STRDUP_VAL); \
} while (0)

#define SET_TS_METADATA(pb, name, var, str) do { \
    var = avio_rb64(pb); \
    if ((ret = mxf_timestamp_to_str(var, &str)) < 0) \
        return ret; \
    av_dict_set(&s->metadata, name, str, AV_DICT_DONT_STRDUP_VAL); \
} while (0)

static int mxf_read_identification_metadata(void *arg, AVIOContext *pb, int tag, int size, UID _uid, int64_t klv_offset)
{
    MXFContext *mxf = arg;
    AVFormatContext *s = mxf->fc;
    int ret;
    UID uid = { 0 };
    char *str = NULL;
    uint64_t ts;
    switch (tag) {
    case 0x3C01:
        SET_STR_METADATA(pb, "company_name", str);
        break;
    case 0x3C02:
        SET_STR_METADATA(pb, "product_name", str);
        break;
    case 0x3C04:
        SET_STR_METADATA(pb, "product_version", str);
        break;
    case 0x3C05:
        SET_UID_METADATA(pb, "product_uid", uid, str);
        break;
    case 0x3C06:
        SET_TS_METADATA(pb, "modification_date", ts, str);
        break;
    case 0x3C08:
        SET_STR_METADATA(pb, "application_platform", str);
        break;
    case 0x3C09:
        SET_UID_METADATA(pb, "generation_uid", uid, str);
        break;
    case 0x3C0A:
        SET_UID_METADATA(pb, "uid", uid, str);
        break;
    }
    return 0;
}

static const MXFMetadataReadTableEntry mxf_metadata_read_table[] = {
    { { 0x06,0x0E,0x2B,0x34,0x02,0x05,0x01,0x01,0x0d,0x01,0x02,0x01,0x01,0x05,0x01,0x00 }, mxf_read_primer_pack },
    { { 0x06,0x0E,0x2B,0x34,0x02,0x05,0x01,0x01,0x0d,0x01,0x02,0x01,0x01,0x02,0x01,0x00 }, mxf_read_partition_pack },
    { { 0x06,0x0E,0x2B,0x34,0x02,0x05,0x01,0x01,0x0d,0x01,0x02,0x01,0x01,0x02,0x02,0x00 }, mxf_read_partition_pack },
    { { 0x06,0x0E,0x2B,0x34,0x02,0x05,0x01,0x01,0x0d,0x01,0x02,0x01,0x01,0x02,0x03,0x00 }, mxf_read_partition_pack },
    { { 0x06,0x0E,0x2B,0x34,0x02,0x05,0x01,0x01,0x0d,0x01,0x02,0x01,0x01,0x02,0x04,0x00 }, mxf_read_partition_pack },
    { { 0x06,0x0E,0x2B,0x34,0x02,0x05,0x01,0x01,0x0d,0x01,0x02,0x01,0x01,0x03,0x01,0x00 }, mxf_read_partition_pack },
    { { 0x06,0x0E,0x2B,0x34,0x02,0x05,0x01,0x01,0x0d,0x01,0x02,0x01,0x01,0x03,0x02,0x00 }, mxf_read_partition_pack },
    { { 0x06,0x0E,0x2B,0x34,0x02,0x05,0x01,0x01,0x0d,0x01,0x02,0x01,0x01,0x03,0x03,0x00 }, mxf_read_partition_pack },
    { { 0x06,0x0E,0x2B,0x34,0x02,0x05,0x01,0x01,0x0d,0x01,0x02,0x01,0x01,0x03,0x04,0x00 }, mxf_read_partition_pack },
    { { 0x06,0x0E,0x2B,0x34,0x02,0x05,0x01,0x01,0x0d,0x01,0x02,0x01,0x01,0x04,0x02,0x00 }, mxf_read_partition_pack },
    { { 0x06,0x0E,0x2B,0x34,0x02,0x05,0x01,0x01,0x0d,0x01,0x02,0x01,0x01,0x04,0x04,0x00 }, mxf_read_partition_pack },
    { { 0x06,0x0E,0x2B,0x34,0x02,0x53,0x01,0x01,0x0D,0x01,0x01,0x01,0x01,0x01,0x30,0x00 }, mxf_read_identification_metadata },
    { { 0x06,0x0E,0x2B,0x34,0x02,0x53,0x01,0x01,0x0d,0x01,0x01,0x01,0x01,0x01,0x18,0x00 }, mxf_read_content_storage, 0, AnyType },
    { { 0x06,0x0E,0x2B,0x34,0x02,0x53,0x01,0x01,0x0d,0x01,0x01,0x01,0x01,0x01,0x37,0x00 }, mxf_read_source_package, sizeof(MXFPackage), SourcePackage },
    { { 0x06,0x0E,0x2B,0x34,0x02,0x53,0x01,0x01,0x0d,0x01,0x01,0x01,0x01,0x01,0x36,0x00 }, mxf_read_material_package, sizeof(MXFPackage), MaterialPackage },
    { { 0x06,0x0E,0x2B,0x34,0x02,0x53,0x01,0x01,0x0d,0x01,0x01,0x01,0x01,0x01,0x0F,0x00 }, mxf_read_sequence, sizeof(MXFSequence), Sequence },
    { { 0x06,0x0E,0x2B,0x34,0x02,0x53,0x01,0x01,0x0d,0x01,0x01,0x01,0x01,0x01,0x11,0x00 }, mxf_read_source_clip, sizeof(MXFStructuralComponent), SourceClip },
    { { 0x06,0x0E,0x2B,0x34,0x02,0x53,0x01,0x01,0x0d,0x01,0x01,0x01,0x01,0x01,0x44,0x00 }, mxf_read_generic_descriptor, sizeof(MXFDescriptor), MultipleDescriptor },
    { { 0x06,0x0E,0x2B,0x34,0x02,0x53,0x01,0x01,0x0d,0x01,0x01,0x01,0x01,0x01,0x42,0x00 }, mxf_read_generic_descriptor, sizeof(MXFDescriptor), Descriptor }, /* Generic Sound */
    { { 0x06,0x0E,0x2B,0x34,0x02,0x53,0x01,0x01,0x0d,0x01,0x01,0x01,0x01,0x01,0x28,0x00 }, mxf_read_generic_descriptor, sizeof(MXFDescriptor), Descriptor }, /* CDCI */
    { { 0x06,0x0E,0x2B,0x34,0x02,0x53,0x01,0x01,0x0d,0x01,0x01,0x01,0x01,0x01,0x29,0x00 }, mxf_read_generic_descriptor, sizeof(MXFDescriptor), Descriptor }, /* RGBA */
    { { 0x06,0x0E,0x2B,0x34,0x02,0x53,0x01,0x01,0x0d,0x01,0x01,0x01,0x01,0x01,0x51,0x00 }, mxf_read_generic_descriptor, sizeof(MXFDescriptor), Descriptor }, /* MPEG 2 Video */
    { { 0x06,0x0E,0x2B,0x34,0x02,0x53,0x01,0x01,0x0d,0x01,0x01,0x01,0x01,0x01,0x48,0x00 }, mxf_read_generic_descriptor, sizeof(MXFDescriptor), Descriptor }, /* Wave */
    { { 0x06,0x0E,0x2B,0x34,0x02,0x53,0x01,0x01,0x0d,0x01,0x01,0x01,0x01,0x01,0x47,0x00 }, mxf_read_generic_descriptor, sizeof(MXFDescriptor), Descriptor }, /* AES3 */
    { { 0x06,0x0E,0x2B,0x34,0x02,0x53,0x01,0x01,0x0d,0x01,0x01,0x01,0x01,0x01,0x3A,0x00 }, mxf_read_track, sizeof(MXFTrack), Track }, /* Static Track */
    { { 0x06,0x0E,0x2B,0x34,0x02,0x53,0x01,0x01,0x0d,0x01,0x01,0x01,0x01,0x01,0x3B,0x00 }, mxf_read_track, sizeof(MXFTrack), Track }, /* Generic Track */
    { { 0x06,0x0E,0x2B,0x34,0x02,0x53,0x01,0x01,0x0d,0x01,0x01,0x01,0x01,0x01,0x14,0x00 }, mxf_read_timecode_component, sizeof(MXFTimecodeComponent), TimecodeComponent },
    { { 0x06,0x0E,0x2B,0x34,0x02,0x53,0x01,0x01,0x0d,0x01,0x04,0x01,0x02,0x02,0x00,0x00 }, mxf_read_cryptographic_context, sizeof(MXFCryptoContext), CryptoContext },
    { { 0x06,0x0E,0x2B,0x34,0x02,0x53,0x01,0x01,0x0d,0x01,0x02,0x01,0x01,0x10,0x01,0x00 }, mxf_read_index_table_segment, sizeof(MXFIndexTableSegment), IndexTableSegment },
    { { 0x00,0x00,0x00,0x00,0x00,0x00,0x00,0x00,0x00,0x00,0x00,0x00,0x00,0x00,0x00,0x00 }, NULL, 0, AnyType },
};

static int mxf_read_local_tags(MXFContext *mxf, KLVPacket *klv, MXFMetadataReadFunc *read_child, int ctx_size, enum MXFMetadataSetType type)
{
    AVIOContext *pb = mxf->fc->pb;
    MXFMetadataSet *ctx = ctx_size ? av_mallocz(ctx_size) : mxf;
    uint64_t klv_end = avio_tell(pb) + klv->length;

    if (!ctx)
        return AVERROR(ENOMEM);
    while (avio_tell(pb) + 4 < klv_end && !url_feof(pb)) {
        int ret;
        int tag = avio_rb16(pb);
        int size = avio_rb16(pb); /* KLV specified by 0x53 */
        uint64_t next = avio_tell(pb) + size;
        UID uid = {0};

        av_dlog(mxf->fc, "local tag %#04x size %d\n", tag, size);
        if (!size) { /* ignore empty tag, needed for some files with empty UMID tag */
            av_log(mxf->fc, AV_LOG_ERROR, "local tag %#04x with 0 size\n", tag);
            continue;
        }
        if (tag > 0x7FFF) { /* dynamic tag */
            int i;
            for (i = 0; i < mxf->local_tags_count; i++) {
                int local_tag = AV_RB16(mxf->local_tags+i*18);
                if (local_tag == tag) {
                    memcpy(uid, mxf->local_tags+i*18+2, 16);
                    av_dlog(mxf->fc, "local tag %#04x\n", local_tag);
                    PRINT_KEY(mxf->fc, "uid", uid);
                }
            }
        }
        if (ctx_size && tag == 0x3C0A)
            avio_read(pb, ctx->uid, 16);
        else if ((ret = read_child(ctx, pb, tag, size, uid, -1)) < 0)
            return ret;

        /* Accept the 64k local set limit being exceeded (Avid). Don't accept
         * it extending past the end of the KLV though (zzuf5.mxf). */
        if (avio_tell(pb) > klv_end) {
            if (ctx_size)
                av_free(ctx);

            av_log(mxf->fc, AV_LOG_ERROR,
                   "local tag %#04x extends past end of local set @ %#"PRIx64"\n",
                   tag, klv->offset);
            return AVERROR_INVALIDDATA;
        } else if (avio_tell(pb) <= next)   /* only seek forward, else this can loop for a long time */
            avio_seek(pb, next, SEEK_SET);
    }
    if (ctx_size) ctx->type = type;
    return ctx_size ? mxf_add_metadata_set(mxf, ctx) : 0;
}

/**
 * Seeks to the previous partition, if possible
 * @return <= 0 if we should stop parsing, > 0 if we should keep going
 */
static int mxf_seek_to_previous_partition(MXFContext *mxf)
{
    AVIOContext *pb = mxf->fc->pb;

    if (!mxf->current_partition ||
        mxf->run_in + mxf->current_partition->previous_partition <= mxf->last_forward_tell)
        return 0;   /* we've parsed all partitions */

    /* seek to previous partition */
    avio_seek(pb, mxf->run_in + mxf->current_partition->previous_partition, SEEK_SET);
    mxf->current_partition = NULL;

    av_dlog(mxf->fc, "seeking to previous partition\n");

    return 1;
}

/**
 * Called when essence is encountered
 * @return <= 0 if we should stop parsing, > 0 if we should keep going
 */
static int mxf_parse_handle_essence(MXFContext *mxf)
{
    AVIOContext *pb = mxf->fc->pb;
    int64_t ret;

    if (mxf->parsing_backward) {
        return mxf_seek_to_previous_partition(mxf);
    } else if (mxf->footer_partition || mxf->last_partition){
        uint64_t offset;

        offset = mxf->footer_partition ? mxf->footer_partition : mxf->last_partition;

        av_dlog(mxf->fc, "seeking to last partition\n");

        /* remember where we were so we don't end up seeking further back than this */
        mxf->last_forward_tell = avio_tell(pb);

        if (!pb->seekable) {
            av_log(mxf->fc, AV_LOG_INFO, "file is not seekable - not parsing last partition\n");
            return -1;
        }

        /* seek to last partition and parse backward */
        if ((ret = avio_seek(pb, mxf->run_in + offset, SEEK_SET)) < 0) {
            av_log(mxf->fc, AV_LOG_ERROR, "failed to seek to last partition @ 0x%"PRIx64" (%"PRId64") - partial file?\n",
                   mxf->run_in + offset, ret);
            return ret;
        }

        mxf->current_partition = NULL;
        mxf->parsing_backward = 1;
    } else {
        av_dlog(mxf->fc, "can't find last partition\n");
        return 0;
    }

    return 1;
}

/**
 * Called when the next partition or EOF is encountered
 * @return <= 0 if we should stop parsing, > 0 if we should keep going
 */
static int mxf_parse_handle_partition_or_eof(MXFContext *mxf)
{
    return mxf->parsing_backward ? mxf_seek_to_previous_partition(mxf) : 1;
}

/**
 * Figures out the proper offset and length of the essence container in each partition
 */
static void mxf_compute_essence_containers(MXFContext *mxf)
{
    int x;

    /* everything is already correct */
    if (mxf->op == OPAtom)
        return;

    for (x = 0; x < mxf->partitions_count; x++) {
        MXFPartition *p = &mxf->partitions[x];

        if (!p->body_sid)
            continue;       /* BodySID == 0 -> no essence */

        if (x >= mxf->partitions_count - 1)
            break;          /* last partition - can't compute length (and we don't need to) */

        /* essence container spans to the next partition */
        p->essence_length = mxf->partitions[x+1].this_partition - p->essence_offset;

        if (p->essence_length < 0) {
            /* next ThisPartition < essence_offset */
            p->essence_length = 0;
            av_log(mxf->fc, AV_LOG_ERROR,
                   "partition %i: bad ThisPartition = %"PRIX64"\n",
                   x+1, mxf->partitions[x+1].this_partition);
        }
    }
}

static int64_t round_to_kag(int64_t position, int kag_size)
{
    /* TODO: account for run-in? the spec isn't clear whether KAG should account for it */
    /* NOTE: kag_size may be any integer between 1 - 2^10 */
    int64_t ret = (position / kag_size) * kag_size;
    return ret == position ? ret : ret + kag_size;
}

static int is_pcm(enum AVCodecID codec_id)
{
    /* we only care about "normal" PCM codecs until we get samples */
    return codec_id >= AV_CODEC_ID_PCM_S16LE && codec_id < AV_CODEC_ID_PCM_S24DAUD;
}

/**
 * Deal with the case where for some audio atoms EditUnitByteCount is
 * very small (2, 4..). In those cases we should read more than one
 * sample per call to mxf_read_packet().
 */
static void mxf_handle_small_eubc(AVFormatContext *s)
{
    MXFContext *mxf = s->priv_data;

    /* assuming non-OPAtom == frame wrapped
     * no sane writer would wrap 2 byte PCM packets with 20 byte headers.. */
    if (mxf->op != OPAtom)
        return;

    /* expect PCM with exactly one index table segment and a small (< 32) EUBC */
    if (s->nb_streams != 1                                     ||
        s->streams[0]->codec->codec_type != AVMEDIA_TYPE_AUDIO ||
        !is_pcm(s->streams[0]->codec->codec_id)                ||
        mxf->nb_index_tables != 1                              ||
        mxf->index_tables[0].nb_segments != 1                  ||
        mxf->index_tables[0].segments[0]->edit_unit_byte_count >= 32)
        return;

    /* arbitrarily default to 48 kHz PAL audio frame size */
    /* TODO: We could compute this from the ratio between the audio
     *       and video edit rates for 48 kHz NTSC we could use the
     *       1802-1802-1802-1802-1801 pattern. */
    mxf->edit_units_per_packet = 1920;
}

static void mxf_read_random_index_pack(AVFormatContext *s)
{
    MXFContext *mxf = s->priv_data;
    uint32_t length;
    int64_t file_size;
    KLVPacket klv;

    if (!s->pb->seekable)
        return;

    file_size = avio_size(s->pb);
    avio_seek(s->pb, file_size - 4, SEEK_SET);
    length = avio_rb32(s->pb);
    if (length <= 32 || length >= FFMIN(file_size, INT_MAX))
        goto end;
    avio_seek(s->pb, file_size - length, SEEK_SET);
    if (klv_read_packet(&klv, s->pb) < 0 ||
        !IS_KLV_KEY(klv.key, mxf_random_index_pack_key) ||
        klv.length != length - 20)
        goto end;

    avio_skip(s->pb, klv.length - 12);
    mxf->last_partition = avio_rb64(s->pb);

end:
    avio_seek(s->pb, mxf->run_in, SEEK_SET);
}

static int mxf_read_header(AVFormatContext *s)
{
    MXFContext *mxf = s->priv_data;
    KLVPacket klv;
    int64_t essence_offset = 0;
    int ret;

    mxf->last_forward_tell = INT64_MAX;
    mxf->edit_units_per_packet = 1;

    if (!mxf_read_sync(s->pb, mxf_header_partition_pack_key, 14)) {
        av_log(s, AV_LOG_ERROR, "could not find header partition pack key\n");
        return AVERROR_INVALIDDATA;
    }
    avio_seek(s->pb, -14, SEEK_CUR);
    mxf->fc = s;
    mxf->run_in = avio_tell(s->pb);

    mxf_read_random_index_pack(s);

    while (!url_feof(s->pb)) {
        const MXFMetadataReadTableEntry *metadata;

        if (klv_read_packet(&klv, s->pb) < 0) {
            /* EOF - seek to previous partition or stop */
            if(mxf_parse_handle_partition_or_eof(mxf) <= 0)
                break;
            else
                continue;
        }

        PRINT_KEY(s, "read header", klv.key);
        av_dlog(s, "size %"PRIu64" offset %#"PRIx64"\n", klv.length, klv.offset);
        if (IS_KLV_KEY(klv.key, mxf_encrypted_triplet_key) ||
            IS_KLV_KEY(klv.key, mxf_essence_element_key) ||
            IS_KLV_KEY(klv.key, mxf_avid_essence_element_key) ||
            IS_KLV_KEY(klv.key, mxf_system_item_key)) {

            if (!mxf->current_partition) {
                av_log(mxf->fc, AV_LOG_ERROR, "found essence prior to first PartitionPack\n");
                return AVERROR_INVALIDDATA;
            }

            if (!mxf->current_partition->essence_offset) {
                /* for OP1a we compute essence_offset
                 * for OPAtom we point essence_offset after the KL (usually op1a_essence_offset + 20 or 25)
                 * TODO: for OP1a we could eliminate this entire if statement, always stopping parsing at op1a_essence_offset
                 *       for OPAtom we still need the actual essence_offset though (the KL's length can vary)
                 */
                int64_t op1a_essence_offset =
                    round_to_kag(mxf->current_partition->this_partition +
                                 mxf->current_partition->pack_length,       mxf->current_partition->kag_size) +
                    round_to_kag(mxf->current_partition->header_byte_count, mxf->current_partition->kag_size) +
                    round_to_kag(mxf->current_partition->index_byte_count,  mxf->current_partition->kag_size);

                if (mxf->op == OPAtom) {
                    /* point essence_offset to the actual data
                    * OPAtom has all the essence in one big KLV
                    */
                    mxf->current_partition->essence_offset = avio_tell(s->pb);
                    mxf->current_partition->essence_length = klv.length;
                } else {
                    /* NOTE: op1a_essence_offset may be less than to klv.offset (C0023S01.mxf)  */
                    mxf->current_partition->essence_offset = op1a_essence_offset;
                }
            }

            if (!essence_offset)
                essence_offset = klv.offset;

            /* seek to footer, previous partition or stop */
            if (mxf_parse_handle_essence(mxf) <= 0)
                break;
            continue;
        } else if (!memcmp(klv.key, mxf_header_partition_pack_key, 13) &&
                   klv.key[13] >= 2 && klv.key[13] <= 4 && mxf->current_partition) {
            /* next partition pack - keep going, seek to previous partition or stop */
            if(mxf_parse_handle_partition_or_eof(mxf) <= 0)
                break;
            else if (mxf->parsing_backward)
                continue;
            /* we're still parsing forward. proceed to parsing this partition pack */
        }

        for (metadata = mxf_metadata_read_table; metadata->read; metadata++) {
            if (IS_KLV_KEY(klv.key, metadata->key)) {
                int res;
                if (klv.key[5] == 0x53) {
                    res = mxf_read_local_tags(mxf, &klv, metadata->read, metadata->ctx_size, metadata->type);
                } else {
                    uint64_t next = avio_tell(s->pb) + klv.length;
                    res = metadata->read(mxf, s->pb, 0, klv.length, klv.key, klv.offset);

                    /* only seek forward, else this can loop for a long time */
                    if (avio_tell(s->pb) > next) {
                        av_log(s, AV_LOG_ERROR, "read past end of KLV @ %#"PRIx64"\n",
                               klv.offset);
                        return AVERROR_INVALIDDATA;
                    }

                    avio_seek(s->pb, next, SEEK_SET);
                }
                if (res < 0) {
                    av_log(s, AV_LOG_ERROR, "error reading header metadata\n");
                    return res;
                }
                break;
            }
        }
        if (!metadata->read)
            avio_skip(s->pb, klv.length);
    }
    /* FIXME avoid seek */
    if (!essence_offset)  {
        av_log(s, AV_LOG_ERROR, "no essence\n");
        return AVERROR_INVALIDDATA;
    }
    avio_seek(s->pb, essence_offset, SEEK_SET);

    mxf_compute_essence_containers(mxf);

    /* we need to do this before computing the index tables
     * to be able to fill in zero IndexDurations with st->duration */
    if ((ret = mxf_parse_structural_metadata(mxf)) < 0)
        goto fail;

    if ((ret = mxf_compute_index_tables(mxf)) < 0)
        goto fail;

    if (mxf->nb_index_tables > 1) {
        /* TODO: look up which IndexSID to use via EssenceContainerData */
        av_log(mxf->fc, AV_LOG_INFO, "got %i index tables - only the first one (IndexSID %i) will be used\n",
               mxf->nb_index_tables, mxf->index_tables[0].index_sid);
    } else if (mxf->nb_index_tables == 0 && mxf->op == OPAtom) {
        av_log(mxf->fc, AV_LOG_ERROR, "cannot demux OPAtom without an index\n");
        ret = AVERROR_INVALIDDATA;
        goto fail;
    }

    mxf_handle_small_eubc(s);

    return 0;
fail:
    mxf_read_close(s);

    return ret;
}

/**
 * Sets mxf->current_edit_unit based on what offset we're currently at.
 * @return next_ofs if OK, <0 on error
 */
static int64_t mxf_set_current_edit_unit(MXFContext *mxf, int64_t current_offset)
{
    int64_t last_ofs = -1, next_ofs = -1;
    MXFIndexTable *t = &mxf->index_tables[0];

    /* this is called from the OP1a demuxing logic, which means there
     * may be no index tables */
    if (mxf->nb_index_tables <= 0)
        return -1;

    /* find mxf->current_edit_unit so that the next edit unit starts ahead of current_offset */
    while (mxf->current_edit_unit >= 0) {
        if (mxf_edit_unit_absolute_offset(mxf, t, mxf->current_edit_unit + 1, NULL, &next_ofs, 0) < 0)
            return -1;

        if (next_ofs <= last_ofs) {
            /* large next_ofs didn't change or current_edit_unit wrapped
             * around this fixes the infinite loop on zzuf3.mxf */
            av_log(mxf->fc, AV_LOG_ERROR,
                   "next_ofs didn't change. not deriving packet timestamps\n");
            return -1;
        }

        if (next_ofs > current_offset)
            break;

        last_ofs = next_ofs;
        mxf->current_edit_unit++;
    }

    /* not checking mxf->current_edit_unit >= t->nb_ptses here since CBR files may lack IndexEntryArrays */
    if (mxf->current_edit_unit < 0)
        return -1;

    return next_ofs;
}

static int mxf_compute_sample_count(MXFContext *mxf, int stream_index, uint64_t *sample_count)
{
    int i, total = 0, size = 0;
    AVStream *st = mxf->fc->streams[stream_index];
    MXFTrack *track = st->priv_data;
    AVRational time_base = av_inv_q(track->edit_rate);
    AVRational sample_rate = av_inv_q(st->time_base);
    const MXFSamplesPerFrame *spf = NULL;

    if ((sample_rate.num / sample_rate.den) == 48000)
        spf = ff_mxf_get_samples_per_frame(mxf->fc, time_base);
    if (!spf) {
        int remainder = (sample_rate.num * time_base.num) % (time_base.den * sample_rate.den);
        *sample_count = av_q2d(av_mul_q((AVRational){mxf->current_edit_unit, 1},
                                        av_mul_q(sample_rate, time_base)));
        if (remainder)
            av_log(mxf->fc, AV_LOG_WARNING,
                   "seeking detected on stream #%d with time base (%d/%d) and sample rate (%d/%d), audio pts won't be accurate.\n",
                   stream_index, time_base.num, time_base.den, sample_rate.num, sample_rate.den);
        return 0;
    }

    while (spf->samples_per_frame[size]) {
        total += spf->samples_per_frame[size];
        size++;
    }

    av_assert2(size);

    *sample_count = (mxf->current_edit_unit / size) * (uint64_t)total;
    for (i = 0; i < mxf->current_edit_unit % size; i++) {
        *sample_count += spf->samples_per_frame[i];
    }

    return 0;
}

static int mxf_set_audio_pts(MXFContext *mxf, AVCodecContext *codec, AVPacket *pkt)
{
    MXFTrack *track = mxf->fc->streams[pkt->stream_index]->priv_data;
    pkt->pts = track->sample_count;
    if (   codec->channels <= 0
        || av_get_bits_per_sample(codec->codec_id) <= 0
        || codec->channels * (int64_t)av_get_bits_per_sample(codec->codec_id) < 8)
        return AVERROR(EINVAL);
    track->sample_count += pkt->size / (codec->channels * (int64_t)av_get_bits_per_sample(codec->codec_id) / 8);
    return 0;
}

static int mxf_read_packet_old(AVFormatContext *s, AVPacket *pkt)
{
    KLVPacket klv;
    MXFContext *mxf = s->priv_data;

    while (klv_read_packet(&klv, s->pb) == 0) {
        int ret;
        PRINT_KEY(s, "read packet", klv.key);
        av_dlog(s, "size %"PRIu64" offset %#"PRIx64"\n", klv.length, klv.offset);
        if (IS_KLV_KEY(klv.key, mxf_encrypted_triplet_key)) {
            ret = mxf_decrypt_triplet(s, pkt, &klv);
            if (ret < 0) {
                av_log(s, AV_LOG_ERROR, "invalid encoded triplet\n");
                return AVERROR_INVALIDDATA;
            }
            return 0;
        }
        if (IS_KLV_KEY(klv.key, mxf_essence_element_key) ||
            IS_KLV_KEY(klv.key, mxf_avid_essence_element_key)) {
            int index = mxf_get_stream_index(s, &klv);
            int64_t next_ofs, next_klv;
            AVStream *st;
            MXFTrack *track;
            AVCodecContext *codec;

            if (index < 0) {
                av_log(s, AV_LOG_ERROR, "error getting stream index %d\n", AV_RB32(klv.key+12));
                goto skip;
            }

            st = s->streams[index];
            track = st->priv_data;

            if (s->streams[index]->discard == AVDISCARD_ALL)
                goto skip;

            next_klv = avio_tell(s->pb) + klv.length;
            next_ofs = mxf_set_current_edit_unit(mxf, klv.offset);

            if (next_ofs >= 0 && next_klv > next_ofs) {
                /* if this check is hit then it's possible OPAtom was treated as OP1a
                 * truncate the packet since it's probably very large (>2 GiB is common) */
                avpriv_request_sample(s,
                                      "OPAtom misinterpreted as OP1a?"
                                      "KLV for edit unit %i extending into "
                                      "next edit unit",
                                      mxf->current_edit_unit);
                klv.length = next_ofs - avio_tell(s->pb);
            }

            /* check for 8 channels AES3 element */
            if (klv.key[12] == 0x06 && klv.key[13] == 0x01 && klv.key[14] == 0x10) {
                if (mxf_get_d10_aes3_packet(s->pb, s->streams[index], pkt, klv.length) < 0) {
                    av_log(s, AV_LOG_ERROR, "error reading D-10 aes3 frame\n");
                    return AVERROR_INVALIDDATA;
                }
            } else {
                ret = av_get_packet(s->pb, pkt, klv.length);
                if (ret < 0)
                    return ret;
            }
            pkt->stream_index = index;
            pkt->pos = klv.offset;

            codec = s->streams[index]->codec;
            if (codec->codec_type == AVMEDIA_TYPE_VIDEO && next_ofs >= 0) {
                /* mxf->current_edit_unit good - see if we have an index table to derive timestamps from */
                MXFIndexTable *t = &mxf->index_tables[0];

                if (mxf->nb_index_tables >= 1 && mxf->current_edit_unit < t->nb_ptses) {
                    pkt->dts = mxf->current_edit_unit + t->first_dts;
                    pkt->pts = t->ptses[mxf->current_edit_unit];
                } else if (track->intra_only) {
                    /* intra-only -> PTS = EditUnit.
                     * let utils.c figure out DTS since it can be < PTS if low_delay = 0 (Sony IMX30) */
                    pkt->pts = mxf->current_edit_unit;
                }
            } else if (codec->codec_type == AVMEDIA_TYPE_AUDIO) {
                int ret = mxf_set_audio_pts(mxf, codec, pkt);
                if (ret < 0)
                    return ret;
            }

            /* seek for truncated packets */
            avio_seek(s->pb, next_klv, SEEK_SET);

            return 0;
        } else
        skip:
            avio_skip(s->pb, klv.length);
    }
    return url_feof(s->pb) ? AVERROR_EOF : -1;
}

static int mxf_read_packet(AVFormatContext *s, AVPacket *pkt)
{
    MXFContext *mxf = s->priv_data;
    int ret, size;
    int64_t ret64, pos, next_pos;
    AVStream *st;
    MXFIndexTable *t;
    int edit_units;

    if (mxf->op != OPAtom)
        return mxf_read_packet_old(s, pkt);

    /* OPAtom - clip wrapped demuxing */
    /* NOTE: mxf_read_header() makes sure nb_index_tables > 0 for OPAtom */
    st = s->streams[0];
    t = &mxf->index_tables[0];

    if (mxf->current_edit_unit >= st->duration)
        return AVERROR_EOF;

    edit_units = FFMIN(mxf->edit_units_per_packet, st->duration - mxf->current_edit_unit);

    if ((ret = mxf_edit_unit_absolute_offset(mxf, t, mxf->current_edit_unit, NULL, &pos, 1)) < 0)
        return ret;

    /* compute size by finding the next edit unit or the end of the essence container
     * not pretty, but it works */
    if ((ret = mxf_edit_unit_absolute_offset(mxf, t, mxf->current_edit_unit + edit_units, NULL, &next_pos, 0)) < 0 &&
        (next_pos = mxf_essence_container_end(mxf, t->body_sid)) <= 0) {
        av_log(s, AV_LOG_ERROR, "unable to compute the size of the last packet\n");
        return AVERROR_INVALIDDATA;
    }

    if ((size = next_pos - pos) <= 0) {
        av_log(s, AV_LOG_ERROR, "bad size: %i\n", size);
        return AVERROR_INVALIDDATA;
    }

    if ((ret64 = avio_seek(s->pb, pos, SEEK_SET)) < 0)
        return ret64;

    if ((size = av_get_packet(s->pb, pkt, size)) < 0)
        return size;

    pkt->stream_index = 0;

    if (st->codec->codec_type == AVMEDIA_TYPE_VIDEO && t->ptses &&
        mxf->current_edit_unit >= 0 && mxf->current_edit_unit < t->nb_ptses) {
        pkt->dts = mxf->current_edit_unit + t->first_dts;
        pkt->pts = t->ptses[mxf->current_edit_unit];
    } else if (st->codec->codec_type == AVMEDIA_TYPE_AUDIO) {
        int ret = mxf_set_audio_pts(mxf, st->codec, pkt);
        if (ret < 0)
            return ret;
    }

    mxf->current_edit_unit += edit_units;

    return 0;
}

static int mxf_read_close(AVFormatContext *s)
{
    MXFContext *mxf = s->priv_data;
    MXFIndexTableSegment *seg;
    int i;

    av_freep(&mxf->packages_refs);

    for (i = 0; i < s->nb_streams; i++)
        s->streams[i]->priv_data = NULL;

    for (i = 0; i < mxf->metadata_sets_count; i++) {
        switch (mxf->metadata_sets[i]->type) {
        case Descriptor:
            av_freep(&((MXFDescriptor *)mxf->metadata_sets[i])->extradata);
            break;
        case MultipleDescriptor:
            av_freep(&((MXFDescriptor *)mxf->metadata_sets[i])->sub_descriptors_refs);
            break;
        case Sequence:
            av_freep(&((MXFSequence *)mxf->metadata_sets[i])->structural_components_refs);
            break;
        case SourcePackage:
        case MaterialPackage:
            av_freep(&((MXFPackage *)mxf->metadata_sets[i])->tracks_refs);
            break;
        case IndexTableSegment:
            seg = (MXFIndexTableSegment *)mxf->metadata_sets[i];
            av_freep(&seg->temporal_offset_entries);
            av_freep(&seg->flag_entries);
            av_freep(&seg->stream_offset_entries);
            break;
        default:
            break;
        }
        av_freep(&mxf->metadata_sets[i]);
    }
    av_freep(&mxf->partitions);
    av_freep(&mxf->metadata_sets);
    av_freep(&mxf->aesc);
    av_freep(&mxf->local_tags);

    if (mxf->index_tables) {
        for (i = 0; i < mxf->nb_index_tables; i++) {
            av_freep(&mxf->index_tables[i].segments);
            av_freep(&mxf->index_tables[i].ptses);
            av_freep(&mxf->index_tables[i].fake_index);
        }
    }
    av_freep(&mxf->index_tables);

    return 0;
}

static int mxf_probe(AVProbeData *p) {
    const uint8_t *bufp = p->buf;
    const uint8_t *end = p->buf + p->buf_size;

    if (p->buf_size < sizeof(mxf_header_partition_pack_key))
        return 0;

    /* Must skip Run-In Sequence and search for MXF header partition pack key SMPTE 377M 5.5 */
    end -= sizeof(mxf_header_partition_pack_key);

    for (; bufp < end;) {
        if (!((bufp[13] - 1) & 0xF2)){
            if (AV_RN32(bufp   ) == AV_RN32(mxf_header_partition_pack_key   ) &&
                AV_RN32(bufp+ 4) == AV_RN32(mxf_header_partition_pack_key+ 4) &&
                AV_RN32(bufp+ 8) == AV_RN32(mxf_header_partition_pack_key+ 8) &&
                AV_RN16(bufp+12) == AV_RN16(mxf_header_partition_pack_key+12))
                return AVPROBE_SCORE_MAX;
            bufp ++;
        } else
            bufp += 10;
    }

    return 0;
}

/* rudimentary byte seek */
/* XXX: use MXF Index */
static int mxf_read_seek(AVFormatContext *s, int stream_index, int64_t sample_time, int flags)
{
    AVStream *st = s->streams[stream_index];
    int64_t seconds;
    MXFContext* mxf = s->priv_data;
    int64_t seekpos;
    int i, ret;
    int64_t ret64;
    MXFIndexTable *t;
    MXFTrack *source_track = st->priv_data;

    /* if audio then truncate sample_time to EditRate */
    if (st->codec->codec_type == AVMEDIA_TYPE_AUDIO)
        sample_time = av_rescale_q(sample_time, st->time_base, av_inv_q(source_track->edit_rate));

    if (mxf->nb_index_tables <= 0) {
    if (!s->bit_rate)
        return AVERROR_INVALIDDATA;
    if (sample_time < 0)
        sample_time = 0;
    seconds = av_rescale(sample_time, st->time_base.num, st->time_base.den);

    if ((ret64 = avio_seek(s->pb, (s->bit_rate * seconds) >> 3, SEEK_SET)) < 0)
        return ret64;
    ff_update_cur_dts(s, st, sample_time);
    mxf->current_edit_unit = sample_time;
    } else {
        t = &mxf->index_tables[0];

        /* clamp above zero, else ff_index_search_timestamp() returns negative
         * this also means we allow seeking before the start */
        sample_time = FFMAX(sample_time, 0);

        if (t->fake_index) {
            /* behave as if we have a proper index */
            if ((sample_time = ff_index_search_timestamp(t->fake_index, t->nb_ptses, sample_time, flags)) < 0)
                return sample_time;
        } else {
            /* no IndexEntryArray (one or more CBR segments)
             * make sure we don't seek past the end */
            sample_time = FFMIN(sample_time, source_track->original_duration - 1);
        }

        if ((ret = mxf_edit_unit_absolute_offset(mxf, t, sample_time, &sample_time, &seekpos, 1)) << 0)
            return ret;

        ff_update_cur_dts(s, st, sample_time);
        mxf->current_edit_unit = sample_time;
        avio_seek(s->pb, seekpos, SEEK_SET);
    }

    // Update all tracks sample count
    for (i = 0; i < s->nb_streams; i++) {
        AVStream *cur_st = s->streams[i];
        MXFTrack *cur_track = cur_st->priv_data;
        uint64_t current_sample_count = 0;
        if (cur_st->codec->codec_type == AVMEDIA_TYPE_AUDIO) {
            ret = mxf_compute_sample_count(mxf, i, &current_sample_count);
            if (ret < 0)
                return ret;

            cur_track->sample_count = current_sample_count;
        }
    }
    return 0;
}

AVInputFormat ff_mxf_demuxer = {
    .name           = "mxf",
    .long_name      = NULL_IF_CONFIG_SMALL("MXF (Material eXchange Format)"),
    .priv_data_size = sizeof(MXFContext),
    .read_probe     = mxf_probe,
    .read_header    = mxf_read_header,
    .read_packet    = mxf_read_packet,
    .read_close     = mxf_read_close,
    .read_seek      = mxf_read_seek,
};<|MERGE_RESOLUTION|>--- conflicted
+++ resolved
@@ -1506,7 +1506,6 @@
 
         /* TODO: drop PictureEssenceCoding and SoundEssenceCompression, only check EssenceContainer */
         codec_ul = mxf_get_codec_ul(ff_mxf_codec_uls, &descriptor->essence_codec_ul);
-<<<<<<< HEAD
         st->codec->codec_id = (enum AVCodecID)codec_ul->id;
         av_log(mxf->fc, AV_LOG_VERBOSE, "%s: Universal Label: ",
                avcodec_get_name(st->codec->codec_id));
@@ -1517,10 +1516,7 @@
                 av_log(mxf->fc, AV_LOG_VERBOSE, ".");
         }
         av_log(mxf->fc, AV_LOG_VERBOSE, "\n");
-=======
-        st->codec->codec_id = codec_ul->id;
-
->>>>>>> ecf442a5
+
         if (st->codec->codec_type == AVMEDIA_TYPE_VIDEO) {
             source_track->intra_only = mxf_is_intra_only(descriptor);
             container_ul = mxf_get_codec_ul(mxf_picture_essence_container_uls, essence_container_ul);
@@ -1607,21 +1603,13 @@
             }
         }
         if (descriptor->extradata) {
-<<<<<<< HEAD
             if (!ff_alloc_extradata(st->codec, descriptor->extradata_size)) {
                 memcpy(st->codec->extradata, descriptor->extradata, descriptor->extradata_size);
             }
-        } else if(st->codec->codec_id == AV_CODEC_ID_H264) {
-            ff_generate_avci_extradata(st);
-=======
-            st->codec->extradata = av_mallocz(descriptor->extradata_size + FF_INPUT_BUFFER_PADDING_SIZE);
-            if (st->codec->extradata)
-                memcpy(st->codec->extradata, descriptor->extradata, descriptor->extradata_size);
         } else if (st->codec->codec_id == AV_CODEC_ID_H264) {
             ret = ff_generate_avci_extradata(st);
             if (ret < 0)
                 return ret;
->>>>>>> ecf442a5
         }
         if (st->codec->codec_type != AVMEDIA_TYPE_DATA && (*essence_container_ul)[15] > 0x01) {
             /* TODO: decode timestamps */
