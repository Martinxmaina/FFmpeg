/*
 * MP3 demuxer
 * Copyright (c) 2003 Fabrice Bellard
 *
 * This file is part of FFmpeg.
 *
 * FFmpeg is free software; you can redistribute it and/or
 * modify it under the terms of the GNU Lesser General Public
 * License as published by the Free Software Foundation; either
 * version 2.1 of the License, or (at your option) any later version.
 *
 * FFmpeg is distributed in the hope that it will be useful,
 * but WITHOUT ANY WARRANTY; without even the implied warranty of
 * MERCHANTABILITY or FITNESS FOR A PARTICULAR PURPOSE.  See the GNU
 * Lesser General Public License for more details.
 *
 * You should have received a copy of the GNU Lesser General Public
 * License along with FFmpeg; if not, write to the Free Software
 * Foundation, Inc., 51 Franklin Street, Fifth Floor, Boston, MA 02110-1301 USA
 */

#include "libavutil/avstring.h"
#include "libavutil/intreadwrite.h"
#include "libavutil/dict.h"
#include "libavutil/mathematics.h"
#include "avformat.h"
#include "internal.h"
#include "id3v2.h"
#include "id3v1.h"
#include "libavcodec/mpegaudiodecheader.h"

typedef struct {
    int64_t filesize;
    int start_pad;
    int end_pad;
} MP3Context;

/* mp3 read */

static int mp3_read_probe(AVProbeData *p)
{
    int max_frames, first_frames = 0;
    int fsize, frames, sample_rate;
    uint32_t header;
    uint8_t *buf, *buf0, *buf2, *end;
    AVCodecContext avctx;

    buf0 = p->buf;
    end = p->buf + p->buf_size - sizeof(uint32_t);
    while(buf0 < end && !*buf0)
        buf0++;

    max_frames = 0;
    buf = buf0;

    for(; buf < end; buf= buf2+1) {
        buf2 = buf;

        for(frames = 0; buf2 < end; frames++) {
            header = AV_RB32(buf2);
            fsize = avpriv_mpa_decode_header(&avctx, header, &sample_rate, &sample_rate, &sample_rate, &sample_rate);
            if(fsize < 0)
                break;
            buf2 += fsize;
        }
        max_frames = FFMAX(max_frames, frames);
        if(buf == buf0)
            first_frames= frames;
    }
    // keep this in sync with ac3 probe, both need to avoid
    // issues with MPEG-files!
    if   (first_frames>=4) return AVPROBE_SCORE_MAX/2+1;
    else if(max_frames>200)return AVPROBE_SCORE_MAX/2;
    else if(max_frames>=4) return AVPROBE_SCORE_MAX/4;
    else if(ff_id3v2_match(buf0, ID3v2_DEFAULT_MAGIC) && 2*ff_id3v2_tag_len(buf0) >= p->buf_size)
                           return AVPROBE_SCORE_MAX/8;
    else if(max_frames>=1) return 1;
    else                   return 0;
//mpegps_mp3_unrecognized_format.mpg has max_frames=3
}

/**
 * Try to find Xing/Info/VBRI tags and compute duration from info therein
 */
static int mp3_parse_vbr_tags(AVFormatContext *s, AVStream *st, int64_t base)
{
    MP3Context *mp3 = s->priv_data;
    uint32_t v, spf;
    unsigned frames = 0; /* Total number of frames in file */
    unsigned size = 0; /* Total number of bytes in the stream */
    const int64_t xing_offtbl[2][2] = {{32, 17}, {17,9}};
    MPADecodeHeader c;
    int vbrtag_size = 0;

    v = avio_rb32(s->pb);
    if(ff_mpa_check_header(v) < 0)
      return -1;

    if (avpriv_mpegaudio_decode_header(&c, v) == 0)
        vbrtag_size = c.frame_size;
    if(c.layer != 3)
        return -1;

    /* Check for Xing / Info tag */
    avio_skip(s->pb, xing_offtbl[c.lsf == 1][c.nb_channels == 1]);
    v = avio_rb32(s->pb);
    if(v == MKBETAG('X', 'i', 'n', 'g') || v == MKBETAG('I', 'n', 'f', 'o')) {
        v = avio_rb32(s->pb);
        if(v & 0x1)
            frames = avio_rb32(s->pb);
        if(v & 0x2)
            size = avio_rb32(s->pb);
        if(v & 4)
            avio_skip(s->pb, 100);
        if(v & 8)
            avio_skip(s->pb, 4);

        v = avio_rb32(s->pb);
        if(v == MKBETAG('L', 'A', 'M', 'E') || v == MKBETAG('L', 'a', 'v', 'f')) {
            avio_skip(s->pb, 21-4);
            v= avio_rb24(s->pb);
            mp3->start_pad = v>>12;
            mp3->  end_pad = v&4095;
            st->skip_samples = mp3->start_pad + 528 + 1;
            av_log(s, AV_LOG_DEBUG, "pad %d %d\n", mp3->start_pad, mp3->  end_pad);
        }
    }

    /* Check for VBRI tag (always 32 bytes after end of mpegaudio header) */
    avio_seek(s->pb, base + 4 + 32, SEEK_SET);
    v = avio_rb32(s->pb);
    if(v == MKBETAG('V', 'B', 'R', 'I')) {
        /* Check tag version */
        if(avio_rb16(s->pb) == 1) {
            /* skip delay and quality */
            avio_skip(s->pb, 4);
            size = avio_rb32(s->pb);
            frames = avio_rb32(s->pb);
        }
    }

    if(!frames && !size)
        return -1;

    /* Skip the vbr tag frame */
    avio_seek(s->pb, base + vbrtag_size, SEEK_SET);

    spf = c.lsf ? 576 : 1152; /* Samples per frame, layer 3 */
    if(frames)
        st->duration = av_rescale_q(frames, (AVRational){spf, c.sample_rate},
                                    st->time_base);
    if(size && frames)
        st->codec->bit_rate = av_rescale(size, 8 * c.sample_rate, frames * (int64_t)spf);

    return 0;
}

static int mp3_read_header(AVFormatContext *s)
{
    MP3Context *mp3 = s->priv_data;
    AVStream *st;
    int64_t off;

    st = avformat_new_stream(s, NULL);
    if (!st)
        return AVERROR(ENOMEM);

    st->codec->codec_type = AVMEDIA_TYPE_AUDIO;
<<<<<<< HEAD
    st->codec->codec_id = CODEC_ID_MP3;
    st->need_parsing = AVSTREAM_PARSE_FULL_RAW;
=======
    st->codec->codec_id = AV_CODEC_ID_MP3;
    st->need_parsing = AVSTREAM_PARSE_FULL;
>>>>>>> 36ef5369
    st->start_time = 0;

    // lcm of all mp3 sample rates
    avpriv_set_pts_info(st, 64, 1, 14112000);

    s->pb->maxsize = -1;
    off = avio_tell(s->pb);

    if (!av_dict_get(s->metadata, "", NULL, AV_DICT_IGNORE_SUFFIX))
        ff_id3v1_read(s);

    if(s->pb->seekable)
        mp3->filesize = avio_size(s->pb);

    if (mp3_parse_vbr_tags(s, st, off) < 0)
        avio_seek(s->pb, off, SEEK_SET);

    /* the parameters will be extracted from the compressed bitstream */
    return 0;
}

#define MP3_PACKET_SIZE 1024

static int mp3_read_packet(AVFormatContext *s, AVPacket *pkt)
{
    MP3Context *mp3 = s->priv_data;
    int ret, size;
    int64_t pos;

    size= MP3_PACKET_SIZE;
    pos = avio_tell(s->pb);
    if(mp3->filesize > ID3v1_TAG_SIZE && pos < mp3->filesize)
        size= FFMIN(size, mp3->filesize - pos);

    ret= av_get_packet(s->pb, pkt, size);
    if (ret <= 0) {
        if(ret<0)
            return ret;
        return AVERROR_EOF;
    }

    pkt->flags &= ~AV_PKT_FLAG_CORRUPT;
    pkt->stream_index = 0;

    if (ret >= ID3v1_TAG_SIZE &&
        memcmp(&pkt->data[ret - ID3v1_TAG_SIZE], "TAG", 3) == 0)
        ret -= ID3v1_TAG_SIZE;

    /* note: we need to modify the packet size here to handle the last
       packet */
    pkt->size = ret;
    return ret;
}

static int read_seek(AVFormatContext *s, int stream_index, int64_t timestamp, int flags)
{
    MP3Context *mp3 = s->priv_data;
    AVStream *st = s->streams[stream_index];

    st->skip_samples = timestamp <= 0 ? mp3->start_pad + 528 + 1 : 0;

    return -1;
}

AVInputFormat ff_mp3_demuxer = {
    .name           = "mp3",
    .long_name      = NULL_IF_CONFIG_SMALL("MP2/3 (MPEG audio layer 2/3)"),
    .priv_data_size = sizeof(MP3Context),
    .read_probe     = mp3_read_probe,
    .read_header    = mp3_read_header,
    .read_packet    = mp3_read_packet,
    .read_seek      = read_seek,
    .flags          = AVFMT_GENERIC_INDEX,
    .extensions     = "mp2,mp3,m2a", /* XXX: use probe */
};<|MERGE_RESOLUTION|>--- conflicted
+++ resolved
@@ -166,13 +166,8 @@
         return AVERROR(ENOMEM);
 
     st->codec->codec_type = AVMEDIA_TYPE_AUDIO;
-<<<<<<< HEAD
-    st->codec->codec_id = CODEC_ID_MP3;
+    st->codec->codec_id = AV_CODEC_ID_MP3;
     st->need_parsing = AVSTREAM_PARSE_FULL_RAW;
-=======
-    st->codec->codec_id = AV_CODEC_ID_MP3;
-    st->need_parsing = AVSTREAM_PARSE_FULL;
->>>>>>> 36ef5369
     st->start_time = 0;
 
     // lcm of all mp3 sample rates
