--- conflicted
+++ resolved
@@ -221,23 +221,17 @@
             sha512                                                      \
             softfloat                                                   \
             tree                                                        \
-<<<<<<< HEAD
             twofish                                                     \
             utf8                                                        \
             xtea                                                        \
             tea                                                         \
 
+TESTPROGS-$(HAVE_THREADS)            += cpu_init
 TESTPROGS-$(HAVE_LZO1X_999_COMPRESS) += lzo
-TESTPROGS-$(HAVE_THREADS) += cpu_init
 
 TOOLS = crypto_bench ffhash ffeval ffescape
 
 tools/crypto_bench$(EXESUF): ELIBS += $(if $(VERSUS),$(subst +, -l,+$(VERSUS)),)
 tools/crypto_bench$(EXESUF): CFLAGS += -DUSE_EXT_LIBS=0$(if $(VERSUS),$(subst +,+USE_,+$(VERSUS)),)
 
-$(SUBDIR)tests/lzo$(EXESUF): ELIBS = -llzo2
-=======
-            xtea                                                        \
-
-TESTPROGS-$(HAVE_THREADS)               += cpu_init
->>>>>>> 2170017a
+$(SUBDIR)tests/lzo$(EXESUF): ELIBS = -llzo2