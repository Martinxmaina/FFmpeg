--- conflicted
+++ resolved
@@ -133,11 +133,7 @@
             xgetbv(0, eax, edx);
             if ((eax & 0x6) == 0x6) {
                 rval |= AV_CPU_FLAG_AVX;
-<<<<<<< HEAD
-                if (ecx&0x00001000)
-=======
                 if (ecx & 0x00001000)
->>>>>>> 1b932eb1
                     rval |= AV_CPU_FLAG_FMA3;
             }
         }
