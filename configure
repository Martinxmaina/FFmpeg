#!/bin/sh
#
# FFmpeg configure script
#
# Copyright (c) 2000-2002 Fabrice Bellard
# Copyright (c) 2005-2008 Diego Biurrun
# Copyright (c) 2005-2008 Mans Rullgard
#

# Prevent locale nonsense from breaking basic text processing.
LC_ALL=C
export LC_ALL

# make sure we are running under a compatible shell
# try to make this part work with most shells

try_exec(){
    echo "Trying shell $1"
    type "$1" > /dev/null 2>&1 && exec "$@"
}

unset foo
(: ${foo%%bar}) 2> /dev/null
E1="$?"

(: ${foo?}) 2> /dev/null
E2="$?"

if test "$E1" != 0 || test "$E2" = 0; then
    echo "Broken shell detected.  Trying alternatives."
    export FF_CONF_EXEC
    if test "0$FF_CONF_EXEC" -lt 1; then
        FF_CONF_EXEC=1
        try_exec bash "$0" "$@"
    fi
    if test "0$FF_CONF_EXEC" -lt 2; then
        FF_CONF_EXEC=2
        try_exec ksh "$0" "$@"
    fi
    if test "0$FF_CONF_EXEC" -lt 3; then
        FF_CONF_EXEC=3
        try_exec /usr/xpg4/bin/sh "$0" "$@"
    fi
    echo "No compatible shell script interpreter found."
    echo "This configure script requires a POSIX-compatible shell"
    echo "such as bash or ksh."
    echo "THIS IS NOT A BUG IN FFMPEG, DO NOT REPORT IT AS SUCH."
    echo "Instead, install a working POSIX-compatible shell."
    echo "Disabling this configure test will create a broken FFmpeg."
    if test "$BASH_VERSION" = '2.04.0(1)-release'; then
        echo "This bash version ($BASH_VERSION) is broken on your platform."
        echo "Upgrade to a later version if available."
    fi
    exit 1
fi

test -d /usr/xpg4/bin && PATH=/usr/xpg4/bin:$PATH

show_help(){
    cat <<EOF
Usage: configure [options]
Options: [defaults in brackets after descriptions]

Help options:
  --help                   print this message
  --quiet                  Suppress showing informative output
  --list-decoders          show all available decoders
  --list-encoders          show all available encoders
  --list-hwaccels          show all available hardware accelerators
  --list-demuxers          show all available demuxers
  --list-muxers            show all available muxers
  --list-parsers           show all available parsers
  --list-protocols         show all available protocols
  --list-bsfs              show all available bitstream filters
  --list-indevs            show all available input devices
  --list-outdevs           show all available output devices
  --list-filters           show all available filters

Standard options:
  --logfile=FILE           log tests and output to FILE [ffbuild/config.log]
  --disable-logging        do not log configure debug information
  --fatal-warnings         fail if any configure warning is generated
  --prefix=PREFIX          install in PREFIX [$prefix_default]
  --bindir=DIR             install binaries in DIR [PREFIX/bin]
  --datadir=DIR            install data files in DIR [PREFIX/share/ffmpeg]
  --docdir=DIR             install documentation in DIR [PREFIX/share/doc/ffmpeg]
  --libdir=DIR             install libs in DIR [PREFIX/lib]
  --shlibdir=DIR           install shared libs in DIR [LIBDIR]
  --incdir=DIR             install includes in DIR [PREFIX/include]
  --mandir=DIR             install man page in DIR [PREFIX/share/man]
  --pkgconfigdir=DIR       install pkg-config files in DIR [LIBDIR/pkgconfig]
  --enable-rpath           use rpath to allow installing libraries in paths
                           not part of the dynamic linker search path
                           use rpath when linking programs (USE WITH CARE)
  --install-name-dir=DIR   Darwin directory name for installed targets

Licensing options:
  --enable-gpl             allow use of GPL code, the resulting libs
                           and binaries will be under GPL [no]
  --enable-version3        upgrade (L)GPL to version 3 [no]
  --enable-nonfree         allow use of nonfree code, the resulting libs
                           and binaries will be unredistributable [no]

Configuration options:
  --disable-static         do not build static libraries [no]
  --enable-shared          build shared libraries [no]
  --enable-small           optimize for size instead of speed
  --disable-runtime-cpudetect disable detecting CPU capabilities at runtime (smaller binary)
  --enable-gray            enable full grayscale support (slower color)
  --disable-swscale-alpha  disable alpha channel support in swscale
  --disable-all            disable building components, libraries and programs

Program options:
  --disable-programs       do not build command line programs
  --disable-ffmpeg         disable ffmpeg build
  --disable-ffplay         disable ffplay build
  --disable-ffprobe        disable ffprobe build
  --disable-ffserver       disable ffserver build

Documentation options:
  --disable-doc            do not build documentation
  --disable-htmlpages      do not build HTML documentation pages
  --disable-manpages       do not build man documentation pages
  --disable-podpages       do not build POD documentation pages
  --disable-txtpages       do not build text documentation pages

Component options:
  --disable-avdevice       disable libavdevice build
  --disable-avcodec        disable libavcodec build
  --disable-avformat       disable libavformat build
  --disable-swresample     disable libswresample build
  --disable-swscale        disable libswscale build
  --disable-postproc       disable libpostproc build
  --disable-avfilter       disable libavfilter build
  --enable-avresample      enable libavresample build [no]
  --disable-pthreads       disable pthreads [autodetect]
  --disable-w32threads     disable Win32 threads [autodetect]
  --disable-os2threads     disable OS/2 threads [autodetect]
  --disable-network        disable network support [no]
  --disable-dct            disable DCT code
  --disable-dwt            disable DWT code
  --disable-error-resilience disable error resilience code
  --disable-lsp            disable LSP code
  --disable-lzo            disable LZO decoder code
  --disable-mdct           disable MDCT code
  --disable-rdft           disable RDFT code
  --disable-fft            disable FFT code
  --disable-faan           disable floating point AAN (I)DCT code
  --disable-pixelutils     disable pixel utils in libavutil

Individual component options:
  --disable-everything     disable all components listed below
  --disable-encoder=NAME   disable encoder NAME
  --enable-encoder=NAME    enable encoder NAME
  --disable-encoders       disable all encoders
  --disable-decoder=NAME   disable decoder NAME
  --enable-decoder=NAME    enable decoder NAME
  --disable-decoders       disable all decoders
  --disable-hwaccel=NAME   disable hwaccel NAME
  --enable-hwaccel=NAME    enable hwaccel NAME
  --disable-hwaccels       disable all hwaccels
  --disable-muxer=NAME     disable muxer NAME
  --enable-muxer=NAME      enable muxer NAME
  --disable-muxers         disable all muxers
  --disable-demuxer=NAME   disable demuxer NAME
  --enable-demuxer=NAME    enable demuxer NAME
  --disable-demuxers       disable all demuxers
  --enable-parser=NAME     enable parser NAME
  --disable-parser=NAME    disable parser NAME
  --disable-parsers        disable all parsers
  --enable-bsf=NAME        enable bitstream filter NAME
  --disable-bsf=NAME       disable bitstream filter NAME
  --disable-bsfs           disable all bitstream filters
  --enable-protocol=NAME   enable protocol NAME
  --disable-protocol=NAME  disable protocol NAME
  --disable-protocols      disable all protocols
  --enable-indev=NAME      enable input device NAME
  --disable-indev=NAME     disable input device NAME
  --disable-indevs         disable input devices
  --enable-outdev=NAME     enable output device NAME
  --disable-outdev=NAME    disable output device NAME
  --disable-outdevs        disable output devices
  --disable-devices        disable all devices
  --enable-filter=NAME     enable filter NAME
  --disable-filter=NAME    disable filter NAME
  --disable-filters        disable all filters

External library support:

  Using any of the following switches will allow FFmpeg to link to the
  corresponding external library. All the components depending on that library
  will become enabled, if all their other dependencies are met and they are not
  explicitly disabled. E.g. --enable-libwavpack will enable linking to
  libwavpack and allow the libwavpack encoder to be built, unless it is
  specifically disabled with --disable-encoder=libwavpack.

  Note that only the system libraries are auto-detected. All the other external
  libraries must be explicitly enabled.

  Also note that the following help text describes the purpose of the libraries
  themselves, not all their features will necessarily be usable by FFmpeg.

  --enable-avisynth        enable reading of AviSynth script files [no]
  --disable-bzlib          disable bzlib [autodetect]
  --enable-chromaprint     enable audio fingerprinting with chromaprint [no]
  --enable-frei0r          enable frei0r video filtering [no]
  --enable-gcrypt          enable gcrypt, needed for rtmp(t)e support
                           if openssl, librtmp or gmp is not used [no]
  --enable-gmp             enable gmp, needed for rtmp(t)e support
                           if openssl or librtmp is not used [no]
  --enable-gnutls          enable gnutls, needed for https support
                           if openssl is not used [no]
  --disable-iconv          disable iconv [autodetect]
  --enable-jni             enable JNI support [no]
  --enable-ladspa          enable LADSPA audio filtering [no]
  --enable-libass          enable libass subtitles rendering,
                           needed for subtitles and ass filter [no]
  --enable-libbluray       enable BluRay reading using libbluray [no]
  --enable-libbs2b         enable bs2b DSP library [no]
  --enable-libcaca         enable textual display using libcaca [no]
  --enable-libcelt         enable CELT decoding via libcelt [no]
  --enable-libcdio         enable audio CD grabbing with libcdio [no]
  --enable-libdc1394       enable IIDC-1394 grabbing using libdc1394
                           and libraw1394 [no]
  --enable-libfdk-aac      enable AAC de/encoding via libfdk-aac [no]
  --enable-libflite        enable flite (voice synthesis) support via libflite [no]
  --enable-libfontconfig   enable libfontconfig, useful for drawtext filter [no]
  --enable-libfreetype     enable libfreetype, needed for drawtext filter [no]
  --enable-libfribidi      enable libfribidi, improves drawtext filter [no]
  --enable-libgme          enable Game Music Emu via libgme [no]
  --enable-libgsm          enable GSM de/encoding via libgsm [no]
  --enable-libiec61883     enable iec61883 via libiec61883 [no]
  --enable-libilbc         enable iLBC de/encoding via libilbc [no]
  --enable-libkvazaar      enable HEVC encoding via libkvazaar [no]
  --enable-libmodplug      enable ModPlug via libmodplug [no]
  --enable-libmp3lame      enable MP3 encoding via libmp3lame [no]
  --enable-libnut          enable NUT (de)muxing via libnut,
                           native (de)muxer exists [no]
  --enable-libopencore-amrnb enable AMR-NB de/encoding via libopencore-amrnb [no]
  --enable-libopencore-amrwb enable AMR-WB decoding via libopencore-amrwb [no]
  --enable-libopencv       enable video filtering via libopencv [no]
  --enable-libopenh264     enable H.264 encoding via OpenH264 [no]
  --enable-libopenjpeg     enable JPEG 2000 de/encoding via OpenJPEG [no]
  --enable-libopenmpt      enable decoding tracked files via libopenmpt [no]
  --enable-libopus         enable Opus de/encoding via libopus [no]
  --enable-libpulse        enable Pulseaudio input via libpulse [no]
  --enable-librsvg         enable SVG rasterization via librsvg [no]
  --enable-librubberband   enable rubberband needed for rubberband filter [no]
  --enable-librtmp         enable RTMP[E] support via librtmp [no]
  --enable-libschroedinger enable Dirac de/encoding via libschroedinger [no]
  --enable-libshine        enable fixed-point MP3 encoding via libshine [no]
  --enable-libsmbclient    enable Samba protocol via libsmbclient [no]
  --enable-libsnappy       enable Snappy compression, needed for hap encoding [no]
  --enable-libsoxr         enable Include libsoxr resampling [no]
  --enable-libspeex        enable Speex de/encoding via libspeex [no]
  --enable-libssh          enable SFTP protocol via libssh [no]
  --enable-libtesseract    enable Tesseract, needed for ocr filter [no]
  --enable-libtheora       enable Theora encoding via libtheora [no]
  --enable-libtwolame      enable MP2 encoding via libtwolame [no]
  --enable-libv4l2         enable libv4l2/v4l-utils [no]
  --enable-libvidstab      enable video stabilization using vid.stab [no]
  --enable-libvo-amrwbenc  enable AMR-WB encoding via libvo-amrwbenc [no]
  --enable-libvorbis       enable Vorbis en/decoding via libvorbis,
                           native implementation exists [no]
  --enable-libvpx          enable VP8 and VP9 de/encoding via libvpx [no]
  --enable-libwavpack      enable wavpack encoding via libwavpack [no]
  --enable-libwebp         enable WebP encoding via libwebp [no]
  --enable-libx264         enable H.264 encoding via x264 [no]
  --enable-libx265         enable HEVC encoding via x265 [no]
  --enable-libxavs         enable AVS encoding via xavs [no]
  --enable-libxcb          enable X11 grabbing using XCB [autodetect]
  --enable-libxcb-shm      enable X11 grabbing shm communication [autodetect]
  --enable-libxcb-xfixes   enable X11 grabbing mouse rendering [autodetect]
  --enable-libxcb-shape    enable X11 grabbing shape rendering [autodetect]
  --enable-libxvid         enable Xvid encoding via xvidcore,
                           native MPEG-4/Xvid encoder exists [no]
  --enable-libzimg         enable z.lib, needed for zscale filter [no]
  --enable-libzmq          enable message passing via libzmq [no]
  --enable-libzvbi         enable teletext support via libzvbi [no]
  --disable-lzma           disable lzma [autodetect]
  --enable-decklink        enable Blackmagic DeckLink I/O support [no]
  --enable-mediacodec      enable Android MediaCodec support [no]
  --enable-netcdf          enable NetCDF, needed for sofalizer filter [no]
  --enable-openal          enable OpenAL 1.1 capture support [no]
  --enable-opencl          enable OpenCL code
  --enable-opengl          enable OpenGL rendering [no]
  --enable-openssl         enable openssl, needed for https support
                           if gnutls is not used [no]
  --disable-schannel       disable SChannel SSP, needed for TLS support on
                           Windows if openssl and gnutls are not used [autodetect]
  --disable-sdl2           disable sdl2 [autodetect]
  --disable-securetransport disable Secure Transport, needed for TLS support
                           on OSX if openssl and gnutls are not used [autodetect]
  --disable-xlib           disable xlib [autodetect]
  --disable-zlib           disable zlib [autodetect]

  The following libraries provide various hardware acceleration features:
  --disable-audiotoolbox   disable Apple AudioToolbox code [autodetect]
  --disable-cuda           disable dynamically linked Nvidia CUDA code [autodetect]
  --enable-cuda-sdk        enable CUDA features that require the CUDA SDK [no]
  --disable-cuvid          disable Nvidia CUVID support [autodetect]
  --disable-d3d11va        disable Microsoft Direct3D 11 video acceleration code [autodetect]
  --disable-dxva2          disable Microsoft DirectX 9 video acceleration code [autodetect]
  --enable-libmfx          enable Intel MediaSDK (AKA Quick Sync Video) code via libmfx [no]
  --enable-libnpp          enable Nvidia Performance Primitives-based code [no]
  --enable-mmal            enable Broadcom Multi-Media Abstraction Layer (Raspberry Pi) via MMAL [no]
  --disable-nvenc          disable Nvidia video encoding code [autodetect]
  --enable-omx             enable OpenMAX IL code [no]
  --enable-omx-rpi         enable OpenMAX IL code for Raspberry Pi [no]
  --disable-vaapi          disable Video Acceleration API (mainly Unix/Intel) code [autodetect]
  --disable-vda            disable Apple Video Decode Acceleration code [autodetect]
  --disable-vdpau          disable Nvidia Video Decode and Presentation API for Unix code [autodetect]
  --disable-videotoolbox   disable VideoToolbox code [autodetect]

Toolchain options:
  --arch=ARCH              select architecture [$arch]
  --cpu=CPU                select the minimum required CPU (affects
                           instruction selection, may crash on older CPUs)
  --cross-prefix=PREFIX    use PREFIX for compilation tools [$cross_prefix]
  --progs-suffix=SUFFIX    program name suffix []
  --enable-cross-compile   assume a cross-compiler is used
  --sysroot=PATH           root of cross-build tree
  --sysinclude=PATH        location of cross-build system headers
  --target-os=OS           compiler targets OS [$target_os]
  --target-exec=CMD        command to run executables on target
  --target-path=DIR        path to view of build directory on target
  --target-samples=DIR     path to samples directory on target
  --tempprefix=PATH        force fixed dir/prefix instead of mktemp for checks
  --toolchain=NAME         set tool defaults according to NAME
  --nm=NM                  use nm tool NM [$nm_default]
  --ar=AR                  use archive tool AR [$ar_default]
  --as=AS                  use assembler AS [$as_default]
  --ln_s=LN_S              use symbolic link tool LN_S [$ln_s_default]
  --strip=STRIP            use strip tool STRIP [$strip_default]
  --windres=WINDRES        use windows resource compiler WINDRES [$windres_default]
  --yasmexe=EXE            use yasm-compatible assembler EXE [$yasmexe_default]
  --cc=CC                  use C compiler CC [$cc_default]
  --cxx=CXX                use C compiler CXX [$cxx_default]
  --objcc=OCC              use ObjC compiler OCC [$cc_default]
  --dep-cc=DEPCC           use dependency generator DEPCC [$cc_default]
  --nvcc=NVCC              use Nvidia CUDA compiler NVCC [$nvcc_default]
  --ld=LD                  use linker LD [$ld_default]
  --pkg-config=PKGCONFIG   use pkg-config tool PKGCONFIG [$pkg_config_default]
  --pkg-config-flags=FLAGS pass additional flags to pkgconf []
  --ranlib=RANLIB          use ranlib RANLIB [$ranlib_default]
  --doxygen=DOXYGEN        use DOXYGEN to generate API doc [$doxygen_default]
  --host-cc=HOSTCC         use host C compiler HOSTCC
  --host-cflags=HCFLAGS    use HCFLAGS when compiling for host
  --host-cppflags=HCPPFLAGS use HCPPFLAGS when compiling for host
  --host-ld=HOSTLD         use host linker HOSTLD
  --host-ldflags=HLDFLAGS  use HLDFLAGS when linking for host
  --host-libs=HLIBS        use libs HLIBS when linking for host
  --host-os=OS             compiler host OS [$target_os]
  --extra-cflags=ECFLAGS   add ECFLAGS to CFLAGS [$CFLAGS]
  --extra-cxxflags=ECFLAGS add ECFLAGS to CXXFLAGS [$CXXFLAGS]
  --extra-objcflags=FLAGS  add FLAGS to OBJCFLAGS [$CFLAGS]
  --extra-ldflags=ELDFLAGS add ELDFLAGS to LDFLAGS [$LDFLAGS]
  --extra-ldexeflags=ELDFLAGS add ELDFLAGS to LDEXEFLAGS [$LDEXEFLAGS]
  --extra-ldlibflags=ELDFLAGS add ELDFLAGS to LDLIBFLAGS [$LDLIBFLAGS]
  --extra-libs=ELIBS       add ELIBS [$ELIBS]
  --extra-version=STRING   version string suffix []
  --optflags=OPTFLAGS      override optimization-related compiler flags
  --nvccflags=NVCCFLAGS    override nvcc flags [$nvccflags_default]
  --build-suffix=SUFFIX    library name suffix []
  --enable-pic             build position-independent code
  --enable-thumb           compile for Thumb instruction set
  --enable-lto             use link-time optimization
  --env="ENV=override"     override the environment variables

Advanced options (experts only):
  --malloc-prefix=PREFIX   prefix malloc and related names with PREFIX
  --custom-allocator=NAME  use a supported custom allocator
  --disable-symver         disable symbol versioning
  --enable-hardcoded-tables use hardcoded tables instead of runtime generation
  --disable-safe-bitstream-reader
                           disable buffer boundary checking in bitreaders
                           (faster, but may crash)
  --sws-max-filter-size=N  the max filter size swscale uses [$sws_max_filter_size_default]

Optimization options (experts only):
  --disable-asm            disable all assembly optimizations
  --disable-altivec        disable AltiVec optimizations
  --disable-vsx            disable VSX optimizations
  --disable-power8         disable POWER8 optimizations
  --disable-amd3dnow       disable 3DNow! optimizations
  --disable-amd3dnowext    disable 3DNow! extended optimizations
  --disable-mmx            disable MMX optimizations
  --disable-mmxext         disable MMXEXT optimizations
  --disable-sse            disable SSE optimizations
  --disable-sse2           disable SSE2 optimizations
  --disable-sse3           disable SSE3 optimizations
  --disable-ssse3          disable SSSE3 optimizations
  --disable-sse4           disable SSE4 optimizations
  --disable-sse42          disable SSE4.2 optimizations
  --disable-avx            disable AVX optimizations
  --disable-xop            disable XOP optimizations
  --disable-fma3           disable FMA3 optimizations
  --disable-fma4           disable FMA4 optimizations
  --disable-avx2           disable AVX2 optimizations
  --disable-aesni          disable AESNI optimizations
  --disable-armv5te        disable armv5te optimizations
  --disable-armv6          disable armv6 optimizations
  --disable-armv6t2        disable armv6t2 optimizations
  --disable-vfp            disable VFP optimizations
  --disable-neon           disable NEON optimizations
  --disable-inline-asm     disable use of inline assembly
  --disable-yasm           disable use of nasm/yasm assembly
  --disable-mipsdsp        disable MIPS DSP ASE R1 optimizations
  --disable-mipsdspr2      disable MIPS DSP ASE R2 optimizations
  --disable-msa            disable MSA optimizations
  --disable-mipsfpu        disable floating point MIPS optimizations
  --disable-mmi            disable Loongson SIMD optimizations
  --disable-fast-unaligned consider unaligned accesses slow

Developer options (useful when working on FFmpeg itself):
  --disable-debug          disable debugging symbols
  --enable-debug=LEVEL     set the debug level [$debuglevel]
  --disable-optimizations  disable compiler optimizations
  --enable-extra-warnings  enable more compiler warnings
  --disable-stripping      disable stripping of executables and shared libraries
  --assert-level=level     0(default), 1 or 2, amount of assertion testing,
                           2 causes a slowdown at runtime.
  --enable-memory-poisoning fill heap uninitialized allocated space with arbitrary data
  --valgrind=VALGRIND      run "make fate" tests through valgrind to detect memory
                           leaks and errors, using the specified valgrind binary.
                           Cannot be combined with --target-exec
  --enable-ftrapv          Trap arithmetic overflows
  --samples=PATH           location of test samples for FATE, if not set use
                           \$FATE_SAMPLES at make invocation time.
  --enable-neon-clobber-test check NEON registers for clobbering (should be
                           used only for debugging purposes)
  --enable-xmm-clobber-test check XMM registers for clobbering (Win64-only;
                           should be used only for debugging purposes)
  --enable-random          randomly enable/disable components
  --disable-random
  --enable-random=LIST     randomly enable/disable specific components or
  --disable-random=LIST    component groups. LIST is a comma-separated list
                           of NAME[:PROB] entries where NAME is a component
                           (group) and PROB the probability associated with
                           NAME (default 0.5).
  --random-seed=VALUE      seed value for --enable/disable-random
  --disable-valgrind-backtrace do not print a backtrace under Valgrind
                           (only applies to --disable-optimizations builds)
  --enable-osfuzz          Enable building fuzzer tool
  --libfuzzer=PATH         path to libfuzzer
  --ignore-tests=TESTS     comma-separated list (without "fate-" prefix
                           in the name) of tests whose result is ignored

NOTE: Object files are built at the place where configure is launched.
EOF
  exit 0
}

quotes='""'
if test -t 1 && which tput >/dev/null 2>&1; then
    ncolors=$(tput colors)
    if test -n "$ncolors" && test $ncolors -ge 8; then
        bold_color=$(tput bold)
        warn_color=$(tput setaf 3)
        error_color=$(tput setaf 1)
        reset_color=$(tput sgr0)
    fi
    # 72 used instead of 80 since that's the default of pr
    ncols=$(tput cols)
fi
: ${ncols:=72}

log(){
    echo "$@" >> $logfile
}

log_file(){
    log BEGIN $1
    pr -n -t $1 >> $logfile
    log END $1
}

warn(){
    log "WARNING: $*"
    WARNINGS="${WARNINGS}WARNING: $*\n"
}

die(){
    log "$@"
    echo "$error_color$bold_color$@$reset_color"
    cat <<EOF

If you think configure made a mistake, make sure you are using the latest
version from Git.  If the latest version fails, report the problem to the
ffmpeg-user@ffmpeg.org mailing list or IRC #ffmpeg on irc.freenode.net.
EOF
    if disabled logging; then
        cat <<EOF
Rerun configure with logging enabled (do not use --disable-logging), and
include the log this produces with your report.
EOF
    else
        cat <<EOF
Include the log file "$logfile" produced by configure as this will help
solve the problem.
EOF
    fi
    exit 1
}

# Avoid locale weirdness, besides we really just want to translate ASCII.
toupper(){
    echo "$@" | tr abcdefghijklmnopqrstuvwxyz ABCDEFGHIJKLMNOPQRSTUVWXYZ
}

tolower(){
    echo "$@" | tr ABCDEFGHIJKLMNOPQRSTUVWXYZ abcdefghijklmnopqrstuvwxyz
}

c_escape(){
    echo "$*" | sed 's/["\\]/\\\0/g'
}

sh_quote(){
    v=$(echo "$1" | sed "s/'/'\\\\''/g")
    test "x$v" = "x${v#*[!A-Za-z0-9_/.+-]}" || v="'$v'"
    echo "$v"
}

cleanws(){
    echo "$@" | sed 's/^ *//;s/[[:space:]][[:space:]]*/ /g;s/ *$//'
}

filter(){
    pat=$1
    shift
    for v; do
        eval "case $v in $pat) printf '%s ' $v ;; esac"
    done
}

filter_out(){
    pat=$1
    shift
    for v; do
        eval "case $v in $pat) ;; *) printf '%s ' $v ;; esac"
    done
}

map(){
    m=$1
    shift
    for v; do eval $m; done
}

add_suffix(){
    suffix=$1
    shift
    for v; do echo ${v}${suffix}; done
}

set_all(){
    value=$1
    shift
    for var in $*; do
        eval $var=$value
    done
}

set_weak(){
    value=$1
    shift
    for var; do
        eval : \${$var:=$value}
    done
}

sanitize_var_name(){
    echo $@ | sed 's/[^A-Za-z0-9_]/_/g'
}

set_safe(){
    var=$1
    shift
    eval $(sanitize_var_name "$var")='$*'
}

get_safe(){
    eval echo \$$(sanitize_var_name "$1")
}

pushvar(){
    for pvar in $*; do
        eval level=\${${pvar}_level:=0}
        eval ${pvar}_${level}="\$$pvar"
        eval ${pvar}_level=$(($level+1))
    done
}

popvar(){
    for pvar in $*; do
        eval level=\${${pvar}_level:-0}
        test $level = 0 && continue
        eval level=$(($level-1))
        eval $pvar="\${${pvar}_${level}}"
        eval ${pvar}_level=$level
        eval unset ${pvar}_${level}
    done
}

request(){
    for var in $*; do
        eval ${var}_requested=yes
        eval $var=
    done
}

enable(){
    set_all yes $*
}

disable(){
    set_all no $*
}

enable_weak(){
    set_weak yes $*
}

disable_weak(){
    set_weak no $*
}

enable_safe(){
    for var; do
        enable $(echo "$var" | sed 's/[^A-Za-z0-9_]/_/g')
    done
}

disable_safe(){
    for var; do
        disable $(echo "$var" | sed 's/[^A-Za-z0-9_]/_/g')
    done
}

do_enable_deep(){
    for var; do
        enabled $var && continue
        eval sel="\$${var}_select"
        eval sgs="\$${var}_suggest"
        pushvar var sgs
        enable_deep $sel
        popvar sgs
        enable_deep_weak $sgs
        popvar var
    done
}

enable_deep(){
    do_enable_deep $*
    enable $*
}

enable_deep_weak(){
    for var; do
        disabled $var && continue
        pushvar var
        do_enable_deep $var
        popvar var
        enable_weak $var
    done
}

requested(){
    test "${1#!}" = "$1" && op='=' || op=!=
    eval test "x\$${1#!}_requested" $op "xyes"
}

enabled(){
    test "${1#!}" = "$1" && op='=' || op=!=
    eval test "x\$${1#!}" $op "xyes"
}

disabled(){
    test "${1#!}" = "$1" && op='=' || op=!=
    eval test "x\$${1#!}" $op "xno"
}

enabled_all(){
    for opt; do
        enabled $opt || return 1
    done
}

disabled_all(){
    for opt; do
        disabled $opt || return 1
    done
}

enabled_any(){
    for opt; do
        enabled $opt && return 0
    done
}

disabled_any(){
    for opt; do
        disabled $opt && return 0
    done
    return 1
}

set_default(){
    for opt; do
        eval : \${$opt:=\$${opt}_default}
    done
}

is_in(){
    value=$1
    shift
    for var in $*; do
        [ $var = $value ] && return 0
    done
    return 1
}

do_check_deps(){
    for cfg; do
        cfg="${cfg#!}"
        enabled ${cfg}_checking && die "Circular dependency for $cfg."
        disabled ${cfg}_checking && continue
        enable ${cfg}_checking
        append allopts $cfg

        eval dep_all="\$${cfg}_deps"
        eval dep_any="\$${cfg}_deps_any"
        eval dep_sel="\$${cfg}_select"
        eval dep_sgs="\$${cfg}_suggest"
        eval dep_ifa="\$${cfg}_if"
        eval dep_ifn="\$${cfg}_if_any"

        pushvar cfg dep_all dep_any dep_sel dep_sgs dep_ifa dep_ifn
        do_check_deps $dep_all $dep_any $dep_sel $dep_sgs $dep_ifa $dep_ifn
        popvar cfg dep_all dep_any dep_sel dep_sgs dep_ifa dep_ifn

        [ -n "$dep_ifa" ] && { enabled_all $dep_ifa && enable_weak $cfg; }
        [ -n "$dep_ifn" ] && { enabled_any $dep_ifn && enable_weak $cfg; }
        enabled_all  $dep_all || { disable $cfg && requested $cfg && die "ERROR: $cfg requested, but not all dependencies are satisfied: $dep_all"; }
        enabled_any  $dep_any || { disable $cfg && requested $cfg && die "ERROR: $cfg requested, but not any dependency is satisfied: $dep_any"; }
        disabled_any $dep_sel && { disable $cfg && requested $cfg && die "ERROR: $cfg requested, but some selected dependency is unsatisfied: $dep_sel"; }

        if enabled $cfg; then
            enable_deep $dep_sel
            enable_deep_weak $dep_sgs
        fi

        disable ${cfg}_checking
    done
}

check_deps(){
    unset allopts

    do_check_deps "$@"

    for cfg in $allopts; do
        enabled $cfg || continue
        eval dep_extralibs="\$${cfg}_extralibs"
        test -n "$dep_extralibs" && add_extralibs $dep_extralibs
    done
}

print_config(){
    pfx=$1
    files=$2
    shift 2
    map 'eval echo "$v \${$v:-no}"' "$@" |
    awk "BEGIN { split(\"$files\", files) }
        {
            c = \"$pfx\" toupper(\$1);
            v = \$2;
            sub(/yes/, 1, v);
            sub(/no/,  0, v);
            for (f in files) {
                file = files[f];
                if (file ~ /\\.h\$/) {
                    printf(\"#define %s %d\\n\", c, v) >>file;
                } else if (file ~ /\\.asm\$/) {
                    printf(\"%%define %s %d\\n\", c, v) >>file;
                } else if (file ~ /\\.mak\$/) {
                    n = -v ? \"\" : \"!\";
                    printf(\"%s%s=yes\\n\", n, c) >>file;
                } else if (file ~ /\\.texi\$/) {
                    pre = -v ? \"\" : \"@c \";
                    yesno = \$2;
                    c2 = tolower(c);
                    gsub(/_/, \"-\", c2);
                    printf(\"%s@set %s %s\\n\", pre, c2, yesno) >>file;
                }
            }
        }"
}

print_enabled(){
    suf=$1
    shift
    for v; do
        enabled $v && printf "%s\n" ${v%$suf}
    done
}

append(){
    var=$1
    shift
    eval "$var=\"\$$var $*\""
}

prepend(){
    var=$1
    shift
    eval "$var=\"$* \$$var\""
}

unique(){
    var=$1
    uniq_list=""
    for tok in $(eval echo \$$var); do
        uniq_list="$(filter_out $tok $uniq_list) $tok"
    done
    eval "$var=\"${uniq_list}\""
}

add_cppflags(){
    append CPPFLAGS "$@"
}

add_cflags(){
    append CFLAGS $($cflags_filter "$@")
}

add_cflags_headers(){
    append CFLAGS_HEADERS $($cflags_filter "$@")
}

add_cxxflags(){
    append CXXFLAGS $($cflags_filter "$@")
}

add_asflags(){
    append ASFLAGS $($asflags_filter "$@")
}

add_objcflags(){
    append OBJCFLAGS $($objcflags_filter "$@")
}

add_ldflags(){
    append LDFLAGS $($ldflags_filter "$@")
}

add_ldexeflags(){
    append LDEXEFLAGS $($ldflags_filter "$@")
}

add_ldlibflags(){
    append LDLIBFLAGS $($ldflags_filter "$@")
}

add_stripflags(){
    append ASMSTRIPFLAGS "$@"
}

add_extralibs(){
    prepend extralibs $($ldflags_filter "$@")
}

add_host_cppflags(){
    append host_cppflags "$@"
}

add_host_cflags(){
    append host_cflags $($host_cflags_filter "$@")
}

add_host_ldflags(){
    append host_ldflags $($host_ldflags_filter "$@")
}

add_compat(){
    append compat_objs $1
    shift
    map 'add_cppflags -D$v' "$@"
}

check_cmd(){
    log "$@"
    "$@" >> $logfile 2>&1
}

check_stat(){
    log check_stat "$@"
    stat "$1" >> $logfile 2>&1
}

cc_o(){
    eval printf '%s\\n' $CC_O
}

cc_e(){
    eval printf '%s\\n' $CC_E
}

check_cc(){
    log check_cc "$@"
    cat > $TMPC
    log_file $TMPC
    check_cmd $cc $CPPFLAGS $CFLAGS "$@" $CC_C $(cc_o $TMPO) $TMPC
}

check_cxx(){
    log check_cxx "$@"
    cat > $TMPCPP
    log_file $TMPCPP
    check_cmd $cxx $CPPFLAGS $CFLAGS $CXXFLAGS "$@" $CXX_C -o $TMPO $TMPCPP
}

check_objcc(){
    log check_objcc "$@"
    cat > $TMPM
    log_file $TMPM
    check_cmd $objcc -Werror=missing-prototypes $CPPFLAGS $CFLAGS $OBJCFLAGS "$@" $OBJCC_C $(cc_o $TMPO) $TMPM
}

check_cpp(){
    log check_cpp "$@"
    cat > $TMPC
    log_file $TMPC
    check_cmd $cc $CPPFLAGS $CFLAGS "$@" $(cc_e $TMPO) $TMPC
}

as_o(){
    eval printf '%s\\n' $AS_O
}

check_as(){
    log check_as "$@"
    cat > $TMPS
    log_file $TMPS
    check_cmd $as $CPPFLAGS $ASFLAGS "$@" $AS_C $(as_o $TMPO) $TMPS
}

check_inline_asm(){
    log check_inline_asm "$@"
    name="$1"
    code="$2"
    shift 2
    disable $name
    check_cc "$@" <<EOF && enable $name
void foo(void){ __asm__ volatile($code); }
EOF
}

check_inline_asm_flags(){
    log check_inline_asm_flags "$@"
    name="$1"
    code="$2"
    flags=''
    shift 2
    while [ "$1" != "" ]; do
      append flags $1
      shift
    done;
    disable $name
    cat > $TMPC <<EOF
void foo(void){ __asm__ volatile($code); }
EOF
    log_file $TMPC
    check_cmd $cc $CPPFLAGS $CFLAGS $flags "$@" $CC_C $(cc_o $TMPO) $TMPC &&
    enable $name && add_cflags $flags && add_asflags $flags && add_ldflags $flags
}

check_insn(){
    log check_insn "$@"
    check_inline_asm ${1}_inline "\"$2\""
    echo "$2" | check_as && enable ${1}_external || disable ${1}_external
}

check_yasm(){
    log check_yasm "$@"
    echo "$1" > $TMPS
    log_file $TMPS
    shift 1
    check_cmd $yasmexe $YASMFLAGS -Werror "$@" -o $TMPO $TMPS
}

ld_o(){
    eval printf '%s\\n' $LD_O
}

check_ld(){
    log check_ld "$@"
    type=$1
    shift 1
    flags=$(filter_out '-l*|*.so' $@)
    libs=$(filter '-l*|*.so' $@)
    check_$type $($cflags_filter $flags) || return
    flags=$($ldflags_filter $flags)
    libs=$($ldflags_filter $libs)
    check_cmd $ld $LDFLAGS $LDEXEFLAGS $flags $(ld_o $TMPE) $TMPO $libs $extralibs
}

print_include(){
    hdr=$1
    test "${hdr%.h}" = "${hdr}" &&
        echo "#include $hdr"    ||
        echo "#include <$hdr>"
}

check_code(){
    log check_code "$@"
    check=$1
    headers=$2
    code=$3
    shift 3
    {
        for hdr in $headers; do
            print_include $hdr
        done
        echo "int main(void) { $code; return 0; }"
    } | check_$check "$@"
}

check_cppflags(){
    log check_cppflags "$@"
    check_cpp "$@" <<EOF && append CPPFLAGS "$@"
int x;
EOF
}

test_cflags(){
    log test_cflags "$@"
    set -- $($cflags_filter "$@")
    check_cc "$@" <<EOF
int x;
EOF
}

check_cflags(){
    log check_cflags "$@"
    test_cflags "$@" && add_cflags "$@"
}

check_cxxflags(){
    log check_cxxflags "$@"
    set -- $($cflags_filter "$@")
    check_cxx "$@" <<EOF && append CXXFLAGS "$@"
int x;
EOF
}

test_objcflags(){
    log test_objcflags "$@"
    set -- $($objcflags_filter "$@")
    check_objcc "$@" <<EOF
int x;
EOF
}

check_objcflags(){
    log check_objcflags "$@"
    test_objcflags "$@" && add_objcflags "$@"
}

test_ldflags(){
    log test_ldflags "$@"
    check_ld "cc" "$@" <<EOF
int main(void){ return 0; }
EOF
}

check_ldflags(){
    log check_ldflags "$@"
    test_ldflags "$@" && add_ldflags "$@"
}

test_stripflags(){
    log test_stripflags "$@"
    # call check_cc to get a fresh TMPO
    check_cc <<EOF
int main(void) { return 0; }
EOF
    check_cmd $strip $ASMSTRIPFLAGS "$@" $TMPO
}

check_stripflags(){
    log check_stripflags "$@"
    test_stripflags "$@" && add_stripflags "$@"
}

check_header(){
    log check_header "$@"
    header=$1
    shift
    disable_safe $header
    check_cpp "$@" <<EOF && enable_safe $header
#include <$header>
int x;
EOF
}

check_header_objcc(){
    log check_header_objcc "$@"
    rm -f -- "$TMPO"
    header=$1
    shift
    disable_safe $header
    {
       echo "#include <$header>"
       echo "int main(void) { return 0; }"
    } | check_objcc && check_stat "$TMPO" && enable_safe $headers
}

check_func(){
    log check_func "$@"
    func=$1
    shift
    disable $func
    check_ld "cc" "$@" <<EOF && enable $func
extern int $func();
int main(void){ $func(); }
EOF
}

check_complexfunc(){
    log check_complexfunc "$@"
    func=$1
    narg=$2
    shift 2
    test $narg = 2 && args="f, g" || args="f * I"
    disable $func
    check_ld "cc" "$@" <<EOF && enable $func
#include <complex.h>
#include <math.h>
float foo(complex float f, complex float g) { return $func($args); }
int main(void){ return (int) foo; }
EOF
}

check_mathfunc(){
    log check_mathfunc "$@"
    func=$1
    narg=$2
    shift 2
    test $narg = 2 && args="f, g" || args="f"
    disable $func
    check_ld "cc" "$@" <<EOF && enable $func
#include <math.h>
float foo(float f, float g) { return $func($args); }
int main(void){ return (int) foo; }
EOF
}

check_func_headers(){
    log check_func_headers "$@"
    headers=$1
    funcs=$2
    shift 2
    {
        for hdr in $headers; do
            print_include $hdr
        done
        echo "#include <stdint.h>"
        for func in $funcs; do
            echo "long check_$func(void) { return (long) $func; }"
        done
        echo "int main(void) { int ret = 0;"
        # LTO could optimize out the test functions without this
        for func in $funcs; do
            echo " ret |= ((intptr_t)check_$func) & 0xFFFF;"
        done
        echo "return ret; }"
    } | check_ld "cc" "$@" && enable $funcs && enable_safe $headers
}

check_class_headers_cpp(){
    log check_class_headers_cpp "$@"
    headers=$1
    classes=$2
    shift 2
    {
        for hdr in $headers; do
            echo "#include <$hdr>"
        done
        echo "int main(void) { "
        i=1
        for class in $classes; do
            echo "$class obj$i;"
            i=$(expr $i + 1)
        done
        echo "return 0; }"
    } | check_ld "cxx" "$@" && enable $funcs && enable_safe $headers
}

check_cpp_condition(){
    log check_cpp_condition "$@"
    header=$1
    condition=$2
    shift 2
    check_cpp "$@" <<EOF
#include <$header>
#if !($condition)
#error "unsatisfied condition: $condition"
#endif
EOF
}

test_cflags_cc(){
    log test_cflags_cc "$@"
    flags=$1
    header=$2
    condition=$3
    shift 3
    set -- $($cflags_filter "$flags")
    check_cc "$@" <<EOF
#include <$header>
#if !($condition)
#error "unsatisfied condition: $condition"
#endif
EOF
}

check_lib(){
    log check_lib "$@"
    name="$1"
    headers="$2"
    funcs="$3"
    shift 3
    disable $name
    check_func_headers "$headers" "$funcs" "$@" &&
        enable $name && add_extralibs "$@"
}

check_lib_cpp(){
    log check_lib_cpp "$@"
    headers="$1"
    classes="$2"
    shift 2
    check_class_headers_cpp "$headers" "$classes" "$@" && add_extralibs "$@"
}

check_pkg_config(){
    log check_pkg_config "$@"
    pkg_version="$1"
    pkg="${1%% *}"
    headers="$2"
    funcs="$3"
    shift 3
    check_cmd $pkg_config --exists --print-errors $pkg_version || return
    pkg_cflags=$($pkg_config --cflags $pkg_config_flags $pkg)
    pkg_libs=$($pkg_config --libs $pkg_config_flags $pkg)
    check_func_headers "$headers" "$funcs" $pkg_cflags $pkg_libs "$@" &&
        set_safe "${pkg}_cflags"    $pkg_cflags &&
        set_safe "${pkg}_extralibs" $pkg_libs
}

check_exec(){
    check_ld "cc" "$@" && { enabled cross_compile || $TMPE >> $logfile 2>&1; }
}

check_exec_crash(){
    log check_exec_crash "$@"
    code=$(cat)

    # exit() is not async signal safe.  _Exit (C99) and _exit (POSIX)
    # are safe but may not be available everywhere.  Thus we use
    # raise(SIGTERM) instead.  The check is run in a subshell so we
    # can redirect the "Terminated" message from the shell.  SIGBUS
    # is not defined by standard C so it is used conditionally.

    (check_exec "$@") >> $logfile 2>&1 <<EOF
#include <signal.h>
static void sighandler(int sig){
    raise(SIGTERM);
}
int foo(void){
    $code
}
int (*func_ptr)(void) = foo;
int main(void){
    signal(SIGILL, sighandler);
    signal(SIGFPE, sighandler);
    signal(SIGSEGV, sighandler);
#ifdef SIGBUS
    signal(SIGBUS, sighandler);
#endif
    return func_ptr();
}
EOF
}

check_type(){
    log check_type "$@"
    headers=$1
    type=$2
    shift 2
    disable_safe "$type"
    check_code cc "$headers" "$type v" "$@" && enable_safe "$type"
}

check_struct(){
    log check_struct "$@"
    headers=$1
    struct=$2
    member=$3
    shift 3
    disable_safe "${struct}_${member}"
    check_code cc "$headers" "const void *p = &(($struct *)0)->$member" "$@" &&
        enable_safe "${struct}_${member}"
}

check_builtin(){
    log check_builtin "$@"
    name=$1
    headers=$2
    builtin=$3
    shift 3
    disable "$name"
    check_code ld "$headers" "$builtin" "cc" "$@" && enable "$name"
}

check_compile_assert(){
    log check_compile_assert "$@"
    name=$1
    headers=$2
    condition=$3
    shift 3
    disable "$name"
    check_code cc "$headers" "char c[2 * !!($condition) - 1]" "$@" && enable "$name"
}

require(){
    log require "$@"
    name_version="$1"
    name="${1%% *}"
    headers="$2"
    func="$3"
    shift 3
    check_lib $name "$headers" $func "$@" || die "ERROR: $name_version not found"
}

require_cpp(){
    name="$1"
    headers="$2"
    classes="$3"
    shift 3
    check_lib_cpp "$headers" "$classes" "$@" || die "ERROR: $name not found"
}

use_pkg_config(){
    log use_pkg_config "$@"
    pkg="$1"
    check_pkg_config "$@" || return 1
    add_cflags    $(get_safe "${pkg}_cflags")
    add_extralibs $(get_safe "${pkg}_extralibs")
}

require_pkg_config(){
    use_pkg_config "$@" || die "ERROR: $pkg not found using pkg-config$pkg_config_fail_message"
}

hostcc_e(){
    eval printf '%s\\n' $HOSTCC_E
}

hostcc_o(){
    eval printf '%s\\n' $HOSTCC_O
}

check_host_cc(){
    log check_host_cc "$@"
    cat > $TMPC
    log_file $TMPC
    check_cmd $host_cc $host_cflags "$@" $HOSTCC_C $(hostcc_o $TMPO) $TMPC
}

check_host_cpp(){
    log check_host_cpp "$@"
    cat > $TMPC
    log_file $TMPC
    check_cmd $host_cc $host_cppflags $host_cflags "$@" $(hostcc_e $TMPO) $TMPC
}

check_host_cppflags(){
    log check_host_cppflags "$@"
    check_host_cpp "$@" <<EOF && append host_cppflags "$@"
int x;
EOF
}

check_host_cflags(){
    log check_host_cflags "$@"
    set -- $($host_cflags_filter "$@")
    check_host_cc "$@" <<EOF && append host_cflags "$@"
int x;
EOF
}

check_host_cpp_condition(){
    log check_host_cpp_condition "$@"
    header=$1
    condition=$2
    shift 2
    check_host_cpp "$@" <<EOF
#include <$header>
#if !($condition)
#error "unsatisfied condition: $condition"
#endif
EOF
}

cp_if_changed(){
    cmp -s "$1" "$2" && { test "$quiet" != "yes" && echo "$2 is unchanged"; } && return
    mkdir -p "$(dirname $2)"
    cp -f "$1" "$2"
}

# CONFIG_LIST contains configurable options, while HAVE_LIST is for
# system-dependent things.

AVCODEC_COMPONENTS="
    bsfs
    decoders
    encoders
    hwaccels
    parsers
"

AVDEVICE_COMPONENTS="
    indevs
    outdevs
"
AVFILTER_COMPONENTS="
    filters
"
AVFORMAT_COMPONENTS="
    demuxers
    muxers
    protocols
"

AVRESAMPLE_COMPONENTS=""
AVUTIL_COMPONENTS=""

COMPONENT_LIST="
    $AVCODEC_COMPONENTS
    $AVDEVICE_COMPONENTS
    $AVFILTER_COMPONENTS
    $AVFORMAT_COMPONENTS
    $AVRESAMPLE_COMPONENTS
    $AVUTIL_COMPONENTS
"

EXAMPLE_LIST="
    avio_dir_cmd_example
    avio_reading_example
    decode_audio_example
    decode_video_example
    demuxing_decoding_example
    encode_audio_example
    encode_video_example
    extract_mvs_example
    filter_audio_example
    filtering_audio_example
    filtering_video_example
    http_multiclient_example
    metadata_example
    muxing_example
    qsvdec_example
    remuxing_example
    resampling_audio_example
    scaling_video_example
    transcode_aac_example
    transcoding_example
"
EXTERNAL_AUTODETECT_LIBRARY_LIST="
    bzlib
    iconv
    libxcb
    libxcb_shm
    libxcb_shape
    libxcb_xfixes
    lzma
    schannel
    sdl
    sdl2
    securetransport
    xlib
    zlib
"

EXTERNAL_LIBRARY_GPL_LIST="
    avisynth
    frei0r
    libcdio
    librubberband
    libvidstab
    libx264
    libx265
    libxavs
    libxvid
"

EXTERNAL_LIBRARY_NONFREE_LIST="
    decklink
    libfdk_aac
    openssl
"

EXTERNAL_LIBRARY_VERSION3_LIST="
    gmp
    libopencore_amrnb
    libopencore_amrwb
    libvo_amrwbenc
"

EXTERNAL_LIBRARY_GPLV3_LIST="
    libsmbclient
"

EXTERNAL_LIBRARY_LIST="
    $EXTERNAL_AUTODETECT_LIBRARY_LIST
    $EXTERNAL_LIBRARY_GPL_LIST
    $EXTERNAL_LIBRARY_NONFREE_LIST
    $EXTERNAL_LIBRARY_VERSION3_LIST
    $EXTERNAL_LIBRARY_GPLV3_LIST
    chromaprint
    crystalhd
    gcrypt
    gnutls
    jni
    ladspa
    libass
    libbluray
    libbs2b
    libcaca
    libcelt
    libdc1394
    libflite
    libfontconfig
    libfreetype
    libfribidi
    libgme
    libgsm
    libiec61883
    libilbc
    libkvazaar
    libmodplug
    libmp3lame
    libnut
    libopencv
    libopenh264
    libopenjpeg
    libopenmpt
    libopus
    libpulse
    librsvg
    librtmp
    libschroedinger
    libshine
    libsmbclient
    libsnappy
    libsoxr
    libspeex
    libssh
    libtesseract
    libtheora
    libtwolame
    libv4l2
    libvorbis
    libvpx
    libwavpack
    libwebp
    libzimg
    libzmq
    libzvbi
    mediacodec
    netcdf
    openal
    opencl
    opengl
    videotoolbox
"
HWACCEL_AUTODETECT_LIBRARY_LIST="
    audiotoolbox
    cuda
    cuvid
    d3d11va
    dxva2
    nvenc
    vaapi
    vda
    vdpau
    videotoolbox_hwaccel
    xvmc
"

HWACCEL_LIBRARY_NONFREE_LIST="
    cuda_sdk
    libnpp
"

HWACCEL_LIBRARY_LIST="
    $HWACCEL_AUTODETECT_LIBRARY_LIST
    $HWACCEL_LIBRARY_NONFREE_LIST
    libmfx
    mmal
    omx
"

DOCUMENT_LIST="
    doc
    htmlpages
    manpages
    podpages
    txtpages
"

FEATURE_LIST="
    ftrapv
    gray
    hardcoded_tables
    omx_rpi
    runtime_cpudetect
    safe_bitstream_reader
    shared
    small
    static
    swscale_alpha
"

LIBRARY_LIST="
    avcodec
    avdevice
    avfilter
    avformat
    avresample
    avutil
    postproc
    swresample
    swscale
"

LICENSE_LIST="
    gpl
    nonfree
    version3
"

PROGRAM_LIST="
    ffplay
    ffprobe
    ffserver
    ffmpeg
"

SUBSYSTEM_LIST="
    dct
    dwt
    error_resilience
    faan
    fast_unaligned
    fft
    lsp
    lzo
    mdct
    pixelutils
    network
    rdft
"

# COMPONENT_LIST needs to come last to ensure correct dependency checking
CONFIG_LIST="
    $DOCUMENT_LIST
    $EXAMPLE_LIST
    $EXTERNAL_LIBRARY_LIST
    $HWACCEL_LIBRARY_LIST
    $FEATURE_LIST
    $LICENSE_LIST
    $LIBRARY_LIST
    $PROGRAM_LIST
    $SUBSYSTEM_LIST
    fontconfig
    memory_poisoning
    neon_clobber_test
    ossfuzz
    pic
    thumb
    valgrind_backtrace
    xmm_clobber_test
    $COMPONENT_LIST
"

THREADS_LIST="
    pthreads
    os2threads
    w32threads
"

ATOMICS_LIST="
    atomics_gcc
    atomics_suncc
    atomics_win32
"

AUTODETECT_LIBS="
    $EXTERNAL_AUTODETECT_LIBRARY_LIST
    $HWACCEL_AUTODETECT_LIBRARY_LIST
    $THREADS_LIST
"

ARCH_LIST="
    aarch64
    alpha
    arm
    avr32
    avr32_ap
    avr32_uc
    bfin
    ia64
    m68k
    mips
    mips64
    parisc
    ppc
    ppc64
    s390
    sh4
    sparc
    sparc64
    tilegx
    tilepro
    tomi
    x86
    x86_32
    x86_64
"

ARCH_EXT_LIST_ARM="
    armv5te
    armv6
    armv6t2
    armv8
    neon
    vfp
    vfpv3
    setend
"

ARCH_EXT_LIST_MIPS="
    mipsfpu
    mips32r2
    mips32r5
    mips64r2
    mips32r6
    mips64r6
    mipsdsp
    mipsdspr2
    msa
"

ARCH_EXT_LIST_LOONGSON="
    loongson2
    loongson3
    mmi
"

ARCH_EXT_LIST_X86_SIMD="
    aesni
    amd3dnow
    amd3dnowext
    avx
    avx2
    fma3
    fma4
    mmx
    mmxext
    sse
    sse2
    sse3
    sse4
    sse42
    ssse3
    xop
"

ARCH_EXT_LIST_PPC="
    altivec
    dcbzl
    ldbrx
    power8
    ppc4xx
    vsx
"

ARCH_EXT_LIST_X86="
    $ARCH_EXT_LIST_X86_SIMD
    cpunop
    i686
"

ARCH_EXT_LIST="
    $ARCH_EXT_LIST_ARM
    $ARCH_EXT_LIST_PPC
    $ARCH_EXT_LIST_X86
    $ARCH_EXT_LIST_MIPS
    $ARCH_EXT_LIST_LOONGSON
"

ARCH_FEATURES="
    aligned_stack
    fast_64bit
    fast_clz
    fast_cmov
    local_aligned_8
    local_aligned_16
    local_aligned_32
    simd_align_16
    simd_align_32
"

BUILTIN_LIST="
    atomic_cas_ptr
    machine_rw_barrier
    MemoryBarrier
    mm_empty
    rdtsc
    sarestart
    sem_timedwait
    sync_val_compare_and_swap
"
HAVE_LIST_CMDLINE="
    inline_asm
    symver
    yasm
"

HAVE_LIST_PUB="
    bigendian
    fast_unaligned
"

HEADERS_LIST="
    alsa_asoundlib_h
    altivec_h
    arpa_inet_h
    asm_types_h
    cdio_paranoia_h
    cdio_paranoia_paranoia_h
    cuda_h
    d3d11_h
    dispatch_dispatch_h
    dev_bktr_ioctl_bt848_h
    dev_bktr_ioctl_meteor_h
    dev_ic_bt8xx_h
    dev_video_bktr_ioctl_bt848_h
    dev_video_meteor_ioctl_meteor_h
    direct_h
    dirent_h
    dlfcn_h
    dxva_h
    ES2_gl_h
    gsm_h
    io_h
    mach_mach_time_h
    machine_ioctl_bt848_h
    machine_ioctl_meteor_h
    malloc_h
    opencv2_core_core_c_h
    openjpeg_2_1_openjpeg_h
    openjpeg_2_0_openjpeg_h
    openjpeg_1_5_openjpeg_h
    OpenGL_gl3_h
    poll_h
    sndio_h
    soundcard_h
    stdatomic_h
    sys_mman_h
    sys_param_h
    sys_resource_h
    sys_select_h
    sys_soundcard_h
    sys_time_h
    sys_un_h
    sys_videoio_h
    termios_h
    udplite_h
    unistd_h
    valgrind_valgrind_h
    windows_h
    winsock2_h
"

INTRINSICS_LIST="
    intrinsics_neon
"

COMPLEX_FUNCS="
    cabs
    cexp
"

MATH_FUNCS="
    atanf
    atan2f
    cbrt
    cbrtf
    copysign
    cosf
    erf
    exp2
    exp2f
    expf
    hypot
    isfinite
    isinf
    isnan
    ldexpf
    llrint
    llrintf
    log2
    log2f
    log10f
    lrint
    lrintf
    powf
    rint
    round
    roundf
    sinf
    trunc
    truncf
"

SYSTEM_FUNCS="
    access
    aligned_malloc
    arc4random
    clock_gettime
    closesocket
    CommandLineToArgvW
    CoTaskMemFree
    CryptGenRandom
    dlopen
    fcntl
    flt_lim
    fork
    getaddrinfo
    gethrtime
    getopt
    GetProcessAffinityMask
    GetProcessMemoryInfo
    GetProcessTimes
    getrusage
    GetSystemTimeAsFileTime
    gettimeofday
    glob
    glXGetProcAddress
    gmtime_r
    inet_aton
    isatty
    jack_port_get_latency_range
    kbhit
    LoadLibrary
    localtime_r
    lstat
    lzo1x_999_compress
    mach_absolute_time
    MapViewOfFile
    memalign
    mkstemp
    mmap
    mprotect
    nanosleep
    PeekNamedPipe
    posix_memalign
    pthread_cancel
    sched_getaffinity
    SetConsoleTextAttribute
    SetConsoleCtrlHandler
    setmode
    setrlimit
    Sleep
    strerror_r
    sysconf
    sysctl
    usleep
    UTGetOSTypeFromString
    VirtualAlloc
    wglGetProcAddress
"

TOOLCHAIN_FEATURES="
    as_dn_directive
    as_fpu_directive
    as_func
    as_object_arch
    asm_mod_q
    attribute_may_alias
    attribute_packed
    blocks_extension
    ebp_available
    ebx_available
    gnu_as
    gnu_windres
    ibm_asm
    inline_asm_direct_symbol_refs
    inline_asm_labels
    inline_asm_nonlocal_labels
    pragma_deprecated
    rsync_contimeout
    symver_asm_label
    symver_gnu_asm
    vfp_args
    xform_asm
    xmm_clobbers
"

TYPES_LIST="
    CONDITION_VARIABLE_Ptr
    socklen_t
    struct_addrinfo
    struct_group_source_req
    struct_ip_mreq_source
    struct_ipv6_mreq
    struct_msghdr_msg_flags
    struct_pollfd
    struct_rusage_ru_maxrss
    struct_sctp_event_subscribe
    struct_sockaddr_in6
    struct_sockaddr_sa_len
    struct_sockaddr_storage
    struct_stat_st_mtim_tv_nsec
    struct_v4l2_frmivalenum_discrete
"

HAVE_LIST="
    $ARCH_EXT_LIST
    $(add_suffix _external $ARCH_EXT_LIST)
    $(add_suffix _inline   $ARCH_EXT_LIST)
    $ARCH_FEATURES
    $ATOMICS_LIST
    $BUILTIN_LIST
    $COMPLEX_FUNCS
    $HAVE_LIST_CMDLINE
    $HAVE_LIST_PUB
    $HEADERS_LIST
    $INTRINSICS_LIST
    $MATH_FUNCS
    $SYSTEM_FUNCS
    $THREADS_LIST
    $TOOLCHAIN_FEATURES
    $TYPES_LIST
    alsa
    atomics_native
    dos_paths
    dxva2_lib
    dxva2api_cobj
    jack
    libc_msvcrt
    makeinfo
    makeinfo_html
    MMAL_PARAMETER_VIDEO_MAX_NUM_CALLBACKS
    perl
    pod2man
    sdl2
    section_data_rel_ro
    sndio
    texi2html
    threads
    vaapi_drm
    vaapi_x11
    vdpau_x11
    winrt
"

# options emitted with CONFIG_ prefix but not available on the command line
CONFIG_EXTRA="
    aandcttables
    ac3dsp
    audio_frame_queue
    audiodsp
    blockdsp
    bswapdsp
    cabac
    dirac_parse
    dvprofile
    exif
    faandct
    faanidct
    fdctdsp
    flacdsp
    fmtconvert
    frame_thread_encoder
    g722dsp
    golomb
    gplv3
    h263dsp
    h264chroma
    h264dsp
    h264parse
    h264pred
    h264qpel
    hevcparse
    hpeldsp
    huffman
    huffyuvdsp
    huffyuvencdsp
    idctdsp
    iirfilter
    mdct15
    intrax8
    iso_media
    ividsp
    jpegtables
    lgplv3
    libx262
    llauddsp
    llviddsp
    llvidencdsp
    lpc
    lzf
    me_cmp
    mpeg_er
    mpegaudio
    mpegaudiodsp
    mpegaudioheader
    mpegvideo
    mpegvideoenc
    mss34dsp
    pixblockdsp
    qpeldsp
    qsv
    qsvdec
    qsvenc
    rangecoder
    riffdec
    riffenc
    rtpdec
    rtpenc_chain
    rv34dsp
    sinewin
    snappy
    srtp
    startcode
    texturedsp
    texturedspenc
    tpeldsp
    vaapi_encode
    vc1dsp
    videodsp
    vp3dsp
    vp56dsp
    vp8dsp
    vt_bt2020
    wma_freqs
    wmv2dsp
"

CMDLINE_SELECT="
    $ARCH_EXT_LIST
    $CONFIG_LIST
    $HAVE_LIST_CMDLINE
    $THREADS_LIST
    asm
    cross_compile
    debug
    extra_warnings
    logging
    lto
    optimizations
    rpath
    stripping
"

PATHS_LIST="
    bindir
    datadir
    docdir
    incdir
    libdir
    mandir
    pkgconfigdir
    prefix
    shlibdir
    install_name_dir
"

CMDLINE_SET="
    $PATHS_LIST
    ar
    arch
    as
    assert_level
    build_suffix
    cc
    objcc
    cpu
    cross_prefix
    custom_allocator
    cxx
    dep_cc
    doxygen
    env
    extra_version
    gas
    host_cc
    host_cflags
    host_extralibs
    host_ld
    host_ldflags
    host_os
    ignore_tests
    install
    ld
    ln_s
    logfile
    malloc_prefix
    nm
    optflags
    nvccflags
    pkg_config
    pkg_config_flags
    progs_suffix
    random_seed
    ranlib
    samples
    strip
    sws_max_filter_size
    sysinclude
    sysroot
    target_exec
    target_os
    target_path
    target_samples
    tempprefix
    toolchain
    valgrind
    yasmexe
"

CMDLINE_APPEND="
    extra_cflags
    extra_cxxflags
    extra_objcflags
    host_cppflags
"

# code dependency declarations

# architecture extensions

armv5te_deps="arm"
armv6_deps="arm"
armv6t2_deps="arm"
armv8_deps="aarch64"
neon_deps_any="aarch64 arm"
intrinsics_neon_deps="neon"
vfp_deps_any="aarch64 arm"
vfpv3_deps="vfp"
setend_deps="arm"

map 'eval ${v}_inline_deps=inline_asm' $ARCH_EXT_LIST_ARM

loongson2_deps="mips"
loongson3_deps="mips"
mipsfpu_deps="mips"
mipsdsp_deps="mips"
mipsdspr2_deps="mips"
mips32r2_deps="mips"
mips32r5_deps="mips"
mips32r6_deps="mips"
mips64r2_deps="mips"
mips64r6_deps="mips"
msa_deps="mipsfpu"
mmi_deps="mips"

altivec_deps="ppc"
dcbzl_deps="ppc"
ldbrx_deps="ppc"
ppc4xx_deps="ppc"
vsx_deps="altivec"
power8_deps="vsx"

cpunop_deps="i686"
x86_64_select="i686"
x86_64_suggest="fast_cmov"

amd3dnow_deps="mmx"
amd3dnowext_deps="amd3dnow"
i686_deps="x86"
mmx_deps="x86"
mmxext_deps="mmx"
sse_deps="mmxext"
sse2_deps="sse"
sse3_deps="sse2"
ssse3_deps="sse3"
sse4_deps="ssse3"
sse42_deps="sse4"
aesni_deps="sse42"
avx_deps="sse42"
xop_deps="avx"
fma3_deps="avx"
fma4_deps="avx"
avx2_deps="avx"

mmx_external_deps="yasm"
mmx_inline_deps="inline_asm"
mmx_suggest="mmx_external mmx_inline"

for ext in $(filter_out mmx $ARCH_EXT_LIST_X86_SIMD); do
    eval dep=\$${ext}_deps
    eval ${ext}_external_deps='"${dep}_external"'
    eval ${ext}_inline_deps='"${dep}_inline"'
    eval ${ext}_suggest='"${ext}_external ${ext}_inline"'
done

aligned_stack_if_any="aarch64 ppc x86"
fast_64bit_if_any="aarch64 alpha ia64 mips64 parisc64 ppc64 sparc64 x86_64"
fast_clz_if_any="aarch64 alpha avr32 mips ppc x86"
fast_unaligned_if_any="aarch64 ppc x86"
simd_align_16_if_any="altivec neon sse"
simd_align_32_if_any="avx"

# system capabilities
symver_if_any="symver_asm_label symver_gnu_asm"
valgrind_backtrace_deps="!optimizations valgrind_valgrind_h"

# threading support
atomics_gcc_if="sync_val_compare_and_swap"
atomics_suncc_if="atomic_cas_ptr machine_rw_barrier"
atomics_win32_if="MemoryBarrier"
atomics_native_if_any="$ATOMICS_LIST"
w32threads_deps="atomics_native"
threads_if_any="$THREADS_LIST"

# subsystems
dct_select="rdft"
dirac_parse_select="golomb"
error_resilience_select="me_cmp"
faandct_deps="faan fdctdsp"
faanidct_deps="faan idctdsp"
h264dsp_select="startcode"
hevcparse_select="golomb"
frame_thread_encoder_deps="encoders threads"
intrax8_select="blockdsp idctdsp"
mdct_select="fft"
mdct15_select="fft"
me_cmp_select="fdctdsp idctdsp pixblockdsp"
mpeg_er_select="error_resilience"
mpegaudio_select="mpegaudiodsp mpegaudioheader"
mpegaudiodsp_select="dct"
mpegvideo_select="blockdsp h264chroma hpeldsp idctdsp me_cmp mpeg_er videodsp"
mpegvideoenc_select="me_cmp mpegvideo pixblockdsp qpeldsp"
vc1dsp_select="h264chroma qpeldsp startcode"
rdft_select="fft"

# decoders / encoders
aac_decoder_select="mdct15 mdct sinewin"
aac_fixed_decoder_select="mdct sinewin"
aac_encoder_select="audio_frame_queue iirfilter lpc mdct sinewin"
aac_latm_decoder_select="aac_decoder aac_latm_parser"
ac3_decoder_select="ac3_parser ac3dsp bswapdsp fmtconvert mdct"
ac3_fixed_decoder_select="ac3_parser ac3dsp bswapdsp mdct"
ac3_encoder_select="ac3dsp audiodsp mdct me_cmp"
ac3_fixed_encoder_select="ac3dsp audiodsp mdct me_cmp"
adpcm_g722_decoder_select="g722dsp"
adpcm_g722_encoder_select="g722dsp"
aic_decoder_select="golomb idctdsp"
alac_encoder_select="lpc"
als_decoder_select="bswapdsp"
amrnb_decoder_select="lsp"
amrwb_decoder_select="lsp"
amv_decoder_select="sp5x_decoder exif"
amv_encoder_select="aandcttables jpegtables mpegvideoenc"
ape_decoder_select="bswapdsp llauddsp"
apng_decoder_select="zlib"
apng_encoder_select="llvidencdsp zlib"
asv1_decoder_select="blockdsp bswapdsp idctdsp"
asv1_encoder_select="bswapdsp fdctdsp pixblockdsp"
asv2_decoder_select="blockdsp bswapdsp idctdsp"
asv2_encoder_select="bswapdsp fdctdsp pixblockdsp"
atrac1_decoder_select="mdct sinewin"
atrac3_decoder_select="mdct"
atrac3p_decoder_select="mdct sinewin"
avrn_decoder_select="exif jpegtables"
bink_decoder_select="blockdsp hpeldsp"
binkaudio_dct_decoder_select="mdct rdft dct sinewin wma_freqs"
binkaudio_rdft_decoder_select="mdct rdft sinewin wma_freqs"
cavs_decoder_select="blockdsp golomb h264chroma idctdsp qpeldsp videodsp"
cllc_decoder_select="bswapdsp"
comfortnoise_encoder_select="lpc"
cook_decoder_select="audiodsp mdct sinewin"
cscd_decoder_select="lzo"
cscd_decoder_suggest="zlib"
dca_decoder_select="mdct"
dds_decoder_select="texturedsp"
dirac_decoder_select="dirac_parse dwt golomb videodsp mpegvideoenc"
dnxhd_decoder_select="blockdsp idctdsp"
dnxhd_encoder_select="aandcttables blockdsp fdctdsp idctdsp mpegvideoenc pixblockdsp"
dvvideo_decoder_select="dvprofile idctdsp"
dvvideo_encoder_select="dvprofile fdctdsp me_cmp pixblockdsp"
dxa_decoder_select="zlib"
dxv_decoder_select="lzf texturedsp"
eac3_decoder_select="ac3_decoder"
eac3_encoder_select="ac3_encoder"
eamad_decoder_select="aandcttables blockdsp bswapdsp idctdsp mpegvideo"
eatgq_decoder_select="aandcttables"
eatqi_decoder_select="aandcttables blockdsp bswapdsp idctdsp"
exr_decoder_select="zlib"
ffv1_decoder_select="rangecoder"
ffv1_encoder_select="rangecoder"
ffvhuff_decoder_select="huffyuv_decoder"
ffvhuff_encoder_select="huffyuv_encoder"
fic_decoder_select="golomb"
flac_decoder_select="flacdsp"
flac_encoder_select="bswapdsp flacdsp lpc"
flashsv2_decoder_select="zlib"
flashsv2_encoder_select="zlib"
flashsv_decoder_select="zlib"
flashsv_encoder_select="zlib"
flv_decoder_select="h263_decoder"
flv_encoder_select="h263_encoder"
fourxm_decoder_select="blockdsp bswapdsp"
fraps_decoder_select="bswapdsp huffman"
g2m_decoder_select="blockdsp idctdsp jpegtables zlib"
g729_decoder_select="audiodsp"
h261_decoder_select="mpegvideo"
h261_encoder_select="aandcttables mpegvideoenc"
h263_decoder_select="h263_parser h263dsp mpegvideo qpeldsp"
h263_encoder_select="aandcttables h263dsp mpegvideoenc"
h263i_decoder_select="h263_decoder"
h263p_decoder_select="h263_decoder"
h263p_encoder_select="h263_encoder"
h264_decoder_select="cabac golomb h264chroma h264dsp h264parse h264pred h264qpel videodsp"
h264_decoder_suggest="error_resilience"
hap_decoder_select="snappy texturedsp"
hap_encoder_deps="libsnappy"
hap_encoder_select="texturedspenc"
hevc_decoder_select="bswapdsp cabac golomb hevcparse videodsp"
huffyuv_decoder_select="bswapdsp huffyuvdsp llviddsp"
huffyuv_encoder_select="bswapdsp huffman huffyuvencdsp llvidencdsp"
iac_decoder_select="imc_decoder"
imc_decoder_select="bswapdsp fft mdct sinewin"
indeo3_decoder_select="hpeldsp"
indeo4_decoder_select="ividsp"
indeo5_decoder_select="ividsp"
interplay_video_decoder_select="hpeldsp"
jpegls_decoder_select="mjpeg_decoder"
jv_decoder_select="blockdsp"
lagarith_decoder_select="llviddsp"
ljpeg_encoder_select="aandcttables idctdsp jpegtables mpegvideoenc"
magicyuv_decoder_select="llviddsp"
mdec_decoder_select="blockdsp idctdsp mpegvideo"
metasound_decoder_select="lsp mdct sinewin"
mimic_decoder_select="blockdsp bswapdsp hpeldsp idctdsp"
mjpeg_decoder_select="blockdsp hpeldsp exif idctdsp jpegtables"
mjpeg_encoder_select="aandcttables jpegtables mpegvideoenc"
mjpegb_decoder_select="mjpeg_decoder"
mlp_decoder_select="mlp_parser"
mlp_encoder_select="lpc"
motionpixels_decoder_select="bswapdsp"
mp1_decoder_select="mpegaudio"
mp1float_decoder_select="mpegaudio"
mp2_decoder_select="mpegaudio"
mp2float_decoder_select="mpegaudio"
mp3_decoder_select="mpegaudio"
mp3adu_decoder_select="mpegaudio"
mp3adufloat_decoder_select="mpegaudio"
mp3float_decoder_select="mpegaudio"
mp3on4_decoder_select="mpegaudio"
mp3on4float_decoder_select="mpegaudio"
mpc7_decoder_select="bswapdsp mpegaudiodsp"
mpc8_decoder_select="mpegaudiodsp"
mpeg_xvmc_decoder_deps="X11_extensions_XvMClib_h"
mpeg_xvmc_decoder_select="mpeg2video_decoder"
mpegvideo_decoder_select="mpegvideo"
mpeg1video_decoder_select="mpegvideo"
mpeg1video_encoder_select="aandcttables mpegvideoenc h263dsp"
mpeg2video_decoder_select="mpegvideo"
mpeg2video_encoder_select="aandcttables mpegvideoenc h263dsp"
mpeg4_decoder_select="h263_decoder mpeg4video_parser"
mpeg4_encoder_select="h263_encoder"
msa1_decoder_select="mss34dsp"
mscc_decoder_select="zlib"
msmpeg4v1_decoder_select="h263_decoder"
msmpeg4v2_decoder_select="h263_decoder"
msmpeg4v2_encoder_select="h263_encoder"
msmpeg4v3_decoder_select="h263_decoder"
msmpeg4v3_encoder_select="h263_encoder"
mss2_decoder_select="mpegvideo qpeldsp vc1_decoder"
mts2_decoder_select="mss34dsp"
mxpeg_decoder_select="mjpeg_decoder"
nellymoser_decoder_select="mdct sinewin"
nellymoser_encoder_select="audio_frame_queue mdct sinewin"
nuv_decoder_select="idctdsp lzo"
on2avc_decoder_select="mdct"
opus_decoder_deps="swresample"
opus_decoder_select="mdct15"
opus_encoder_select="audio_frame_queue mdct15"
png_decoder_select="zlib"
png_encoder_select="llvidencdsp zlib"
prores_decoder_select="blockdsp idctdsp"
prores_encoder_select="fdctdsp"
qcelp_decoder_select="lsp"
qdm2_decoder_select="mdct rdft mpegaudiodsp"
ra_144_decoder_select="audiodsp"
ra_144_encoder_select="audio_frame_queue lpc audiodsp"
ralf_decoder_select="golomb"
rawvideo_decoder_select="bswapdsp"
rscc_decoder_select="zlib"
rtjpeg_decoder_select="me_cmp"
rv10_decoder_select="h263_decoder"
rv10_encoder_select="h263_encoder"
rv20_decoder_select="h263_decoder"
rv20_encoder_select="h263_encoder"
rv30_decoder_select="golomb h264pred h264qpel mpegvideo rv34dsp"
rv40_decoder_select="golomb h264pred h264qpel mpegvideo rv34dsp"
screenpresso_decoder_select="zlib"
shorten_decoder_select="bswapdsp"
sipr_decoder_select="lsp"
snow_decoder_select="dwt h264qpel hpeldsp me_cmp rangecoder videodsp"
snow_encoder_select="aandcttables dwt h264qpel hpeldsp me_cmp mpegvideoenc rangecoder"
sonic_decoder_select="golomb rangecoder"
sonic_encoder_select="golomb rangecoder"
sonic_ls_encoder_select="golomb rangecoder"
sp5x_decoder_select="mjpeg_decoder"
srgc_decoder_select="zlib"
svq1_decoder_select="hpeldsp"
svq1_encoder_select="aandcttables hpeldsp me_cmp mpegvideoenc"
svq3_decoder_select="golomb h264dsp h264parse h264pred hpeldsp tpeldsp videodsp"
svq3_decoder_suggest="zlib"
tak_decoder_select="audiodsp"
tdsc_decoder_select="zlib mjpeg_decoder"
theora_decoder_select="vp3_decoder"
thp_decoder_select="mjpeg_decoder"
tiff_decoder_suggest="zlib lzma"
tiff_encoder_suggest="zlib"
truehd_decoder_select="mlp_parser"
truehd_encoder_select="lpc"
truemotion2_decoder_select="bswapdsp"
truespeech_decoder_select="bswapdsp"
tscc_decoder_select="zlib"
twinvq_decoder_select="mdct lsp sinewin"
txd_decoder_select="texturedsp"
utvideo_decoder_select="bswapdsp llviddsp"
utvideo_encoder_select="bswapdsp huffman llvidencdsp"
vble_decoder_select="llviddsp"
vc1_decoder_select="blockdsp h263_decoder h264qpel intrax8 mpegvideo vc1dsp"
vc1_qsv_decoder_deps="libmfx"
vc1_qsv_decoder_select="qsvdec vc1_qsv_hwaccel vc1_parser"
vc1image_decoder_select="vc1_decoder"
vorbis_decoder_select="mdct"
vorbis_encoder_select="mdct"
vp3_decoder_select="hpeldsp vp3dsp videodsp"
vp5_decoder_select="h264chroma hpeldsp videodsp vp3dsp vp56dsp"
vp6_decoder_select="h264chroma hpeldsp huffman videodsp vp3dsp vp56dsp"
vp6a_decoder_select="vp6_decoder"
vp6f_decoder_select="vp6_decoder"
vp7_decoder_select="h264pred videodsp vp8dsp"
vp8_decoder_select="h264pred videodsp vp8dsp"
vp9_decoder_select="videodsp vp9_parser"
webp_decoder_select="vp8_decoder exif"
wmalossless_decoder_select="llauddsp"
wmapro_decoder_select="mdct sinewin wma_freqs"
wmav1_decoder_select="mdct sinewin wma_freqs"
wmav1_encoder_select="mdct sinewin wma_freqs"
wmav2_decoder_select="mdct sinewin wma_freqs"
wmav2_encoder_select="mdct sinewin wma_freqs"
wmavoice_decoder_select="lsp rdft dct mdct sinewin"
wmv1_decoder_select="h263_decoder"
wmv1_encoder_select="h263_encoder"
wmv2_decoder_select="blockdsp error_resilience h263_decoder idctdsp intrax8 videodsp wmv2dsp"
wmv2_encoder_select="h263_encoder wmv2dsp"
wmv3_decoder_select="vc1_decoder"
wmv3image_decoder_select="wmv3_decoder"
xma1_decoder_select="wmapro_decoder"
xma2_decoder_select="wmapro_decoder"
zerocodec_decoder_select="zlib"
zlib_decoder_select="zlib"
zlib_encoder_select="zlib"
zmbv_decoder_select="zlib"
zmbv_encoder_select="zlib"

# platform codecs
audiotoolbox_deps="AudioToolbox_AudioToolbox_h"
audiotoolbox_extralibs="-framework CoreFoundation -framework AudioToolbox -framework CoreMedia"

# hardware accelerators
crystalhd_deps="libcrystalhd_libcrystalhd_if_h"
cuda_deps_any="dlopen LoadLibrary"
cuvid_deps="cuda"
d3d11va_deps="d3d11_h dxva_h ID3D11VideoDecoder ID3D11VideoContext"
dxva2_deps="dxva2api_h DXVA2_ConfigPictureDecode"
dxva2_extralibs="-luser32"
dxva2_lib_deps="dxva2"
vda_framework_deps="VideoDecodeAcceleration_VDADecoder_h blocks_extension"
vda_framework_extralibs="-framework VideoDecodeAcceleration"
vda_deps="vda_framework pthreads"
vda_extralibs="-framework CoreFoundation -framework QuartzCore"
videotoolbox_hwaccel_deps="videotoolbox pthreads"
videotoolbox_hwaccel_extralibs="-framework QuartzCore"
xvmc_deps="X11_extensions_XvMClib_h"

h263_vaapi_hwaccel_deps="vaapi"
h263_vaapi_hwaccel_select="h263_decoder"
h263_videotoolbox_hwaccel_deps="videotoolbox"
h263_videotoolbox_hwaccel_select="h263_decoder"
h264_cuvid_hwaccel_deps="cuda cuvid"
h264_cuvid_hwaccel_select="h264_cuvid_decoder"
h264_d3d11va_hwaccel_deps="d3d11va"
h264_d3d11va_hwaccel_select="h264_decoder"
h264_dxva2_hwaccel_deps="dxva2"
h264_dxva2_hwaccel_select="h264_decoder"
h264_mediacodec_hwaccel_deps="mediacodec"
h264_mmal_hwaccel_deps="mmal"
h264_qsv_hwaccel_deps="libmfx"
h264_vaapi_hwaccel_deps="vaapi"
h264_vaapi_hwaccel_select="h264_decoder"
h264_vda_hwaccel_deps="vda"
h264_vda_hwaccel_select="h264_decoder"
h264_vda_old_hwaccel_deps="vda"
h264_vda_old_hwaccel_select="h264_decoder"
h264_vdpau_hwaccel_deps="vdpau"
h264_vdpau_hwaccel_select="h264_decoder"
h264_videotoolbox_hwaccel_deps="videotoolbox"
h264_videotoolbox_hwaccel_select="h264_decoder"
hevc_cuvid_hwaccel_deps="cuda cuvid"
hevc_cuvid_hwaccel_select="hevc_cuvid_decoder"
hevc_d3d11va_hwaccel_deps="d3d11va DXVA_PicParams_HEVC"
hevc_d3d11va_hwaccel_select="hevc_decoder"
hevc_mediacodec_hwaccel_deps="mediacodec"
hevc_dxva2_hwaccel_deps="dxva2 DXVA_PicParams_HEVC"
hevc_dxva2_hwaccel_select="hevc_decoder"
hevc_qsv_hwaccel_deps="libmfx"
hevc_vaapi_hwaccel_deps="vaapi VAPictureParameterBufferHEVC"
hevc_vaapi_hwaccel_select="hevc_decoder"
hevc_vdpau_hwaccel_deps="vdpau VdpPictureInfoHEVC"
hevc_vdpau_hwaccel_select="hevc_decoder"
mjpeg_cuvid_hwaccel_deps="cuda cuvid"
mjpeg_cuvid_hwaccel_select="mjpeg_cuvid_decoder"
mpeg_xvmc_hwaccel_deps="xvmc"
mpeg_xvmc_hwaccel_select="mpeg2video_decoder"
mpeg1_cuvid_hwaccel_deps="cuda cuvid"
mpeg1_cuvid_hwaccel_select="mpeg1_cuvid_decoder"
mpeg1_vdpau_hwaccel_deps="vdpau"
mpeg1_vdpau_hwaccel_select="mpeg1video_decoder"
mpeg1_videotoolbox_hwaccel_deps="videotoolbox"
mpeg1_videotoolbox_hwaccel_select="mpeg1video_decoder"
mpeg1_xvmc_hwaccel_deps="xvmc"
mpeg1_xvmc_hwaccel_select="mpeg1video_decoder"
mpeg2_cuvid_hwaccel_deps="cuda cuvid"
mpeg2_cuvid_hwaccel_select="mpeg2_cuvid_decoder"
mpeg2_d3d11va_hwaccel_deps="d3d11va"
mpeg2_d3d11va_hwaccel_select="mpeg2video_decoder"
mpeg2_dxva2_hwaccel_deps="dxva2"
mpeg2_dxva2_hwaccel_select="mpeg2video_decoder"
mpeg2_mmal_hwaccel_deps="mmal"
mpeg2_qsv_hwaccel_deps="libmfx"
mpeg2_qsv_hwaccel_select="qsvdec_mpeg2"
mpeg2_vaapi_hwaccel_deps="vaapi"
mpeg2_vaapi_hwaccel_select="mpeg2video_decoder"
mpeg2_vdpau_hwaccel_deps="vdpau"
mpeg2_vdpau_hwaccel_select="mpeg2video_decoder"
mpeg2_videotoolbox_hwaccel_deps="videotoolbox"
mpeg2_videotoolbox_hwaccel_select="mpeg2video_decoder"
mpeg2_xvmc_hwaccel_deps="xvmc"
mpeg2_xvmc_hwaccel_select="mpeg2video_decoder"
mpeg4_cuvid_hwaccel_deps="cuda cuvid"
mpeg4_cuvid_hwaccel_select="mpeg4_cuvid_decoder"
mpeg4_mediacodec_hwaccel_deps="mediacodec"
mpeg4_mmal_hwaccel_deps="mmal"
mpeg4_vaapi_hwaccel_deps="vaapi"
mpeg4_vaapi_hwaccel_select="mpeg4_decoder"
mpeg4_vdpau_hwaccel_deps="vdpau"
mpeg4_vdpau_hwaccel_select="mpeg4_decoder"
mpeg4_videotoolbox_hwaccel_deps="videotoolbox"
mpeg4_videotoolbox_hwaccel_select="mpeg4_decoder"
vc1_cuvid_hwaccel_deps="cuda cuvid"
vc1_cuvid_hwaccel_select="vc1_cuvid_decoder"
vc1_d3d11va_hwaccel_deps="d3d11va"
vc1_d3d11va_hwaccel_select="vc1_decoder"
vc1_dxva2_hwaccel_deps="dxva2"
vc1_dxva2_hwaccel_select="vc1_decoder"
vc1_mmal_hwaccel_deps="mmal"
vc1_qsv_hwaccel_deps="libmfx"
vc1_qsv_hwaccel_select="qsvdec_vc1"
vc1_vaapi_hwaccel_deps="vaapi"
vc1_vaapi_hwaccel_select="vc1_decoder"
vc1_vdpau_hwaccel_deps="vdpau"
vc1_vdpau_hwaccel_select="vc1_decoder"
vp8_cuvid_hwaccel_deps="cuda cuvid"
vp8_cuvid_hwaccel_select="vp8_cuvid_decoder"
vp9_cuvid_hwaccel_deps="cuda cuvid"
vp9_cuvid_hwaccel_select="vp9_cuvid_decoder"
vp8_mediacodec_hwaccel_deps="mediacodec"
vp8_qsv_hwaccel_deps="libmfx"
vp9_d3d11va_hwaccel_deps="d3d11va DXVA_PicParams_VP9"
vp9_d3d11va_hwaccel_select="vp9_decoder"
vp9_dxva2_hwaccel_deps="dxva2 DXVA_PicParams_VP9"
vp9_dxva2_hwaccel_select="vp9_decoder"
vp9_mediacodec_hwaccel_deps="mediacodec"
vp9_vaapi_hwaccel_deps="vaapi VADecPictureParameterBufferVP9_bit_depth"
vp9_vaapi_hwaccel_select="vp9_decoder"
wmv3_d3d11va_hwaccel_select="vc1_d3d11va_hwaccel"
wmv3_dxva2_hwaccel_select="vc1_dxva2_hwaccel"
wmv3_vaapi_hwaccel_select="vc1_vaapi_hwaccel"
wmv3_vdpau_hwaccel_select="vc1_vdpau_hwaccel"

# hardware-accelerated codecs
omx_deps="dlopen pthreads"
omx_extralibs='$ldl'
omx_rpi_select="omx"
qsvdec_select="qsv"
qsvenc_select="qsv"
vaapi_encode_deps="vaapi"

hwupload_cuda_filter_deps="cuda"
scale_npp_filter_deps="cuda_sdk libnpp"
scale_cuda_filter_deps="cuda_sdk"

nvenc_deps="cuda"
nvenc_deps_any="dlopen LoadLibrary"
nvenc_encoder_deps="nvenc"

h264_crystalhd_decoder_select="crystalhd h264_mp4toannexb_bsf h264_parser"
h264_cuvid_decoder_deps="cuda cuvid"
h264_cuvid_decoder_select="h264_mp4toannexb_bsf"
h264_mediacodec_decoder_deps="mediacodec"
h264_mediacodec_decoder_select="h264_mp4toannexb_bsf h264_parser"
h264_mmal_decoder_deps="mmal"
h264_nvenc_encoder_deps="nvenc"
h264_omx_encoder_deps="omx"
h264_qsv_decoder_deps="libmfx"
h264_qsv_decoder_select="h264_mp4toannexb_bsf h264_parser qsvdec h264_qsv_hwaccel"
h264_qsv_encoder_deps="libmfx"
h264_qsv_encoder_select="qsvenc"
h264_vaapi_encoder_deps="VAEncPictureParameterBufferH264"
h264_vaapi_encoder_select="vaapi_encode golomb"
h264_vda_decoder_deps="vda"
h264_vda_decoder_select="h264_decoder"
h264_vdpau_decoder_deps="vdpau"
h264_vdpau_decoder_select="h264_decoder"
hevc_cuvid_decoder_deps="cuda cuvid"
hevc_cuvid_decoder_select="hevc_mp4toannexb_bsf"
hevc_mediacodec_decoder_deps="mediacodec"
hevc_mediacodec_decoder_select="hevc_mp4toannexb_bsf hevc_parser"
hevc_nvenc_encoder_deps="nvenc"
hevc_qsv_decoder_deps="libmfx"
hevc_qsv_decoder_select="hevc_mp4toannexb_bsf hevc_parser qsvdec hevc_qsv_hwaccel"
hevc_qsv_encoder_deps="libmfx"
hevc_qsv_encoder_select="hevcparse qsvenc"
hevc_vaapi_encoder_deps="VAEncPictureParameterBufferHEVC"
hevc_vaapi_encoder_select="vaapi_encode golomb"
mjpeg_cuvid_decoder_deps="cuda cuvid"
mjpeg_vaapi_encoder_deps="VAEncPictureParameterBufferJPEG"
mjpeg_vaapi_encoder_select="vaapi_encode jpegtables"
mpeg1_cuvid_decoder_deps="cuda cuvid"
mpeg1_vdpau_decoder_deps="vdpau"
mpeg1_vdpau_decoder_select="mpeg1video_decoder"
mpeg2_crystalhd_decoder_select="crystalhd"
mpeg2_cuvid_decoder_deps="cuda cuvid"
mpeg2_mmal_decoder_deps="mmal"
mpeg2_qsv_decoder_deps="libmfx"
mpeg2_qsv_decoder_select="qsvdec mpeg2_qsv_hwaccel"
mpeg2_qsv_encoder_deps="libmfx"
mpeg2_qsv_encoder_select="qsvenc"
mpeg2_vaapi_encoder_deps="VAEncPictureParameterBufferMPEG2"
mpeg2_vaapi_encoder_select="vaapi_encode"
mpeg4_crystalhd_decoder_select="crystalhd"
mpeg4_cuvid_decoder_deps="cuda cuvid"
mpeg4_mediacodec_decoder_deps="mediacodec"
mpeg4_mmal_decoder_deps="mmal"
mpeg4_omx_encoder_deps="omx"
mpeg4_vdpau_decoder_deps="vdpau"
mpeg4_vdpau_decoder_select="mpeg4_decoder"
mpeg_vdpau_decoder_deps="vdpau"
mpeg_vdpau_decoder_select="mpeg2video_decoder"
msmpeg4_crystalhd_decoder_select="crystalhd"
nvenc_h264_encoder_select="h264_nvenc_encoder"
nvenc_hevc_encoder_select="hevc_nvenc_encoder"
vc1_crystalhd_decoder_select="crystalhd"
vc1_cuvid_decoder_deps="cuda cuvid"
vc1_mmal_decoder_deps="mmal"
vc1_vdpau_decoder_deps="vdpau"
vc1_vdpau_decoder_select="vc1_decoder"
vp8_cuvid_decoder_deps="cuda cuvid"
vp8_mediacodec_decoder_deps="mediacodec"
vp8_qsv_decoder_deps="libmfx"
vp8_qsv_decoder_select="qsvdec vp8_qsv_hwaccel vp8_parser"
vp8_vaapi_encoder_deps="VAEncPictureParameterBufferVP8"
vp8_vaapi_encoder_select="vaapi_encode"
vp9_cuvid_decoder_deps="cuda cuvid"
vp9_mediacodec_decoder_deps="mediacodec"
wmv3_crystalhd_decoder_select="crystalhd"
wmv3_vdpau_decoder_select="vc1_vdpau_decoder"

# parsers
h264_parser_select="golomb h264dsp h264parse"
hevc_parser_select="hevcparse"
mpegaudio_parser_select="mpegaudioheader"
mpegvideo_parser_select="mpegvideo"
mpeg4video_parser_select="h263dsp mpegvideo qpeldsp"
vc1_parser_select="vc1dsp"

# bitstream_filters
mjpeg2jpeg_bsf_select="jpegtables"

# external libraries
aac_at_decoder_deps="audiotoolbox"
ac3_at_decoder_deps="audiotoolbox"
ac3_at_decoder_select="ac3_parser"
adpcm_ima_qt_at_decoder_deps="audiotoolbox"
alac_at_decoder_deps="audiotoolbox"
amr_nb_at_decoder_deps="audiotoolbox"
avisynth_deps_any="dlopen LoadLibrary"
avisynth_demuxer_deps="avisynth"
avisynth_demuxer_select="riffdec"
eac3_at_decoder_deps="audiotoolbox"
eac3_at_decoder_select="ac3_parser"
gsm_ms_at_decoder_deps="audiotoolbox"
ilbc_at_decoder_deps="audiotoolbox"
mp1_at_decoder_deps="audiotoolbox"
mp2_at_decoder_deps="audiotoolbox"
mp3_at_decoder_deps="audiotoolbox"
mp1_at_decoder_select="mpegaudioheader"
mp2_at_decoder_select="mpegaudioheader"
mp3_at_decoder_select="mpegaudioheader"
pcm_alaw_at_decoder_deps="audiotoolbox"
pcm_mulaw_at_decoder_deps="audiotoolbox"
qdmc_at_decoder_deps="audiotoolbox"
qdm2_at_decoder_deps="audiotoolbox"
aac_at_encoder_deps="audiotoolbox"
aac_at_encoder_select="audio_frame_queue"
alac_at_encoder_deps="audiotoolbox"
alac_at_encoder_select="audio_frame_queue"
ilbc_at_encoder_deps="audiotoolbox"
ilbc_at_encoder_select="audio_frame_queue"
pcm_alaw_at_encoder_deps="audiotoolbox"
pcm_alaw_at_encoder_select="audio_frame_queue"
pcm_mulaw_at_encoder_deps="audiotoolbox"
pcm_mulaw_at_encoder_select="audio_frame_queue"
chromaprint_muxer_deps="chromaprint"
h264_videotoolbox_encoder_deps="videotoolbox_encoder pthreads"
libcelt_decoder_deps="libcelt"
libfdk_aac_decoder_deps="libfdk_aac"
libfdk_aac_encoder_deps="libfdk_aac"
libfdk_aac_encoder_select="audio_frame_queue"
libgme_demuxer_deps="libgme"
libgsm_decoder_deps="libgsm"
libgsm_encoder_deps="libgsm"
libgsm_ms_decoder_deps="libgsm"
libgsm_ms_encoder_deps="libgsm"
libilbc_decoder_deps="libilbc"
libilbc_encoder_deps="libilbc"
libkvazaar_encoder_deps="libkvazaar"
libmodplug_demuxer_deps="libmodplug"
libmp3lame_encoder_deps="libmp3lame"
libmp3lame_encoder_select="audio_frame_queue mpegaudioheader"
libopencore_amrnb_decoder_deps="libopencore_amrnb"
libopencore_amrnb_encoder_deps="libopencore_amrnb"
libopencore_amrnb_encoder_select="audio_frame_queue"
libopencore_amrwb_decoder_deps="libopencore_amrwb"
libopenh264_decoder_deps="libopenh264"
libopenh264_decoder_select="h264_mp4toannexb_bsf"
libopenh264_encoder_deps="libopenh264"
libopenjpeg_decoder_deps="libopenjpeg"
libopenjpeg_encoder_deps="libopenjpeg"
libopenmpt_demuxer_deps="libopenmpt"
libopus_decoder_deps="libopus"
libopus_encoder_deps="libopus"
libopus_encoder_select="audio_frame_queue"
librsvg_decoder_deps="librsvg"
libschroedinger_decoder_deps="libschroedinger"
libschroedinger_encoder_deps="libschroedinger"
libshine_encoder_deps="libshine"
libshine_encoder_select="audio_frame_queue"
libspeex_decoder_deps="libspeex"
libspeex_encoder_deps="libspeex"
libspeex_encoder_select="audio_frame_queue"
libtheora_encoder_deps="libtheora"
libtwolame_encoder_deps="libtwolame"
libvo_amrwbenc_encoder_deps="libvo_amrwbenc"
libvorbis_decoder_deps="libvorbis"
libvorbis_encoder_deps="libvorbis"
libvorbis_encoder_select="audio_frame_queue"
libvpx_vp8_decoder_deps="libvpx"
libvpx_vp8_encoder_deps="libvpx"
libvpx_vp9_decoder_deps="libvpx"
libvpx_vp9_encoder_deps="libvpx"
libwavpack_encoder_deps="libwavpack"
libwavpack_encoder_select="audio_frame_queue"
libwebp_encoder_deps="libwebp"
libwebp_anim_encoder_deps="libwebp"
libx262_encoder_deps="libx262"
libx264_encoder_deps="libx264"
libx264rgb_encoder_deps="libx264 x264_csp_bgr"
libx264rgb_encoder_select="libx264_encoder"
libx265_encoder_deps="libx265"
libxavs_encoder_deps="libxavs"
libxvid_encoder_deps="libxvid"
libzvbi_teletext_decoder_deps="libzvbi"
videotoolbox_deps="VideoToolbox_VideoToolbox_h"
videotoolbox_extralibs="-framework CoreFoundation -framework VideoToolbox -framework CoreMedia -framework CoreVideo"
videotoolbox_encoder_deps="videotoolbox VTCompressionSessionPrepareToEncodeFrames"
videotoolbox_encoder_suggest="vda_framework vt_bt2020"
vt_bt2020_deps="kCVImageBufferColorPrimaries_ITU_R_2020"

# demuxers / muxers
ac3_demuxer_select="ac3_parser"
aiff_muxer_select="iso_media"
asf_demuxer_select="riffdec"
asf_o_demuxer_select="riffdec"
asf_muxer_select="riffenc"
asf_stream_muxer_select="asf_muxer"
avi_demuxer_select="iso_media riffdec exif"
avi_muxer_select="riffenc"
caf_demuxer_select="iso_media riffdec"
caf_muxer_select="iso_media"
dash_muxer_select="mp4_muxer"
dirac_demuxer_select="dirac_parser"
dts_demuxer_select="dca_parser"
dtshd_demuxer_select="dca_parser"
dv_demuxer_select="dvprofile"
dv_muxer_select="dvprofile"
dxa_demuxer_select="riffdec"
eac3_demuxer_select="ac3_parser"
f4v_muxer_select="mov_muxer"
fifo_muxer_deps="threads"
flac_demuxer_select="flac_parser"
hds_muxer_select="flv_muxer"
hls_muxer_select="mpegts_muxer"
image2_alias_pix_demuxer_select="image2_demuxer"
image2_brender_pix_demuxer_select="image2_demuxer"
ipod_muxer_select="mov_muxer"
ismv_muxer_select="mov_muxer"
libnut_demuxer_deps="libnut"
libnut_muxer_deps="libnut"
matroska_audio_muxer_select="matroska_muxer"
matroska_demuxer_select="iso_media riffdec"
matroska_demuxer_suggest="bzlib lzo zlib"
matroska_muxer_select="iso_media riffenc"
mmf_muxer_select="riffenc"
mov_demuxer_select="iso_media riffdec"
mov_demuxer_suggest="zlib"
mov_muxer_select="iso_media riffenc rtpenc_chain"
mp3_demuxer_select="mpegaudio_parser"
mp3_muxer_select="mpegaudioheader"
mp4_muxer_select="mov_muxer"
mpegts_demuxer_select="iso_media"
mpegts_muxer_select="adts_muxer latm_muxer"
mpegtsraw_demuxer_select="mpegts_demuxer"
mxf_d10_muxer_select="mxf_muxer"
mxf_opatom_muxer_select="mxf_muxer"
nut_muxer_select="riffenc"
nuv_demuxer_select="riffdec"
oga_muxer_select="ogg_muxer"
ogg_demuxer_select="dirac_parse"
ogv_muxer_select="ogg_muxer"
opus_muxer_select="ogg_muxer"
psp_muxer_select="mov_muxer"
rtp_demuxer_select="sdp_demuxer"
rtp_muxer_select="golomb"
rtpdec_select="asf_demuxer jpegtables mov_demuxer mpegts_demuxer rm_demuxer rtp_protocol srtp"
rtsp_demuxer_select="http_protocol rtpdec"
rtsp_muxer_select="rtp_muxer http_protocol rtp_protocol rtpenc_chain"
sap_demuxer_select="sdp_demuxer"
sap_muxer_select="rtp_muxer rtp_protocol rtpenc_chain"
sdp_demuxer_select="rtpdec"
smoothstreaming_muxer_select="ismv_muxer"
spdif_muxer_select="aac_parser"
spx_muxer_select="ogg_muxer"
swf_demuxer_suggest="zlib"
tak_demuxer_select="tak_parser"
tg2_muxer_select="mov_muxer"
tgp_muxer_select="mov_muxer"
vobsub_demuxer_select="mpegps_demuxer"
w64_demuxer_select="wav_demuxer"
w64_muxer_select="wav_muxer"
wav_demuxer_select="riffdec"
wav_muxer_select="riffenc"
webm_muxer_select="iso_media riffenc"
webm_dash_manifest_demuxer_select="matroska_demuxer"
wtv_demuxer_select="mpegts_demuxer riffdec"
wtv_muxer_select="mpegts_muxer riffenc"
xmv_demuxer_select="riffdec"
xwma_demuxer_select="riffdec"

# indevs / outdevs
alsa_indev_deps="alsa"
alsa_outdev_deps="alsa"
avfoundation_indev_deps="pthreads"
avfoundation_indev_extralibs="-framework Foundation -framework AVFoundation -framework CoreVideo -framework CoreMedia"
bktr_indev_deps_any="dev_bktr_ioctl_bt848_h machine_ioctl_bt848_h dev_video_bktr_ioctl_bt848_h dev_ic_bt8xx_h"
caca_outdev_deps="libcaca"
decklink_indev_deps="decklink threads"
decklink_indev_extralibs="-lstdc++"
decklink_outdev_deps="decklink threads"
decklink_outdev_extralibs="-lstdc++"
dshow_indev_deps="IBaseFilter"
dshow_indev_extralibs="-lpsapi -lole32 -lstrmiids -luuid -loleaut32 -lshlwapi"
dv1394_indev_deps="dv1394"
dv1394_indev_select="dv_demuxer"
fbdev_indev_deps="linux_fb_h"
fbdev_outdev_deps="linux_fb_h"
gdigrab_indev_deps="CreateDIBSection"
gdigrab_indev_extralibs="-lgdi32"
gdigrab_indev_select="bmp_decoder"
iec61883_indev_deps="libiec61883"
jack_indev_deps="jack"
jack_indev_deps_any="sem_timedwait dispatch_dispatch_h"
lavfi_indev_deps="avfilter"
libcdio_indev_deps="libcdio"
libdc1394_indev_deps="libdc1394"
libv4l2_indev_deps="libv4l2"
openal_indev_deps="openal"
opengl_outdev_deps="opengl"
oss_indev_deps_any="soundcard_h sys_soundcard_h"
oss_outdev_deps_any="soundcard_h sys_soundcard_h"
pulse_indev_deps="libpulse"
pulse_outdev_deps="libpulse"
qtkit_indev_extralibs="-framework QTKit -framework Foundation -framework QuartzCore"
qtkit_indev_select="qtkit"
sdl2_outdev_deps="sdl2"
sndio_indev_deps="sndio"
sndio_outdev_deps="sndio"
v4l_indev_deps="linux_videodev_h"
v4l2_indev_deps_any="linux_videodev2_h sys_videoio_h"
v4l2_outdev_deps_any="linux_videodev2_h sys_videoio_h"
vfwcap_indev_deps="vfw32 vfwcap_defines"
xcbgrab_indev_deps="libxcb"
xv_outdev_deps="X11_extensions_Xvlib_h XvGetPortAttribute"
xv_outdev_extralibs="-lXv -lX11 -lXext"

# protocols
async_protocol_deps="threads"
bluray_protocol_deps="libbluray"
ffrtmpcrypt_protocol_deps="!librtmp_protocol"
ffrtmpcrypt_protocol_deps_any="gcrypt gmp openssl"
ffrtmpcrypt_protocol_select="tcp_protocol"
ffrtmphttp_protocol_deps="!librtmp_protocol"
ffrtmphttp_protocol_select="http_protocol"
ftp_protocol_select="tcp_protocol"
gopher_protocol_select="network"
http_protocol_select="tcp_protocol"
httpproxy_protocol_select="tcp_protocol"
https_protocol_select="tls_protocol"
icecast_protocol_select="http_protocol"
librtmp_protocol_deps="librtmp"
librtmpe_protocol_deps="librtmp"
librtmps_protocol_deps="librtmp"
librtmpt_protocol_deps="librtmp"
librtmpte_protocol_deps="librtmp"
libsmbclient_protocol_deps="libsmbclient gplv3"
libssh_protocol_deps="libssh"
mmsh_protocol_select="http_protocol"
mmst_protocol_select="network"
rtmp_protocol_deps="!librtmp_protocol"
rtmp_protocol_select="tcp_protocol"
rtmpe_protocol_select="ffrtmpcrypt_protocol"
rtmps_protocol_deps="!librtmp_protocol"
rtmps_protocol_select="tls_protocol"
rtmpt_protocol_select="ffrtmphttp_protocol"
rtmpte_protocol_select="ffrtmpcrypt_protocol ffrtmphttp_protocol"
rtmpts_protocol_select="ffrtmphttp_protocol https_protocol"
rtp_protocol_select="udp_protocol"
sctp_protocol_deps="struct_sctp_event_subscribe struct_msghdr_msg_flags"
sctp_protocol_select="network"
srtp_protocol_select="rtp_protocol srtp"
tcp_protocol_select="network"
tls_gnutls_protocol_deps="gnutls !tls_schannel_protocol !tls_securetransport_protocol"
tls_gnutls_protocol_select="tcp_protocol"
tls_openssl_protocol_deps="openssl !tls_schannel_protocol !tls_securetransport_protocol !tls_gnutls_protocol"
tls_openssl_protocol_select="tcp_protocol"
tls_schannel_protocol_deps="schannel"
tls_schannel_protocol_select="tcp_protocol"
tls_securetransport_protocol_deps="securetransport"
tls_securetransport_protocol_select="tcp_protocol"
tls_protocol_deps_any="tls_schannel_protocol tls_securetransport_protocol tls_gnutls_protocol tls_openssl_protocol"
udp_protocol_select="network"
udplite_protocol_select="network"
unix_protocol_deps="sys_un_h"
unix_protocol_select="network"

# filters
afftfilt_filter_deps="avcodec"
afftfilt_filter_select="fft"
afir_filter_deps="avcodec"
afir_filter_select="fft"
amovie_filter_deps="avcodec avformat"
aresample_filter_deps="swresample"
ass_filter_deps="libass"
atempo_filter_deps="avcodec"
atempo_filter_select="rdft"
azmq_filter_deps="libzmq"
blackframe_filter_deps="gpl"
boxblur_filter_deps="gpl"
bs2b_filter_deps="libbs2b"
colormatrix_filter_deps="gpl"
cover_rect_filter_deps="avcodec avformat gpl"
cropdetect_filter_deps="gpl"
deinterlace_qsv_filter_deps="libmfx"
deinterlace_vaapi_filter_deps="vaapi"
delogo_filter_deps="gpl"
deshake_filter_select="pixelutils"
drawtext_filter_deps="libfreetype"
elbg_filter_deps="avcodec"
eq_filter_deps="gpl"
fftfilt_filter_deps="avcodec"
fftfilt_filter_select="rdft"
find_rect_filter_deps="avcodec avformat gpl"
firequalizer_filter_deps="avcodec"
firequalizer_filter_select="rdft"
flite_filter_deps="libflite"
framerate_filter_select="pixelutils"
frei0r_filter_deps="frei0r dlopen"
frei0r_src_filter_deps="frei0r dlopen"
fspp_filter_deps="gpl"
geq_filter_deps="gpl"
histeq_filter_deps="gpl"
hqdn3d_filter_deps="gpl"
interlace_filter_deps="gpl"
kerndeint_filter_deps="gpl"
ladspa_filter_deps="ladspa dlopen"
mcdeint_filter_deps="avcodec gpl"
movie_filter_deps="avcodec avformat"
mpdecimate_filter_deps="gpl"
mpdecimate_filter_select="pixelutils"
mptestsrc_filter_deps="gpl"
negate_filter_deps="lut_filter"
nnedi_filter_deps="gpl"
ocr_filter_deps="libtesseract"
ocv_filter_deps="libopencv"
owdenoise_filter_deps="gpl"
pan_filter_deps="swresample"
perspective_filter_deps="gpl"
phase_filter_deps="gpl"
pp7_filter_deps="gpl"
pp_filter_deps="gpl postproc"
pullup_filter_deps="gpl"
removelogo_filter_deps="avcodec avformat swscale"
repeatfields_filter_deps="gpl"
resample_filter_deps="avresample"
rubberband_filter_deps="librubberband"
sab_filter_deps="gpl swscale"
scale2ref_filter_deps="swscale"
scale_filter_deps="swscale"
scale_qsv_filter_deps="libmfx"
select_filter_select="pixelutils"
showcqt_filter_deps="avcodec avformat swscale"
showcqt_filter_select="fft"
showfreqs_filter_deps="avcodec"
showfreqs_filter_select="fft"
showspectrum_filter_deps="avcodec"
showspectrum_filter_select="fft"
showspectrumpic_filter_deps="avcodec"
showspectrumpic_filter_select="fft"
signature_filter_deps="gpl avcodec avformat"
smartblur_filter_deps="gpl swscale"
sofalizer_filter_deps="netcdf avcodec"
sofalizer_filter_select="fft"
spectrumsynth_filter_deps="avcodec"
spectrumsynth_filter_select="fft"
spp_filter_deps="gpl avcodec"
spp_filter_select="fft idctdsp fdctdsp me_cmp pixblockdsp"
stereo3d_filter_deps="gpl"
subtitles_filter_deps="avformat avcodec libass"
super2xsai_filter_deps="gpl"
pixfmts_super2xsai_test_deps="super2xsai_filter"
tinterlace_filter_deps="gpl"
tinterlace_merge_test_deps="tinterlace_filter"
tinterlace_pad_test_deps="tinterlace_filter"
uspp_filter_deps="gpl avcodec"
vaguedenoiser_filter_deps="gpl"
vidstabdetect_filter_deps="libvidstab"
vidstabtransform_filter_deps="libvidstab"
zmq_filter_deps="libzmq"
zoompan_filter_deps="swscale"
zscale_filter_deps="libzimg"
scale_vaapi_filter_deps="vaapi VAProcPipelineParameterBuffer"

# examples
avio_dir_cmd_deps="avformat avutil"
avio_reading_deps="avformat avcodec avutil"
decode_audio_example_deps="avcodec avutil"
decode_video_example_deps="avcodec avutil"
demuxing_decoding_example_deps="avcodec avformat avutil"
encode_audio_example_deps="avcodec avutil"
encode_video_example_deps="avcodec avutil"
extract_mvs_example_deps="avcodec avformat avutil"
filter_audio_example_deps="avfilter avutil"
filtering_audio_example_deps="avfilter avcodec avformat avutil"
filtering_video_example_deps="avfilter avcodec avformat avutil"
http_multiclient_example_deps="avformat avutil fork"
metadata_example_deps="avformat avutil"
muxing_example_deps="avcodec avformat avutil swscale"
qsvdec_example_deps="avcodec avutil libmfx h264_qsv_decoder"
remuxing_example_deps="avcodec avformat avutil"
resampling_audio_example_deps="avutil swresample"
scaling_video_example_deps="avutil swscale"
transcode_aac_example_deps="avcodec avformat swresample"
transcoding_example_deps="avfilter avcodec avformat avutil"

# libraries, in linking order
avcodec_deps="avutil"
avcodec_select="null_bsf"
avdevice_deps="avformat avcodec avutil"
avfilter_deps="avutil"
avformat_deps="avcodec avutil"
avresample_deps="avutil"
postproc_deps="avutil gpl"
swresample_deps="avutil"
swscale_deps="avutil"

# programs
ffmpeg_deps="avcodec avfilter avformat swresample"
ffmpeg_select="aformat_filter anull_filter atrim_filter format_filter
               null_filter
               trim_filter"
ffplay_deps="avcodec avformat swscale swresample sdl2"
ffplay_extralibs='$sdl2_extralibs'
ffplay_select="rdft crop_filter transpose_filter hflip_filter vflip_filter rotate_filter"
ffprobe_deps="avcodec avformat"
ffserver_deps="avformat fork sarestart"
ffserver_select="ffm_muxer rtp_protocol rtsp_demuxer"

# documentation
podpages_deps="perl"
manpages_deps="perl pod2man"
htmlpages_deps="perl"
htmlpages_deps_any="makeinfo_html texi2html"
txtpages_deps="perl makeinfo"
doc_deps_any="manpages htmlpages podpages txtpages"

# default parameters

logfile="ffbuild/config.log"

# installation paths
prefix_default="/usr/local"
bindir_default='${prefix}/bin'
datadir_default='${prefix}/share/ffmpeg'
docdir_default='${prefix}/share/doc/ffmpeg'
incdir_default='${prefix}/include'
libdir_default='${prefix}/lib'
mandir_default='${prefix}/share/man'

# toolchain
ar_default="ar"
cc_default="gcc"
cxx_default="g++"
host_cc_default="gcc"
doxygen_default="doxygen"
install="install"
ln_s_default="ln -s -f"
nm_default="nm -g"
objformat="elf"
pkg_config_default=pkg-config
ranlib_default="ranlib"
strip_default="strip"
version_script='--version-script'
yasmexe_default="yasm"
windres_default="windres"
nvcc_default="nvcc"
nvccflags_default="-gencode arch=compute_30,code=sm_30 -O2"

# OS
target_os_default=$(tolower $(uname -s))
host_os=$target_os_default

# machine
if test "$target_os_default" = aix; then
    arch_default=$(uname -p)
    strip_default="strip -X32_64"
else
    arch_default=$(uname -m)
fi
cpu="generic"
intrinsics="none"

# configurable options
enable $PROGRAM_LIST
enable $DOCUMENT_LIST
enable $EXAMPLE_LIST
enable $(filter_out avresample $LIBRARY_LIST)
enable stripping

enable asm
enable debug
enable doc
enable faan faandct faanidct
enable optimizations
enable runtime_cpudetect
enable safe_bitstream_reader
enable static
enable swscale_alpha
enable valgrind_backtrace

sws_max_filter_size_default=256
set_default sws_max_filter_size

# build settings
SHFLAGS='-shared -Wl,-soname,$$(@F)'
LIBPREF="lib"
LIBSUF=".a"
FULLNAME='$(NAME)$(BUILDSUF)'
LIBNAME='$(LIBPREF)$(FULLNAME)$(LIBSUF)'
SLIBPREF="lib"
SLIBSUF=".so"
SLIBNAME='$(SLIBPREF)$(FULLNAME)$(SLIBSUF)'
SLIBNAME_WITH_VERSION='$(SLIBNAME).$(LIBVERSION)'
SLIBNAME_WITH_MAJOR='$(SLIBNAME).$(LIBMAJOR)'
LIB_INSTALL_EXTRA_CMD='$$(RANLIB) "$(LIBDIR)/$(LIBNAME)"'
SLIB_INSTALL_NAME='$(SLIBNAME_WITH_VERSION)'
SLIB_INSTALL_LINKS='$(SLIBNAME_WITH_MAJOR) $(SLIBNAME)'
VERSION_SCRIPT_POSTPROCESS_CMD="cat"

asflags_filter=echo
cflags_filter=echo
ldflags_filter=echo

AS_C='-c'
AS_O='-o $@'
CC_C='-c'
CC_E='-E -o $@'
CC_O='-o $@'
CXX_C='-c'
CXX_O='-o $@'
OBJCC_C='-c'
OBJCC_E='-E -o $@'
OBJCC_O='-o $@'
LD_O='-o $@'
LD_LIB='-l%'
LD_PATH='-L'
HOSTCC_C='-c'
HOSTCC_E='-E -o $@'
HOSTCC_O='-o $@'
HOSTLD_O='-o $@'
NVCC_C='-c'
NVCC_O='-o $@'

host_extralibs='-lm'
host_cflags_filter=echo
host_ldflags_filter=echo

target_path='$(CURDIR)'

# since the object filename is not given with the -MM flag, the compiler
# is only able to print the basename, and we must add the path ourselves
DEPCMD='$(DEP$(1)) $(DEP$(1)FLAGS) $($(1)DEP_FLAGS) $< 2>/dev/null | sed -e "/^\#.*/d" -e "s,^[[:space:]]*$(@F),$(@D)/$(@F)," > $(@:.o=.d)'
DEPFLAGS='-MM'

# find source path
if test -f configure; then
    source_path=.
else
    source_path=$(cd $(dirname "$0"); pwd)
    case "$source_path" in
        *[[:blank:]]*) die "Out of tree builds are impossible with whitespace in source path." ;;
    esac
    test -e "$source_path/config.h" &&
        die "Out of tree builds are impossible with config.h in source dir."
fi

for v in "$@"; do
    r=${v#*=}
    l=${v%"$r"}
    r=$(sh_quote "$r")
    FFMPEG_CONFIGURATION="${FFMPEG_CONFIGURATION# } ${l}${r}"
done

find_things(){
    thing=$1
    pattern=$2
    file=$source_path/$3
    sed -n "s/^[^#]*$pattern.*([^,]*, *\([^,]*\)\(,.*\)*).*/\1_$thing/p" "$file"
}

ENCODER_LIST=$(find_things  encoder  ENC      libavcodec/allcodecs.c)
DECODER_LIST=$(find_things  decoder  DEC      libavcodec/allcodecs.c)
HWACCEL_LIST=$(find_things  hwaccel  HWACCEL  libavcodec/allcodecs.c)
PARSER_LIST=$(find_things   parser   PARSER   libavcodec/allcodecs.c)
MUXER_LIST=$(find_things    muxer    _MUX     libavformat/allformats.c)
DEMUXER_LIST=$(find_things  demuxer  DEMUX    libavformat/allformats.c)
OUTDEV_LIST=$(find_things   outdev   OUTDEV   libavdevice/alldevices.c)
INDEV_LIST=$(find_things    indev    _IN      libavdevice/alldevices.c)
FILTER_LIST=$(find_things   filter   FILTER   libavfilter/allfilters.c)

find_things_extern(){
    thing=$1
    pattern=$2
    file=$source_path/$3
    sed -n "s/^[^#]*extern.*$pattern *ff_\([^ ]*\)_$thing;/\1_$thing/p" "$file"
}

BSF_LIST=$(find_things_extern bsf AVBitStreamFilter libavcodec/bitstream_filters.c)
PROTOCOL_LIST=$(find_things_extern protocol URLProtocol libavformat/protocols.c)

ALL_COMPONENTS="
    $BSF_LIST
    $DECODER_LIST
    $DEMUXER_LIST
    $ENCODER_LIST
    $FILTER_LIST
    $HWACCEL_LIST
    $INDEV_LIST
    $MUXER_LIST
    $OUTDEV_LIST
    $PARSER_LIST
    $PROTOCOL_LIST
"

for n in $COMPONENT_LIST; do
    v=$(toupper ${n%s})_LIST
    eval enable \$$v
    eval ${n}_if_any="\$$v"
done

enable $ARCH_EXT_LIST

die_unknown(){
    echo "Unknown option \"$1\"."
    echo "See $0 --help for available options."
    exit 1
}

print_in_columns() {
    cols=$(expr $ncols / 24)
    cat | tr ' ' '\n' | sort | pr -r "-$cols" -w $ncols -t
}

show_list() {
    suffix=_$1
    shift
    echo $* | sed s/$suffix//g | print_in_columns
    exit 0
}

rand_list(){
    IFS=', '
    set -- $*
    unset IFS
    for thing; do
        comp=${thing%:*}
        prob=${thing#$comp}
        prob=${prob#:}
        is_in ${comp} $COMPONENT_LIST && eval comp=\$$(toupper ${comp%s})_LIST
        echo "prob ${prob:-0.5}"
        printf '%s\n' $comp
    done
}

do_random(){
    action=$1
    shift
    random_seed=$(awk "BEGIN { srand($random_seed); print srand() }")
    $action $(rand_list "$@" | awk "BEGIN { srand($random_seed) } \$1 == \"prob\" { prob = \$2; next } rand() < prob { print }")
}

for opt do
    optval="${opt#*=}"
    case "$opt" in
        --extra-ldflags=*)
            add_ldflags $optval
        ;;
        --extra-ldexeflags=*)
            add_ldexeflags $optval
        ;;
        --extra-ldlibflags=*)
            add_ldlibflags $optval
        ;;
        --extra-libs=*)
            add_extralibs $optval
        ;;
        --disable-devices)
            disable $INDEV_LIST $OUTDEV_LIST
        ;;
        --enable-debug=*)
            debuglevel="$optval"
        ;;
        --disable-programs)
            disable $PROGRAM_LIST
        ;;
        --disable-everything)
            map 'eval unset \${$(toupper ${v%s})_LIST}' $COMPONENT_LIST
        ;;
        --disable-all)
            map 'eval unset \${$(toupper ${v%s})_LIST}' $COMPONENT_LIST
            disable $LIBRARY_LIST $PROGRAM_LIST doc
            enable avutil
        ;;
        --enable-random|--disable-random)
            action=${opt%%-random}
            do_random ${action#--} $COMPONENT_LIST
        ;;
        --enable-random=*|--disable-random=*)
            action=${opt%%-random=*}
            do_random ${action#--} $optval
        ;;
        --enable-*=*|--disable-*=*)
            eval $(echo "${opt%%=*}" | sed 's/--/action=/;s/-/ thing=/')
            is_in "${thing}s" $COMPONENT_LIST || die_unknown "$opt"
            eval list=\$$(toupper $thing)_LIST
            name=$(echo "${optval}" | sed "s/,/_${thing}|/g")_${thing}
            list=$(filter "$name" $list)
            [ "$list" = "" ] && warn "Option $opt did not match anything"
            $action $list
        ;;
        --enable-?*|--disable-?*)
            eval $(echo "$opt" | sed 's/--/action=/;s/-/ option=/;s/-/_/g')
            if is_in $option $COMPONENT_LIST; then
                test $action = disable && action=unset
                eval $action \$$(toupper ${option%s})_LIST
            elif is_in $option $CMDLINE_SELECT; then
                $action $option
            else
                die_unknown $opt
            fi
        ;;
        --list-*)
            NAME="${opt#--list-}"
            is_in $NAME $COMPONENT_LIST || die_unknown $opt
            NAME=${NAME%s}
            eval show_list $NAME \$$(toupper $NAME)_LIST
        ;;
        --help|-h) show_help
        ;;
        --quiet|-q) quiet=yes
        ;;
        --fatal-warnings) enable fatal_warnings
        ;;
        --libfuzzer=*)
            libfuzzer_path="$optval"
        ;;
        *)
            optname="${opt%%=*}"
            optname="${optname#--}"
            optname=$(echo "$optname" | sed 's/-/_/g')
            if is_in $optname $CMDLINE_SET; then
                eval $optname='$optval'
            elif is_in $optname $CMDLINE_APPEND; then
                append $optname "$optval"
            else
                die_unknown $opt
            fi
        ;;
    esac
done

for e in $env; do
    eval "export $e"
done

# Mark specifically enabled, but normally autodetected libraries as requested.
for lib in $AUTODETECT_LIBS; do
    enabled $lib && request $lib
done

# Enable platform codecs by default.
enable_weak audiotoolbox

# Enable hwaccels by default.
enable_weak d3d11va dxva2 vaapi vda vdpau videotoolbox_hwaccel xvmc
enable_weak xlib

enable_weak cuda cuvid nvenc vda_framework videotoolbox videotoolbox_encoder

disabled logging && logfile=/dev/null

die_license_disabled() {
    enabled $1 || { enabled $v && die "$v is $1 and --enable-$1 is not specified."; }
}

die_license_disabled_gpl() {
    enabled $1 || { enabled $v && die "$v is incompatible with the gpl and --enable-$1 is not specified."; }
}

map "die_license_disabled gpl"      $EXTERNAL_LIBRARY_GPL_LIST $EXTERNAL_LIBRARY_GPLV3_LIST
map "die_license_disabled version3" $EXTERNAL_LIBRARY_VERSION3_LIST $EXTERNAL_LIBRARY_GPLV3_LIST

enabled gpl && map "die_license_disabled_gpl nonfree" $EXTERNAL_LIBRARY_NONFREE_LIST
map "die_license_disabled nonfree" $HWACCEL_LIBRARY_NONFREE_LIST

enabled version3 && { enabled gpl && enable gplv3 || enable lgplv3; }

# Disable all the library-specific components if the library itself
# is disabled, see AVCODEC_LIST and following _LIST variables.

disable_components(){
    disabled ${1} && disable $(
        eval components="\$$(toupper ${1})_COMPONENTS"
        map 'eval echo \${$(toupper ${v%s})_LIST}' $components
    )
}

map 'disable_components $v' $LIBRARY_LIST

mkdir -p ffbuild
echo "# $0 $FFMPEG_CONFIGURATION" > $logfile
set >> $logfile

test -n "$valgrind" && toolchain="valgrind-memcheck"

enabled ossfuzz && {
    add_cflags  -fsanitize=address,undefined -fsanitize-coverage=trace-pc-guard,trace-cmp -fno-omit-frame-pointer
    add_ldflags -fsanitize=address,undefined -fsanitize-coverage=trace-pc-guard,trace-cmp
}

case "$toolchain" in
    *-asan)
        cc_default="${toolchain%-asan}"
        add_cflags  -fsanitize=address
        add_ldflags -fsanitize=address
    ;;
    *-msan)
        cc_default="${toolchain%-msan}"
        add_cflags  -fsanitize=memory -fsanitize-memory-track-origins
        add_ldflags -fsanitize=memory
    ;;
    *-tsan)
        cc_default="${toolchain%-tsan}"
        add_cflags  -fsanitize=thread -fPIE
        add_ldflags -fsanitize=thread -pie
        case "$toolchain" in
            gcc-tsan)
                add_cflags  -fPIC
                add_ldflags -fPIC
                ;;
        esac
    ;;
    *-usan)
        cc_default="${toolchain%-usan}"
        add_cflags  -fsanitize=undefined
        add_ldflags -fsanitize=undefined
    ;;
    valgrind-*)
        target_exec_default="valgrind"
        case "$toolchain" in
            valgrind-massif)
                target_exec_args="--tool=massif --alloc-fn=av_malloc --alloc-fn=av_mallocz --alloc-fn=av_calloc --alloc-fn=av_fast_padded_malloc --alloc-fn=av_fast_malloc --alloc-fn=av_realloc_f --alloc-fn=av_fast_realloc --alloc-fn=av_realloc"
                ;;
            valgrind-memcheck)
                target_exec_args="--error-exitcode=1 --malloc-fill=0x2a --track-origins=yes --leak-check=full --gen-suppressions=all --suppressions=$source_path/tests/fate-valgrind.supp"
                ;;
        esac
    ;;
    msvc)
        # Check whether the current MSVC version needs the C99 converter.
        # From MSVC 2013 (compiler major version 18) onwards, it does actually
        # support enough of C99 to build ffmpeg. Default to the new
        # behaviour if the regexp was unable to match anything, since this
        # successfully parses the version number of existing supported
        # versions that require the converter (MSVC 2010 and 2012).
        cl_major_ver=$(cl 2>&1 | sed -n 's/.*Version \([[:digit:]]\{1,\}\)\..*/\1/p')
        if [ -z "$cl_major_ver" ] || [ $cl_major_ver -ge 18 ]; then
            cc_default="cl"
            cxx_default="cl"
        else
            cc_default="c99wrap cl"
            cxx_default="c99wrap cl"
        fi
        ld_default="$source_path/compat/windows/mslink"
        nm_default="dumpbin -symbols"
        ar_default="lib"
        case "$arch" in
        arm*)
            as_default="armasm"
            ;;
        esac
        target_os_default="win32"
        # Use a relative path for TMPDIR. This makes sure all the
        # ffconf temp files are written with a relative path, avoiding
        # issues with msys/win32 path conversion for MSVC parameters
        # such as -Fo<file> or -out:<file>.
        TMPDIR=.
    ;;
    icl)
        cc_default="icl"
        ld_default="xilink"
        nm_default="dumpbin -symbols"
        ar_default="xilib"
        target_os_default="win32"
        TMPDIR=.
    ;;
    gcov)
        add_cflags  -fprofile-arcs -ftest-coverage
        add_ldflags -fprofile-arcs -ftest-coverage
    ;;
    llvm-cov)
        add_cflags -fprofile-arcs -ftest-coverage
        add_ldflags --coverage
    ;;
    hardened)
        add_cppflags -U_FORTIFY_SOURCE -D_FORTIFY_SOURCE=2
        add_cflags   -fno-strict-overflow -fstack-protector-all
        add_ldflags  -Wl,-z,relro -Wl,-z,now
        add_cflags   -fPIE
        add_ldexeflags -fPIE -pie
    ;;
    ?*)
        die "Unknown toolchain $toolchain"
    ;;
esac

test -n "$cross_prefix" && enable cross_compile

if enabled cross_compile; then
    test -n "$arch" && test -n "$target_os" ||
        die "Must specify target arch (--arch) and OS (--target-os) when cross-compiling"
fi

ar_default="${cross_prefix}${ar_default}"
cc_default="${cross_prefix}${cc_default}"
cxx_default="${cross_prefix}${cxx_default}"
nm_default="${cross_prefix}${nm_default}"
pkg_config_default="${cross_prefix}${pkg_config_default}"
if ${cross_prefix}${ranlib_default} 2>&1 | grep -q "\-D "; then
    ranlib_default="${cross_prefix}${ranlib_default} -D"
else
    ranlib_default="${cross_prefix}${ranlib_default}"
fi
strip_default="${cross_prefix}${strip_default}"
windres_default="${cross_prefix}${windres_default}"

sysinclude_default="${sysroot}/usr/include"

set_default arch cc cxx doxygen pkg_config ranlib strip sysinclude \
    target_exec target_os yasmexe nvcc
enabled cross_compile || host_cc_default=$cc
set_default host_cc

pkg_config_fail_message=""
if ! $pkg_config --version >/dev/null 2>&1; then
    warn "$pkg_config not found, library detection may fail."
    pkg_config=false
elif is_in -static $cc $LDFLAGS && ! is_in --static $pkg_config $pkg_config_flags; then
    pkg_config_fail_message="
Note: When building a static binary, add --pkg-config-flags=\"--static\"."
fi

if test $doxygen != $doxygen_default && \
  ! $doxygen --version >/dev/null 2>&1; then
    warn "Specified doxygen \"$doxygen\" not found, API documentation will fail to build."
fi

exesuf() {
    case $1 in
        mingw32*|mingw64*|win32|win64|cygwin*|*-dos|freedos|opendos|os/2*|symbian) echo .exe ;;
    esac
}

EXESUF=$(exesuf $target_os)
HOSTEXESUF=$(exesuf $host_os)

# set temporary file name
: ${TMPDIR:=$TEMPDIR}
: ${TMPDIR:=$TMP}
: ${TMPDIR:=/tmp}

if [ -n "$tempprefix" ] ; then
    mktemp(){
        echo $tempprefix.${HOSTNAME}.${UID}
    }
elif ! check_cmd mktemp -u XXXXXX; then
    # simple replacement for missing mktemp
    # NOT SAFE FOR GENERAL USE
    mktemp(){
        tmpname="${2%%XXX*}.${HOSTNAME}.${UID}.$$"
        echo "$tmpname"
        mkdir "$tmpname"
    }
fi

FFTMPDIR=$(mktemp -d "${TMPDIR}/ffconf.XXXXXXXX" 2> /dev/null) ||
    die "Unable to create temporary directory in $TMPDIR."

tmpfile(){
    tmp="${FFTMPDIR}/test"$2
    (set -C; exec > $tmp) 2> /dev/null ||
        die "Unable to create temporary file in $FFTMPDIR."
    eval $1=$tmp
}

<<<<<<< HEAD
trap 'rm -rf -- "$FFTMPDIR"' EXIT
=======
trap 'rm -rf -- "$AVTMPDIR"' EXIT
trap 'exit 2' INT
>>>>>>> ba6a49e6

tmpfile TMPASM .asm
tmpfile TMPC   .c
tmpfile TMPCPP .cpp
tmpfile TMPE   $EXESUF
tmpfile TMPH   .h
tmpfile TMPM   .m
tmpfile TMPO   .o
tmpfile TMPS   .S
tmpfile TMPSH  .sh
tmpfile TMPV   .ver

unset -f mktemp

chmod +x $TMPE

# make sure we can execute files in $TMPDIR
cat > $TMPSH 2>> $logfile <<EOF
#! /bin/sh
EOF
chmod +x $TMPSH >> $logfile 2>&1
if ! $TMPSH >> $logfile 2>&1; then
    cat <<EOF
Unable to create and execute files in $TMPDIR.  Set the TMPDIR environment
variable to another directory and make sure that it is not mounted noexec.
EOF
    die "Sanity test failed."
fi

armasm_flags(){
    for flag; do
        case $flag in
            # Filter out MSVC cl.exe options from cflags that shouldn't
            # be passed to gas-preprocessor
            -M[TD]*)                                            ;;
            *)                  echo $flag                      ;;
        esac
   done
}

ccc_flags(){
    for flag; do
        case $flag in
            -std=c99)           echo -c99                       ;;
            -mcpu=*)            echo -arch ${flag#*=}           ;;
            -mieee)             echo -ieee                      ;;
            -O*|-fast)          echo $flag                      ;;
            -fno-math-errno)    echo -assume nomath_errno       ;;
            -g)                 echo -g3                        ;;
            -Wall)              echo -msg_enable level2         ;;
            -Wno-pointer-sign)  echo -msg_disable ptrmismatch1  ;;
            -Wl,*)              echo $flag                      ;;
            -f*|-W*)                                            ;;
            *)                  echo $flag                      ;;
        esac
   done
}

cparser_flags(){
    for flag; do
        case $flag in
            -Wno-switch)             echo -Wno-switch-enum ;;
            -Wno-format-zero-length) ;;
            -Wdisabled-optimization) ;;
            -Wno-pointer-sign)       echo -Wno-other ;;
            *)                       echo $flag ;;
        esac
    done
}

msvc_common_flags(){
    for flag; do
        case $flag in
            # In addition to specifying certain flags under the compiler
            # specific filters, they must be specified here as well or else the
            # generic catch all at the bottom will print the original flag.
            -Wall)                ;;
            -Wextra)              ;;
            -std=c99)             ;;
            # Common flags
            -fomit-frame-pointer) ;;
            -g)                   echo -Z7 ;;
            -fno-math-errno)      ;;
            -fno-common)          ;;
            -fno-signed-zeros)    ;;
            -fPIC)                ;;
            -mthumb)              ;;
            -march=*)             ;;
            -lz)                  echo zlib.lib ;;
            -lx264)               echo libx264.lib ;;
            -lstdc++)             ;;
            -l*)                  echo ${flag#-l}.lib ;;
            -LARGEADDRESSAWARE)   echo $flag ;;
            -L*)                  echo -libpath:${flag#-L} ;;
            *)                    echo $flag ;;
        esac
    done
}

msvc_flags(){
    msvc_common_flags "$@"
    for flag; do
        case $flag in
            -Wall)                echo -W3 -wd4018 -wd4146 -wd4244 -wd4305     \
                                       -wd4554 ;;
            -Wextra)              echo -W4 -wd4244 -wd4127 -wd4018 -wd4389     \
                                       -wd4146 -wd4057 -wd4204 -wd4706 -wd4305 \
                                       -wd4152 -wd4324 -we4013 -wd4100 -wd4214 \
                                       -wd4307 \
                                       -wd4273 -wd4554 -wd4701 -wd4703 ;;
        esac
    done
}

icl_flags(){
    msvc_common_flags "$@"
    for flag; do
        case $flag in
            # Despite what Intel's documentation says -Wall, which is supported
            # on Windows, does enable remarks so disable them here.
            -Wall)                echo $flag -Qdiag-disable:remark ;;
            -std=c99)             echo -Qstd=c99 ;;
            -flto)                echo -ipo ;;
        esac
    done
}

icc_flags(){
    for flag; do
        case $flag in
            -flto)                echo -ipo ;;
            *)                    echo $flag ;;
        esac
    done
}

pgi_flags(){
    for flag; do
        case $flag in
            -flto)                echo -Mipa=fast,libopt,libinline,vestigial ;;
            -fomit-frame-pointer) echo -Mnoframe ;;
            -g)                   echo -gopt ;;
            *)                    echo $flag ;;
        esac
    done
}

suncc_flags(){
    for flag; do
        case $flag in
            -march=*|-mcpu=*)
                case "${flag#*=}" in
                    native)                   echo -xtarget=native       ;;
                    v9|niagara)               echo -xarch=sparc          ;;
                    ultrasparc)               echo -xarch=sparcvis       ;;
                    ultrasparc3|niagara2)     echo -xarch=sparcvis2      ;;
                    i586|pentium)             echo -xchip=pentium        ;;
                    i686|pentiumpro|pentium2) echo -xtarget=pentium_pro  ;;
                    pentium3*|c3-2)           echo -xtarget=pentium3     ;;
                    pentium-m)          echo -xarch=sse2 -xchip=pentium3 ;;
                    pentium4*)          echo -xtarget=pentium4           ;;
                    prescott|nocona)    echo -xarch=sse3 -xchip=pentium4 ;;
                    *-sse3)             echo -xarch=sse3                 ;;
                    core2)              echo -xarch=ssse3 -xchip=core2   ;;
                    bonnell)                   echo -xarch=ssse3         ;;
                    corei7|nehalem)            echo -xtarget=nehalem     ;;
                    westmere)                  echo -xtarget=westmere    ;;
                    silvermont)                echo -xarch=sse4_2        ;;
                    corei7-avx|sandybridge)    echo -xtarget=sandybridge ;;
                    core-avx*|ivybridge|haswell|broadwell|skylake*|knl)
                                               echo -xarch=avx           ;;
                    amdfam10|barcelona)        echo -xtarget=barcelona   ;;
                    btver1)                    echo -xarch=amdsse4a      ;;
                    btver2|bdver*|znver*)      echo -xarch=avx           ;;
                    athlon-4|athlon-[mx]p)     echo -xarch=ssea          ;;
                    k8|opteron|athlon64|athlon-fx)
                                               echo -xarch=sse2a         ;;
                    athlon*)                   echo -xarch=pentium_proa  ;;
                esac
                ;;
            -std=c99)             echo -xc99              ;;
            -fomit-frame-pointer) echo -xregs=frameptr    ;;
            -fPIC)                echo -KPIC -xcode=pic32 ;;
            -W*,*)                echo $flag              ;;
            -f*-*|-W*|-mimpure-text)                      ;;
            -shared)              echo -G                 ;;
            *)                    echo $flag              ;;
        esac
    done
}

tms470_flags(){
    for flag; do
        case $flag in
            -march=*|-mcpu=*)
                case "${flag#*=}" in
                    armv7-a|cortex-a*)      echo -mv=7a8 ;;
                    armv7-r|cortex-r*)      echo -mv=7r4 ;;
                    armv7-m|cortex-m*)      echo -mv=7m3 ;;
                    armv6*|arm11*)          echo -mv=6   ;;
                    armv5*e|arm[79]*e*|arm9[24]6*|arm96*|arm102[26])
                                            echo -mv=5e  ;;
                    armv4*|arm7*|arm9[24]*) echo -mv=4   ;;
                esac
                ;;
            -mfpu=neon)     echo --float_support=vfpv3 --neon ;;
            -mfpu=vfp)      echo --float_support=vfpv2        ;;
            -mfpu=vfpv3)    echo --float_support=vfpv3        ;;
            -mfpu=vfpv3-d16) echo --float_support=vfpv3d16    ;;
            -msoft-float)   echo --float_support=vfplib       ;;
            -O[0-3]|-mf=*)  echo $flag                        ;;
            -g)             echo -g -mn                       ;;
            -pds=*)         echo $flag                        ;;
            -D*|-I*)        echo $flag                        ;;
            --gcc|--abi=*)  echo $flag                        ;;
            -me)            echo $flag                        ;;
        esac
    done
}

probe_cc(){
    pfx=$1
    _cc=$2
    first=$3

    unset _type _ident _cc_c _cc_e _cc_o _flags _cflags
    unset _ld_o _ldflags _ld_lib _ld_path
    unset _depflags _DEPCMD _DEPFLAGS
    _flags_filter=echo

    if $_cc --version 2>&1 | grep -q '^GNU assembler'; then
        true # no-op to avoid reading stdin in following checks
    elif $_cc -v 2>&1 | grep -q '^gcc.*LLVM'; then
        _type=llvm_gcc
        gcc_extra_ver=$(expr "$($_cc --version 2>/dev/null | head -n1)" : '.*\((.*)\)')
        _ident="llvm-gcc $($_cc -dumpversion 2>/dev/null) $gcc_extra_ver"
        _depflags='-MMD -MF $(@:.o=.d) -MT $@'
        _cflags_speed='-O3'
        _cflags_size='-Os'
    elif $_cc -v 2>&1 | grep -qi ^gcc; then
        _type=gcc
        gcc_version=$($_cc --version | head -n1)
        gcc_basever=$($_cc -dumpversion)
        gcc_pkg_ver=$(expr "$gcc_version" : '[^ ]* \(([^)]*)\)')
        gcc_ext_ver=$(expr "$gcc_version" : ".*$gcc_pkg_ver $gcc_basever \\(.*\\)")
        _ident=$(cleanws "gcc $gcc_basever $gcc_pkg_ver $gcc_ext_ver")
        case $gcc_basever in
            2) ;;
            2.*) ;;
            *) _depflags='-MMD -MF $(@:.o=.d) -MT $@' ;;
        esac
        if [ "$first" = true ]; then
            case $gcc_basever in
                4.2*)
                warn "gcc 4.2 is outdated and may miscompile FFmpeg. Please use a newer compiler." ;;
            esac
        fi
        _cflags_speed='-O3'
        _cflags_size='-Os'
    elif $_cc --version 2>/dev/null | grep -q ^icc; then
        _type=icc
        _ident=$($_cc --version | head -n1)
        _depflags='-MMD'
        _cflags_speed='-O3'
        _cflags_size='-Os'
        _cflags_noopt='-O1'
        _flags_filter=icc_flags
    elif $_cc -v 2>&1 | grep -q xlc; then
        _type=xlc
        _ident=$($_cc -qversion 2>/dev/null | head -n1)
        _cflags_speed='-O5'
        _cflags_size='-O5 -qcompact'
    elif $_cc -V 2>/dev/null | grep -q Compaq; then
        _type=ccc
        _ident=$($_cc -V | head -n1 | cut -d' ' -f1-3)
        _DEPFLAGS='-M'
        _cflags_speed='-fast'
        _cflags_size='-O1'
        _flags_filter=ccc_flags
    elif $_cc --vsn 2>/dev/null | grep -Eq "ARM (C/C\+\+ )?Compiler"; then
        test -d "$sysroot" || die "No valid sysroot specified."
        _type=armcc
        _ident=$($_cc --vsn | grep -i build | head -n1 | sed 's/.*: //')
        armcc_conf="$PWD/armcc.conf"
        $_cc --arm_linux_configure                 \
             --arm_linux_config_file="$armcc_conf" \
             --configure_sysroot="$sysroot"        \
             --configure_cpp_headers="$sysinclude" >>$logfile 2>&1 ||
             die "Error creating armcc configuration file."
        $_cc --vsn | grep -q RVCT && armcc_opt=rvct || armcc_opt=armcc
        _flags="--arm_linux_config_file=$armcc_conf --translate_gcc"
        as_default="${cross_prefix}gcc"
        _depflags='-MMD'
        _cflags_speed='-O3'
        _cflags_size='-Os'
    elif $_cc -version 2>/dev/null | grep -Eq 'TMS470|TI ARM'; then
        _type=tms470
        _ident=$($_cc -version | head -n1 | tr -s ' ')
        _flags='--gcc --abi=eabi -me'
        _cc_e='-ppl -fe=$@'
        _cc_o='-fe=$@'
        _depflags='-ppa -ppd=$(@:.o=.d)'
        _cflags_speed='-O3 -mf=5'
        _cflags_size='-O3 -mf=2'
        _flags_filter=tms470_flags
    elif $_cc -v 2>&1 | grep -q clang; then
        _type=clang
        _ident=$($_cc --version 2>/dev/null | head -n1)
        _depflags='-MMD -MF $(@:.o=.d) -MT $@'
        _cflags_speed='-O3'
        _cflags_size='-Oz'
    elif $_cc -V 2>&1 | grep -q Sun; then
        _type=suncc
        _ident=$($_cc -V 2>&1 | head -n1 | cut -d' ' -f 2-)
        _DEPCMD='$(DEP$(1)) $(DEP$(1)FLAGS) $($(1)DEP_FLAGS) $< | sed -e "1s,^.*: ,$@: ," -e "\$$!s,\$$, \\\," -e "1!s,^.*: , ," > $(@:.o=.d)'
        _DEPFLAGS='-xM1 -xc99'
        _ldflags='-std=c99'
        _cflags_speed='-O5'
        _cflags_size='-O5 -xspace'
        _flags_filter=suncc_flags
    elif $_cc -v 2>&1 | grep -q 'PathScale\|Path64'; then
        _type=pathscale
        _ident=$($_cc -v 2>&1 | head -n1 | tr -d :)
        _depflags='-MMD -MF $(@:.o=.d) -MT $@'
        _cflags_speed='-O2'
        _cflags_size='-Os'
        _flags_filter='filter_out -Wdisabled-optimization'
    elif $_cc -v 2>&1 | grep -q Open64; then
        _type=open64
        _ident=$($_cc -v 2>&1 | head -n1 | tr -d :)
        _depflags='-MMD -MF $(@:.o=.d) -MT $@'
        _cflags_speed='-O2'
        _cflags_size='-Os'
        _flags_filter='filter_out -Wdisabled-optimization|-Wtype-limits|-fno-signed-zeros'
    elif $_cc -V 2>&1 | grep -q Portland; then
        _type=pgi
        _ident="PGI $($_cc -V 2>&1 | awk '/^pgcc/ { print $2; exit }')"
        opt_common='-alias=ansi -Mdse -Mlre -Mpre'
        _cflags_speed="-O3 -Mautoinline -Munroll=c:4 $opt_common"
        _cflags_size="-O2 -Munroll=c:1 $opt_common"
        _cflags_noopt="-O"
        _flags_filter=pgi_flags
    elif $_cc 2>&1 | grep -q 'Microsoft.*ARM.*Assembler'; then
        _type=armasm
        _ident=$($_cc | head -n1)
        # 4509: "This form of conditional instruction is deprecated"
        _flags="-nologo -ignore 4509"
        _flags_filter=armasm_flags
    elif $_cc 2>&1 | grep -q Intel; then
        _type=icl
        _ident=$($_cc 2>&1 | head -n1)
        _depflags='-QMMD -QMF$(@:.o=.d) -QMT$@'
        # Not only is O3 broken on 13.x+ but it is slower on all previous
        # versions (tested) as well.
        _cflags_speed="-O2"
        _cflags_size="-O1 -Oi" # -O1 without -Oi miscompiles stuff
        if $_cc 2>&1 | grep -q Linker; then
            _ld_o='-out:$@'
        else
            _ld_o='-Fe$@'
        fi
        _cc_o='-Fo$@'
        _cc_e='-P'
        _flags_filter=icl_flags
        _ld_lib='lib%.a'
        _ld_path='-libpath:'
        # -Qdiag-error to make icl error when seeing certain unknown arguments
        _flags='-nologo -Qdiag-error:4044,10157'
        # -Qvec- -Qsimd- to prevent miscompilation, -GS, fp:precise for consistency
        # with MSVC which enables it by default.
        _cflags='-Qms0 -Qvec- -Qsimd- -GS -fp:precise'
        disable stripping
    elif $_cc -? 2>/dev/null | grep -q 'LLVM.*Linker'; then
        # lld can emulate multiple different linkers; in ms link.exe mode,
        # the -? parameter gives the help output which contains an identifyable
        # string, while it gives an error in other modes.
        _type=lld-link
        # The link.exe mode doesn't have a switch for getting the version,
        # but we can force it back to gnu mode and get the version from there.
        _ident=$($_cc -flavor gnu --version 2>/dev/null)
        _ld_o='-out:$@'
        _flags_filter=msvc_flags
        _ld_lib='lib%.a'
        _ld_path='-libpath:'
    elif $_cc -nologo- 2>&1 | grep -q Microsoft; then
        _type=msvc
        _ident=$($_cc 2>&1 | head -n1)
        _DEPCMD='$(DEP$(1)) $(DEP$(1)FLAGS) $($(1)DEP_FLAGS) $< 2>&1 | awk '\''/including/ { sub(/^.*file: */, ""); gsub(/\\/, "/"); if (!match($$0, / /)) print "$@:", $$0 }'\'' > $(@:.o=.d)'
        _DEPFLAGS='$(CPPFLAGS) $(CFLAGS) -showIncludes -Zs'
        _cflags_speed="-O2"
        _cflags_size="-O1"
        _cflags_noopt="-O1"
        if $_cc -nologo- 2>&1 | grep -q Linker; then
            _ld_o='-out:$@'
        else
            _ld_o='-Fe$@'
        fi
        _cc_o='-Fo$@'
        _cc_e='-P -Fi$@'
        _flags_filter=msvc_flags
        _ld_lib='lib%.a'
        _ld_path='-libpath:'
        _flags='-nologo'
        disable stripping
    elif $_cc --version 2>/dev/null | grep -q ^cparser; then
        _type=cparser
        _ident=$($_cc --version | head -n1)
        _depflags='-MMD'
        _cflags_speed='-O4'
        _cflags_size='-O2'
        _flags_filter=cparser_flags
    fi

    eval ${pfx}_type=\$_type
    eval ${pfx}_ident=\$_ident
}

set_ccvars(){
    eval ${1}_C=\${_cc_c-\${${1}_C}}
    eval ${1}_E=\${_cc_e-\${${1}_E}}
    eval ${1}_O=\${_cc_o-\${${1}_O}}

    if [ -n "$_depflags" ]; then
        eval ${1}_DEPFLAGS=\$_depflags
    else
        eval ${1}DEP=\${_DEPCMD:-\$DEPCMD}
        eval ${1}DEP_FLAGS=\${_DEPFLAGS:-\$DEPFLAGS}
        eval DEP${1}FLAGS=\$_flags
    fi
}

probe_cc cc "$cc" "true"
cflags_filter=$_flags_filter
cflags_speed=$_cflags_speed
cflags_size=$_cflags_size
cflags_noopt=$_cflags_noopt
add_cflags $_flags $_cflags
cc_ldflags=$_ldflags
set_ccvars CC
set_ccvars CXX

probe_cc hostcc "$host_cc"
host_cflags_filter=$_flags_filter
host_cflags_speed=$_cflags_speed
add_host_cflags  $_flags $_cflags
set_ccvars HOSTCC

test -n "$cc_type" && enable $cc_type ||
    warn "Unknown C compiler $cc, unable to select optimal CFLAGS"

: ${as_default:=$cc}
: ${objcc_default:=$cc}
: ${dep_cc_default:=$cc}
: ${ld_default:=$cc}
: ${host_ld_default:=$host_cc}
set_default ar as objcc dep_cc ld ln_s host_ld windres

probe_cc as "$as"
asflags_filter=$_flags_filter
add_asflags $_flags $_cflags
set_ccvars AS

probe_cc objcc "$objcc"
objcflags_filter=$_flags_filter
add_objcflags $_flags $_cflags
set_ccvars OBJC

probe_cc ld "$ld"
ldflags_filter=$_flags_filter
add_ldflags $_flags $_ldflags
test "$cc_type" != "$ld_type" && add_ldflags $cc_ldflags
LD_O=${_ld_o-$LD_O}
LD_LIB=${_ld_lib-$LD_LIB}
LD_PATH=${_ld_path-$LD_PATH}

probe_cc hostld "$host_ld"
host_ldflags_filter=$_flags_filter
add_host_ldflags $_flags $_ldflags
HOSTLD_O=${_ld_o-$HOSTLD_O}

if [ -z "$CC_DEPFLAGS" ] && [ "$dep_cc" != "$cc" ]; then
    probe_cc depcc "$dep_cc"
    CCDEP=${_DEPCMD:-$DEPCMD}
    CCDEP_FLAGS=${_DEPFLAGS:=$DEPFLAGS}
    DEPCCFLAGS=$_flags
fi

if $ar 2>&1 | grep -q Microsoft; then
    arflags="-nologo"
    ar_o='-out:$@'
elif $ar 2>&1 | grep -q 'Texas Instruments'; then
    arflags="rq"
    ar_o='$@'
elif $ar 2>&1 | grep -q 'Usage: ar.*-X.*any'; then
    arflags='-Xany -r -c'
    ar_o='$@'
elif $ar 2>&1 | grep -q "\[D\] "; then
    arflags="rcD"
    ar_o='$@'
else
    arflags="rc"
    ar_o='$@'
fi

add_cflags $extra_cflags
add_cxxflags $extra_cxxflags
add_objcflags $extra_objcflags
add_asflags $extra_cflags

if test -n "$sysroot"; then
    case "$cc_type" in
        gcc|llvm_gcc|clang)
            add_cppflags --sysroot="$sysroot"
            add_ldflags --sysroot="$sysroot"
# On Darwin --sysroot may be ignored, -isysroot always affects headers and linking
            add_cppflags -isysroot "$sysroot"
            add_ldflags -isysroot "$sysroot"
        ;;
        tms470)
            add_cppflags -I"$sysinclude"
            add_ldflags  --sysroot="$sysroot"
        ;;
    esac
fi

if test "$cpu" = host; then
    enabled cross_compile &&
        die "--cpu=host makes no sense when cross-compiling."

    case "$cc_type" in
        gcc|llvm_gcc)
            check_native(){
                $cc $1=native -v -c -o $TMPO $TMPC >$TMPE 2>&1 || return
                sed -n "/cc1.*$1=/{
                            s/.*$1=\\([^ ]*\\).*/\\1/
                            p
                            q
                        }" $TMPE
            }
            cpu=$(check_native -march || check_native -mcpu)
        ;;
        clang)
            check_native(){
                $cc $1=native -v -c -o $TMPO $TMPC >$TMPE 2>&1 || return
                sed -n "/cc1.*-target-cpu /{
                            s/.*-target-cpu \\([^ ]*\\).*/\\1/
                            p
                            q
                        }" $TMPE
            }
            cpu=$(check_native -march)
        ;;
    esac

    test "${cpu:-host}" = host &&
        die "--cpu=host not supported with compiler $cc"
fi

# Deal with common $arch aliases
case "$arch" in
    aarch64|arm64)
        arch="aarch64"
    ;;
    arm*|iPad*|iPhone*)
        arch="arm"
    ;;
    mips*|IP*)
        case "$arch" in
        *el)
            add_cppflags -EL
            add_ldflags -EL
        ;;
        *eb)
            add_cppflags -EB
            add_ldflags -EB
        ;;
        esac
        arch="mips"
    ;;
    parisc*|hppa*)
        arch="parisc"
    ;;
    "Power Macintosh"|ppc*|powerpc*)
        arch="ppc"
    ;;
    s390|s390x)
        arch="s390"
    ;;
    sh4|sh)
        arch="sh4"
    ;;
    sun4*|sparc*)
        arch="sparc"
    ;;
    tilegx|tile-gx)
        arch="tilegx"
    ;;
    i[3-6]86*|i86pc|BePC|x86pc|x86_64|x86_32|amd64)
        arch="x86"
    ;;
esac

is_in $arch $ARCH_LIST || warn "unknown architecture $arch"
enable $arch

# Add processor-specific flags
if enabled aarch64; then

    case $cpu in
        armv*)
            cpuflags="-march=$cpu"
        ;;
        *)
            cpuflags="-mcpu=$cpu"
        ;;
    esac

elif enabled alpha; then

    cpuflags="-mcpu=$cpu"

elif enabled arm; then

    check_arm_arch() {
        check_cpp_condition stddef.h \
            "defined __ARM_ARCH_${1}__ || defined __TARGET_ARCH_${2:-$1}" \
            $cpuflags
    }

    probe_arm_arch() {
        if   check_arm_arch 4;        then echo armv4
        elif check_arm_arch 4T;       then echo armv4t
        elif check_arm_arch 5;        then echo armv5
        elif check_arm_arch 5E;       then echo armv5e
        elif check_arm_arch 5T;       then echo armv5t
        elif check_arm_arch 5TE;      then echo armv5te
        elif check_arm_arch 5TEJ;     then echo armv5te
        elif check_arm_arch 6;        then echo armv6
        elif check_arm_arch 6J;       then echo armv6j
        elif check_arm_arch 6K;       then echo armv6k
        elif check_arm_arch 6Z;       then echo armv6z
        elif check_arm_arch 6ZK;      then echo armv6zk
        elif check_arm_arch 6T2;      then echo armv6t2
        elif check_arm_arch 7;        then echo armv7
        elif check_arm_arch 7A  7_A;  then echo armv7-a
        elif check_arm_arch 7S;       then echo armv7-a
        elif check_arm_arch 7R  7_R;  then echo armv7-r
        elif check_arm_arch 7M  7_M;  then echo armv7-m
        elif check_arm_arch 7EM 7E_M; then echo armv7-m
        elif check_arm_arch 8A  8_A;  then echo armv8-a
        fi
    }

    [ "$cpu" = generic ] && cpu=$(probe_arm_arch)

    case $cpu in
        armv*)
            cpuflags="-march=$cpu"
            subarch=$(echo $cpu | sed 's/[^a-z0-9]//g')
        ;;
        *)
            cpuflags="-mcpu=$cpu"
            case $cpu in
                cortex-a*)                               subarch=armv7a  ;;
                cortex-r*)                               subarch=armv7r  ;;
                cortex-m*)                 enable thumb; subarch=armv7m  ;;
                arm11*)                                  subarch=armv6   ;;
                arm[79]*e*|arm9[24]6*|arm96*|arm102[26]) subarch=armv5te ;;
                armv4*|arm7*|arm9[24]*)                  subarch=armv4   ;;
                *)                             subarch=$(probe_arm_arch) ;;
            esac
        ;;
    esac

    case "$subarch" in
        armv5t*)    enable fast_clz                ;;
        armv[6-8]*)
            enable fast_clz
            disabled fast_unaligned || enable fast_unaligned
            ;;
    esac

elif enabled avr32; then

    case $cpu in
        ap7[02]0[0-2])
            subarch="avr32_ap"
            cpuflags="-mpart=$cpu"
        ;;
        ap)
            subarch="avr32_ap"
            cpuflags="-march=$cpu"
        ;;
        uc3[ab]*)
            subarch="avr32_uc"
            cpuflags="-mcpu=$cpu"
        ;;
        uc)
            subarch="avr32_uc"
            cpuflags="-march=$cpu"
        ;;
    esac

elif enabled bfin; then

    cpuflags="-mcpu=$cpu"

elif enabled mips; then

    cpuflags="-march=$cpu"

    if [ "$cpu" != "generic" ]; then
        disable mips32r2
        disable mips32r5
        disable mips64r2
        disable mips32r6
        disable mips64r6
        disable loongson2
        disable loongson3

        case $cpu in
            24kc|24kf*|24kec|34kc|1004kc|24kef*|34kf*|1004kf*|74kc|74kf)
                enable mips32r2
                disable msa
            ;;
            p5600|i6400|p6600)
                disable mipsdsp
                disable mipsdspr2
            ;;
            loongson*)
                enable loongson2
                enable loongson3
                enable local_aligned_8 local_aligned_16 local_aligned_32
                enable simd_align_16
                enable fast_64bit
                enable fast_clz
                enable fast_cmov
                enable fast_unaligned
                disable aligned_stack
                disable mipsfpu
                disable mipsdsp
                disable mipsdspr2
                case $cpu in
                    loongson3*)
                        cpuflags="-march=loongson3a -mhard-float -fno-expensive-optimizations"
                    ;;
                    loongson2e)
                        cpuflags="-march=loongson2e -mhard-float -fno-expensive-optimizations"
                    ;;
                    loongson2f)
                        cpuflags="-march=loongson2f -mhard-float -fno-expensive-optimizations"
                    ;;
                esac
            ;;
            *)
                # Unknown CPU. Disable everything.
                warn "unknown CPU. Disabling all MIPS optimizations."
                disable mipsfpu
                disable mipsdsp
                disable mipsdspr2
                disable msa
                disable mmi
            ;;
        esac

        case $cpu in
            24kc)
                disable mipsfpu
                disable mipsdsp
                disable mipsdspr2
            ;;
            24kf*)
                disable mipsdsp
                disable mipsdspr2
            ;;
            24kec|34kc|1004kc)
                disable mipsfpu
                disable mipsdspr2
            ;;
            24kef*|34kf*|1004kf*)
                disable mipsdspr2
            ;;
            74kc)
                disable mipsfpu
            ;;
            p5600)
                enable mips32r5
                check_cflags "-mtune=p5600" && check_cflags "-msched-weight -mload-store-pairs -funroll-loops"
            ;;
            i6400)
                enable mips64r6
                check_cflags "-mtune=i6400 -mabi=64" && check_cflags "-msched-weight -mload-store-pairs -funroll-loops" && check_ldflags "-mabi=64"
            ;;
            p6600)
                enable mips64r6
                check_cflags "-mtune=p6600 -mabi=64" && check_cflags "-msched-weight -mload-store-pairs -funroll-loops" && check_ldflags "-mabi=64"
            ;;
        esac
    else
        # We do not disable anything. Is up to the user to disable the unwanted features.
        warn 'generic cpu selected'
    fi

elif enabled ppc; then

    disable ldbrx

    case $(tolower $cpu) in
        601|ppc601|powerpc601)
            cpuflags="-mcpu=601"
            disable altivec
        ;;
        603*|ppc603*|powerpc603*)
            cpuflags="-mcpu=603"
            disable altivec
        ;;
        604*|ppc604*|powerpc604*)
            cpuflags="-mcpu=604"
            disable altivec
        ;;
        g3|75*|ppc75*|powerpc75*)
            cpuflags="-mcpu=750"
            disable altivec
        ;;
        g4|745*|ppc745*|powerpc745*)
            cpuflags="-mcpu=7450"
            disable vsx
        ;;
        74*|ppc74*|powerpc74*)
            cpuflags="-mcpu=7400"
            disable vsx
        ;;
        g5|970|ppc970|powerpc970)
            cpuflags="-mcpu=970"
            disable vsx
        ;;
        power[3-6]*)
            cpuflags="-mcpu=$cpu"
            disable vsx
        ;;
        power[7-8]*)
            cpuflags="-mcpu=$cpu"
        ;;
        cell)
            cpuflags="-mcpu=cell"
            enable ldbrx
            disable vsx
        ;;
        e500mc)
            cpuflags="-mcpu=e500mc"
            disable altivec
        ;;
        e500v2)
            cpuflags="-mcpu=8548 -mhard-float -mfloat-gprs=double"
            disable altivec
            disable dcbzl
        ;;
        e500)
            cpuflags="-mcpu=8540 -mhard-float"
            disable altivec
            disable dcbzl
        ;;
    esac

elif enabled sparc; then

    case $cpu in
        cypress|f93[04]|tsc701|sparcl*|supersparc|hypersparc|niagara|v[789])
            cpuflags="-mcpu=$cpu"
        ;;
        ultrasparc*|niagara[234])
            cpuflags="-mcpu=$cpu"
        ;;
    esac

elif enabled x86; then

    case $cpu in
        i[345]86|pentium)
            cpuflags="-march=$cpu"
            disable i686
            disable mmx
        ;;
        # targets that do NOT support nopl and conditional mov (cmov)
        pentium-mmx|k6|k6-[23]|winchip-c6|winchip2|c3)
            cpuflags="-march=$cpu"
            disable i686
        ;;
        # targets that do support nopl and conditional mov (cmov)
        i686|pentiumpro|pentium[23]|pentium-m|athlon|athlon-tbird|athlon-4|athlon-[mx]p|athlon64*|k8*|opteron*|athlon-fx\
        |core*|atom|bonnell|nehalem|westmere|silvermont|sandybridge|ivybridge|haswell|broadwell|skylake*|knl\
        |amdfam10|barcelona|b[dt]ver*|znver*)
            cpuflags="-march=$cpu"
            enable i686
            enable fast_cmov
        ;;
        # targets that do support conditional mov but on which it's slow
        pentium4|pentium4m|prescott|nocona)
            cpuflags="-march=$cpu"
            enable i686
            disable fast_cmov
        ;;
    esac

fi

if [ "$cpu" != generic ]; then
    add_cflags  $cpuflags
    add_asflags $cpuflags
    test "$cc_type" = "$ld_type" && add_ldflags $cpuflags
fi

# compiler sanity check
check_exec <<EOF
int main(void){ return 0; }
EOF
if test "$?" != 0; then
    echo "$cc is unable to create an executable file."
    if test -z "$cross_prefix" && ! enabled cross_compile ; then
        echo "If $cc is a cross-compiler, use the --enable-cross-compile option."
        echo "Only do this if you know what cross compiling means."
    fi
    die "C compiler test failed."
fi

add_cppflags -D_ISOC99_SOURCE
add_cxxflags -D__STDC_CONSTANT_MACROS
check_cxxflags -std=c++11 || check_cxxflags -std=c++0x

# some compilers silently accept -std=c11, so we also need to check that the
# version macro is defined properly
if test_cflags_cc -std=c11 ctype.h "__STDC_VERSION__ >= 201112L"; then
    add_cflags -std=c11
else
    check_cflags -std=c99
fi

check_cc -D_FILE_OFFSET_BITS=64 <<EOF && add_cppflags -D_FILE_OFFSET_BITS=64
#include <stdlib.h>
EOF
check_cc -D_LARGEFILE_SOURCE <<EOF && add_cppflags -D_LARGEFILE_SOURCE
#include <stdlib.h>
EOF

add_host_cppflags -D_ISOC99_SOURCE
check_host_cflags -std=c99
check_host_cflags -Wall
check_host_cflags $host_cflags_speed

check_64bit(){
    arch32=$1
    arch64=$2
    expr=$3
    check_code cc "" "int test[2*($expr) - 1]" &&
        subarch=$arch64 || subarch=$arch32
}

case "$arch" in
    aarch64|alpha|ia64)
        spic=$shared
    ;;
    mips)
        check_64bit mips mips64 '_MIPS_SIM > 1'
        spic=$shared
    ;;
    parisc)
        check_64bit parisc parisc64 'sizeof(void *) > 4'
        spic=$shared
    ;;
    ppc)
        check_64bit ppc ppc64 'sizeof(void *) > 4'
        spic=$shared
    ;;
    s390)
        check_64bit s390 s390x 'sizeof(void *) > 4'
        spic=$shared
    ;;
    sparc)
        check_64bit sparc sparc64 'sizeof(void *) > 4'
        spic=$shared
    ;;
    x86)
        check_64bit x86_32 x86_64 'sizeof(void *) > 4'
        # Treat x32 as x64 for now. Note it also needs spic=$shared
        test "$subarch" = "x86_32" && check_cpp_condition stddef.h 'defined(__x86_64__)' &&
            subarch=x86_64
        if test "$subarch" = "x86_64"; then
            spic=$shared
        fi
    ;;
    ppc)
        check_cc <<EOF && subarch="ppc64"
        int test[(int)sizeof(char*) - 7];
EOF
    ;;
esac

enable $subarch
enabled spic && enable_weak pic

# OS specific
case $target_os in
    aix)
        SHFLAGS=-shared
        add_cppflags '-I\$(SRC_PATH)/compat/aix'
        enabled shared && add_ldflags -Wl,-brtl
        ;;
    android)
        disable symver
        enable section_data_rel_ro
        SLIB_INSTALL_NAME='$(SLIBNAME)'
        SLIB_INSTALL_LINKS=
        SHFLAGS='-shared -Wl,-soname,$(SLIBNAME)'
        ;;
    haiku)
        prefix_default="/boot/common"
        network_extralibs="-lnetwork"
        host_extralibs=
        ;;
    sunos)
        SHFLAGS='-shared -Wl,-h,$$(@F)'
        enabled x86 && SHFLAGS="-mimpure-text $SHFLAGS"
        network_extralibs="-lsocket -lnsl"
        add_cppflags -D__EXTENSIONS__
        # When using suncc to build, the Solaris linker will mark
        # an executable with each instruction set encountered by
        # the Solaris assembler.  As our libraries contain their own
        # guards for processor-specific code, instead suppress
        # generation of the HWCAPS ELF section on Solaris x86 only.
        enabled_all suncc x86 &&
            echo "hwcap_1 = OVERRIDE;" > mapfile &&
            add_ldflags -Wl,-M,mapfile
        nm_default='nm -P -g'
        version_script='-M'
        VERSION_SCRIPT_POSTPROCESS_CMD='perl $(SRC_PATH)/compat/solaris/make_sunver.pl - $(OBJS)'
        ;;
    netbsd)
        disable symver
        oss_indev_extralibs="-lossaudio"
        oss_outdev_extralibs="-lossaudio"
        enabled gcc || check_ldflags -Wl,-zmuldefs
        ;;
    openbsd|bitrig)
        disable symver
        SHFLAGS='-shared'
        SLIB_INSTALL_NAME='$(SLIBNAME).$(LIBMAJOR).$(LIBMINOR)'
        SLIB_INSTALL_LINKS=
        oss_indev_extralibs="-lossaudio"
        oss_outdev_extralibs="-lossaudio"
        ;;
    dragonfly)
        disable symver
        ;;
    freebsd)
        ;;
    bsd/os)
        add_extralibs -lpoll -lgnugetopt
        strip="strip -d"
        ;;
    darwin)
        enabled ppc && add_asflags -force_cpusubtype_ALL
        install_name_dir_default='$(SHLIBDIR)'
        SHFLAGS='-dynamiclib -Wl,-single_module -Wl,-install_name,$(INSTALL_NAME_DIR)/$(SLIBNAME_WITH_MAJOR),-current_version,$(LIBVERSION),-compatibility_version,$(LIBMAJOR)'
        enabled x86_32 && append SHFLAGS -Wl,-read_only_relocs,suppress
        strip="${strip} -x"
        add_ldflags -Wl,-dynamic,-search_paths_first
        SLIBSUF=".dylib"
        SLIBNAME_WITH_VERSION='$(SLIBPREF)$(FULLNAME).$(LIBVERSION)$(SLIBSUF)'
        SLIBNAME_WITH_MAJOR='$(SLIBPREF)$(FULLNAME).$(LIBMAJOR)$(SLIBSUF)'
        objformat="macho"
        enabled x86_64 && objformat="macho64"
        enabled_any pic shared x86_64 ||
            { check_cflags -mdynamic-no-pic && add_asflags -mdynamic-no-pic; }
        check_header dispatch/dispatch.h &&
            add_cppflags '-I\$(SRC_PATH)/compat/dispatch_semaphore'
        version_script='-exported_symbols_list'
        VERSION_SCRIPT_POSTPROCESS_CMD='tr " " "\n" | sed -n /global:/,/local:/p | grep ";" | tr ";" "\n" | sed -E "s/(.+)/_\1/g" | sed -E "s/(.+[^*])$$$$/\1*/"'
        ;;
    msys*)
        die "Native MSYS builds are discouraged, please use the MINGW environment."
        ;;
    mingw32*|mingw64*)
        if test $target_os = "mingw32ce"; then
            disable network
        else
            target_os=mingw32
        fi
        LIBTARGET=i386
        if enabled x86_64; then
            LIBTARGET="i386:x86-64"
        elif enabled arm; then
            LIBTARGET=arm-wince
        fi
        enabled shared && ! enabled small && check_cmd $windres --version && enable gnu_windres
        enabled x86_32 && check_ldflags -Wl,--large-address-aware
        shlibdir_default="$bindir_default"
        SLIBPREF=""
        SLIBSUF=".dll"
        SLIBNAME_WITH_VERSION='$(SLIBPREF)$(FULLNAME)-$(LIBVERSION)$(SLIBSUF)'
        SLIBNAME_WITH_MAJOR='$(SLIBPREF)$(FULLNAME)-$(LIBMAJOR)$(SLIBSUF)'
        dlltool="${cross_prefix}dlltool"
        if check_cmd lib.exe -list; then
            SLIB_EXTRA_CMD=-'sed -e "s/ @[^ ]*//" $$(@:$(SLIBSUF)=.orig.def) > $$(@:$(SLIBSUF)=.def); lib.exe -nologo -machine:$(LIBTARGET) -def:$$(@:$(SLIBSUF)=.def) -out:$(SUBDIR)$(SLIBNAME:$(SLIBSUF)=.lib)'
            if enabled x86_64; then
                LIBTARGET=x64
            fi
        elif check_cmd $dlltool --version; then
            SLIB_EXTRA_CMD=-'sed -e "s/ @[^ ]*//" $$(@:$(SLIBSUF)=.orig.def) > $$(@:$(SLIBSUF)=.def); $(DLLTOOL) -m $(LIBTARGET) -d $$(@:$(SLIBSUF)=.def) -l $(SUBDIR)$(SLIBNAME:$(SLIBSUF)=.lib) -D $(SLIBNAME_WITH_MAJOR)'
        fi
        SLIB_INSTALL_NAME='$(SLIBNAME_WITH_MAJOR)'
        SLIB_INSTALL_LINKS=
        SLIB_INSTALL_EXTRA_SHLIB='$(SLIBNAME:$(SLIBSUF)=.lib)'
        SLIB_INSTALL_EXTRA_LIB='lib$(SLIBNAME:$(SLIBSUF)=.dll.a) $(SLIBNAME_WITH_MAJOR:$(SLIBSUF)=.def)'
        SHFLAGS='-shared -Wl,--output-def,$$(@:$(SLIBSUF)=.orig.def) -Wl,--out-implib,$(SUBDIR)lib$(SLIBNAME:$(SLIBSUF)=.dll.a) -Wl,--enable-runtime-pseudo-reloc -Wl,--disable-auto-image-base'
        objformat="win32"
        ranlib=:
        enable dos_paths
        check_ldflags -Wl,--nxcompat,--dynamicbase
        # Lets work around some stupidity in binutils.
        # ld will strip relocations from executables even though we need them
        # for dynamicbase (ASLR).  Using -pie does retain the reloc section
        # however ld then forgets what the entry point should be (oops) so we
        # have to manually (re)set it.
        if enabled x86_32; then
            disabled debug && add_ldexeflags -Wl,--pic-executable,-e,_mainCRTStartup
        elif enabled x86_64; then
            disabled debug && add_ldexeflags -Wl,--pic-executable,-e,mainCRTStartup
            check_ldflags -Wl,--high-entropy-va # binutils 2.25
            # Set image base >4GB for extra entropy with HEASLR
            add_ldexeflags -Wl,--image-base,0x140000000
            append SHFLAGS -Wl,--image-base,0x180000000
        fi
        ;;
    win32|win64)
        disable symver
        if enabled shared; then
            # Link to the import library instead of the normal static library
            # for shared libs.
            LD_LIB='%.lib'
            # Cannot build both shared and static libs with MSVC or icl.
            disable static
        fi
        enabled x86_32 && check_ldflags -LARGEADDRESSAWARE
        shlibdir_default="$bindir_default"
        SLIBPREF=""
        SLIBSUF=".dll"
        SLIBNAME_WITH_VERSION='$(SLIBPREF)$(FULLNAME)-$(LIBVERSION)$(SLIBSUF)'
        SLIBNAME_WITH_MAJOR='$(SLIBPREF)$(FULLNAME)-$(LIBMAJOR)$(SLIBSUF)'
        SLIB_CREATE_DEF_CMD='$(SRC_PATH)/compat/windows/makedef $(SUBDIR)lib$(NAME).ver $(OBJS) > $$(@:$(SLIBSUF)=.def)'
        SLIB_INSTALL_NAME='$(SLIBNAME_WITH_MAJOR)'
        SLIB_INSTALL_LINKS=
        SLIB_INSTALL_EXTRA_SHLIB='$(SLIBNAME:$(SLIBSUF)=.lib)'
        SLIB_INSTALL_EXTRA_LIB='$(SLIBNAME_WITH_MAJOR:$(SLIBSUF)=.def)'
        SHFLAGS='-dll -def:$$(@:$(SLIBSUF)=.def) -implib:$(SUBDIR)$(SLIBNAME:$(SLIBSUF)=.lib)'
        objformat="win32"
        ranlib=:
        enable dos_paths
        ;;
    cygwin*)
        target_os=cygwin
        shlibdir_default="$bindir_default"
        SLIBPREF="cyg"
        SLIBSUF=".dll"
        SLIBNAME_WITH_VERSION='$(SLIBPREF)$(FULLNAME)-$(LIBVERSION)$(SLIBSUF)'
        SLIBNAME_WITH_MAJOR='$(SLIBPREF)$(FULLNAME)-$(LIBMAJOR)$(SLIBSUF)'
        SLIB_INSTALL_NAME='$(SLIBNAME_WITH_MAJOR)'
        SLIB_INSTALL_LINKS=
        SLIB_INSTALL_EXTRA_LIB='lib$(FULLNAME).dll.a'
        SHFLAGS='-shared -Wl,--out-implib,$(SUBDIR)lib$(FULLNAME).dll.a'
        objformat="win32"
        enable dos_paths
        enabled shared && ! enabled small && check_cmd $windres --version && enable gnu_windres
        add_cppflags -D_POSIX_C_SOURCE=200112 -D_XOPEN_SOURCE=600
        ;;
    *-dos|freedos|opendos)
        network_extralibs="-lsocket"
        objformat="coff"
        enable dos_paths
        add_cppflags -U__STRICT_ANSI__
        ;;
    linux)
        enable dv1394
        enable section_data_rel_ro
        ;;
    irix*)
        target_os=irix
        ranlib="echo ignoring ranlib"
        ;;
    os/2*)
        strip="lxlite -CS"
        objformat="aout"
        add_cppflags -D_GNU_SOURCE
        add_ldflags -Zomf -Zbin-files -Zargs-wild -Zhigh-mem -Zmap
        SHFLAGS='$(SUBDIR)$(NAME).def -Zdll -Zomf'
        LIBSUF="_s.a"
        SLIBPREF=""
        SLIBSUF=".dll"
        SLIBNAME_WITH_VERSION='$(SLIBPREF)$(FULLNAME)-$(LIBVERSION)$(SLIBSUF)'
        SLIBNAME_WITH_MAJOR='$(SLIBPREF)$(shell echo $(FULLNAME) | cut -c1-6)$(LIBMAJOR)$(SLIBSUF)'
        SLIB_CREATE_DEF_CMD='echo LIBRARY $(SLIBNAME_WITH_MAJOR:$(SLIBSUF)=) INITINSTANCE TERMINSTANCE > $(SUBDIR)$(FULLNAME).def; \
            echo CODE PRELOAD MOVEABLE DISCARDABLE >> $(SUBDIR)$(FULLNAME).def; \
            echo DATA PRELOAD MOVEABLE MULTIPLE NONSHARED >> $(SUBDIR)$(FULLNAME).def; \
            echo EXPORTS >> $(SUBDIR)$(FULLNAME).def; \
            emxexp $(OBJS) >> $(SUBDIR)$(FULLNAME).def'
        SLIB_EXTRA_CMD='emximp -o $(SUBDIR)$(LIBPREF)$(FULLNAME)_dll.a $(SUBDIR)$(FULLNAME).def; \
            emximp -o $(SUBDIR)$(LIBPREF)$(FULLNAME)_dll.lib $(SUBDIR)$(FULLNAME).def;'
        SLIB_INSTALL_NAME='$(SLIBNAME_WITH_MAJOR)'
        SLIB_INSTALL_LINKS=
        SLIB_INSTALL_EXTRA_LIB='$(LIBPREF)$(FULLNAME)_dll.a $(LIBPREF)$(FULLNAME)_dll.lib'
        enable dos_paths
        enable_weak os2threads
        ;;
    gnu/kfreebsd)
        add_cppflags -D_BSD_SOURCE
        ;;
    gnu)
        ;;
    qnx)
        add_cppflags -D_QNX_SOURCE
        network_extralibs="-lsocket"
        ;;
    symbian)
        SLIBSUF=".dll"
        enable dos_paths
        add_cflags --include=$sysinclude/gcce/gcce.h -fvisibility=default
        add_cppflags -D__GCCE__ -D__SYMBIAN32__ -DSYMBIAN_OE_POSIX_SIGNALS
        add_ldflags -Wl,--target1-abs,--no-undefined \
                    -Wl,-Ttext,0x80000,-Tdata,0x1000000 -shared \
                    -Wl,--entry=_E32Startup -Wl,-u,_E32Startup
        add_extralibs -l:eexe.lib -l:usrt2_2.lib -l:dfpaeabi.dso \
                      -l:drtaeabi.dso -l:scppnwdl.dso -lsupc++ -lgcc \
                      -l:libc.dso -l:libm.dso -l:euser.dso -l:libcrt0.lib
        ;;
    osf1)
        add_cppflags -D_OSF_SOURCE -D_POSIX_PII -D_REENTRANT
        ;;
    minix)
        ;;
    none)
        ;;
    *)
        die "Unknown OS '$target_os'."
        ;;
esac

# test if creating links works
link_dest=$(mktemp -u $TMPDIR/dest_XXXXXXXX)
link_name=$(mktemp -u $TMPDIR/name_XXXXXXXX)
mkdir "$link_dest"
$ln_s "$link_dest" "$link_name"
touch "$link_dest/test_file"
if [ "$source_path" != "." ] && ([ ! -d src ] || [ -L src ]) && [ -e "$link_name/test_file" ]; then
    # create link to source path
    [ -e src ] && rm src
    $ln_s "$source_path" src
    source_link=src
else
    # creating directory links doesn't work
    # fall back to using the full source path
    source_link="$source_path"
fi
# cleanup
rm -r "$link_dest"
rm -r "$link_name"

# determine libc flavour

probe_libc(){
    pfx=$1
    pfx_no_=${pfx%_}
    # uclibc defines __GLIBC__, so it needs to be checked before glibc.
    if check_${pfx}cpp_condition features.h "defined __UCLIBC__"; then
        eval ${pfx}libc_type=uclibc
        add_${pfx}cppflags -D_POSIX_C_SOURCE=200112 -D_XOPEN_SOURCE=600
    elif check_${pfx}cpp_condition features.h "defined __GLIBC__"; then
        eval ${pfx}libc_type=glibc
        add_${pfx}cppflags -D_POSIX_C_SOURCE=200112 -D_XOPEN_SOURCE=600
    # MinGW headers can be installed on Cygwin, so check for newlib first.
    elif check_${pfx}cpp_condition newlib.h "defined _NEWLIB_VERSION"; then
        eval ${pfx}libc_type=newlib
        add_${pfx}cppflags -U__STRICT_ANSI__ -D_XOPEN_SOURCE=600
    # MinGW64 is backwards compatible with MinGW32, so check for it first.
    elif check_${pfx}cpp_condition _mingw.h "defined __MINGW64_VERSION_MAJOR"; then
        eval ${pfx}libc_type=mingw64
        if check_${pfx}cpp_condition _mingw.h "__MINGW64_VERSION_MAJOR < 3"; then
            add_compat msvcrt/snprintf.o
            add_cflags "-include $source_path/compat/msvcrt/snprintf.h"
        fi
        add_${pfx}cppflags -U__STRICT_ANSI__ -D__USE_MINGW_ANSI_STDIO=1
        eval test \$${pfx_no_}cc_type = "gcc" &&
            add_${pfx}cppflags -D__printf__=__gnu_printf__
    elif check_${pfx}cpp_condition _mingw.h "defined __MINGW_VERSION"  ||
         check_${pfx}cpp_condition _mingw.h "defined __MINGW32_VERSION"; then
        eval ${pfx}libc_type=mingw32
        check_${pfx}cpp_condition _mingw.h "__MINGW32_MAJOR_VERSION > 3 || \
            (__MINGW32_MAJOR_VERSION == 3 && __MINGW32_MINOR_VERSION >= 15)" ||
            die "ERROR: MinGW32 runtime version must be >= 3.15."
        add_${pfx}cppflags -U__STRICT_ANSI__ -D__USE_MINGW_ANSI_STDIO=1
        check_${pfx}cpp_condition _mingw.h "defined(_WIN32_WINNT) && _WIN32_WINNT >= 0x0502" ||
            add_${pfx}cppflags -D_WIN32_WINNT=0x0502
        check_${pfx}cpp_condition _mingw.h "__MSVCRT_VERSION__ < 0x0700__" &&
            add_${pfx}cppflags -D__MSVCRT_VERSION__=0x0700
        eval test \$${pfx_no_}cc_type = "gcc" &&
            add_${pfx}cppflags -D__printf__=__gnu_printf__
    elif check_${pfx}cpp_condition crtversion.h "defined _VC_CRT_MAJOR_VERSION"; then
        eval ${pfx}libc_type=msvcrt
        if check_${pfx}cpp_condition crtversion.h "_VC_CRT_MAJOR_VERSION < 14"; then
            if [ "$pfx" = host_ ]; then
                add_host_cppflags -Dsnprintf=_snprintf
            else
                add_compat strtod.o strtod=avpriv_strtod
                add_compat msvcrt/snprintf.o snprintf=avpriv_snprintf   \
                                             _snprintf=avpriv_snprintf  \
                                             vsnprintf=avpriv_vsnprintf
            fi
        fi
        add_${pfx}cppflags -D_USE_MATH_DEFINES -D_CRT_SECURE_NO_WARNINGS -D_CRT_NONSTDC_NO_WARNINGS
        # The MSVC 2010 headers (Win 7.0 SDK) set _WIN32_WINNT to
        # 0x601 by default unless something else is set by the user.
        # This can easily lead to us detecting functions only present
        # in such new versions and producing binaries requiring windows 7.0.
        # Therefore explicitly set the default to XP unless the user has
        # set something else on the command line.
        # Don't do this if WINAPI_FAMILY is set and is set to a non-desktop
        # family. For these cases, configure is free to use any functions
        # found in the SDK headers by default. (Alternatively, we could force
        # _WIN32_WINNT to 0x0602 in that case.)
        check_${pfx}cpp_condition stdlib.h "defined(_WIN32_WINNT)" ||
            { check_${pfx}cpp <<EOF && add_${pfx}cppflags -D_WIN32_WINNT=0x0502; }
#ifdef WINAPI_FAMILY
#include <winapifamily.h>
#if !WINAPI_FAMILY_PARTITION(WINAPI_PARTITION_DESKTOP)
#error not desktop
#endif
#endif
EOF
        if [ "$pfx" = "" ]; then
            check_func strtoll || add_cflags -Dstrtoll=_strtoi64
            check_func strtoull || add_cflags -Dstrtoull=_strtoui64
        fi
    elif check_${pfx}cpp_condition stddef.h "defined __KLIBC__"; then
        eval ${pfx}libc_type=klibc
    elif check_${pfx}cpp_condition sys/cdefs.h "defined __BIONIC__"; then
        eval ${pfx}libc_type=bionic
    elif check_${pfx}cpp_condition sys/brand.h "defined LABELED_BRAND_NAME"; then
        eval ${pfx}libc_type=solaris
        add_${pfx}cppflags -D__EXTENSIONS__ -D_XOPEN_SOURCE=600
    fi
    check_${pfx}cc <<EOF
#include <time.h>
void *v = localtime_r;
EOF
test "$?" != 0 && check_${pfx}cc -D_POSIX_C_SOURCE=200112 -D_XOPEN_SOURCE=600 <<EOF && add_${pfx}cppflags -D_POSIX_C_SOURCE=200112 -D_XOPEN_SOURCE=600
#include <time.h>
void *v = localtime_r;
EOF

}

probe_libc
test -n "$libc_type" && enable libc_$libc_type
probe_libc host_
test -n "$host_libc_type" && enable host_libc_$host_libc_type

case $libc_type in
    bionic)
        add_compat strtod.o strtod=avpriv_strtod
        ;;
esac

# hacks for compiler/libc/os combinations

if enabled_all tms470 libc_glibc; then
    CPPFLAGS="-I${source_path}/compat/tms470 ${CPPFLAGS}"
    add_cppflags -D__USER_LABEL_PREFIX__=
    add_cppflags -D__builtin_memset=memset
    add_cppflags -D__gnuc_va_list=va_list -D_VA_LIST_DEFINED
    add_cflags   -pds=48    # incompatible redefinition of macro
fi

if enabled_all ccc libc_glibc; then
    add_ldflags -Wl,-z,now  # calls to libots crash without this
fi

check_compile_assert flt_lim "float.h limits.h" "DBL_MAX == (double)DBL_MAX" ||
    add_cppflags '-I\$(SRC_PATH)/compat/float'

esc(){
    echo "$*" | sed 's/%/%25/g;s/:/%3a/g'
}

echo "config:$arch:$subarch:$cpu:$target_os:$(esc $cc_ident):$(esc $FFMPEG_CONFIGURATION)" > ffbuild/config.fate

check_cpp_condition stdlib.h "defined(__PIC__) || defined(__pic__) || defined(PIC)" && enable_weak pic

set_default libdir
: ${shlibdir_default:="$libdir"}
: ${pkgconfigdir_default:="$libdir/pkgconfig"}

set_default $PATHS_LIST
set_default nm

# we need to build at least one lib type
if ! enabled_any static shared; then
    cat <<EOF
At least one library type must be built.
Specify --enable-static to build the static libraries or --enable-shared to
build the shared libraries as well. To only build the shared libraries specify
--disable-static in addition to --enable-shared.
EOF
    exit 1
fi

disabled optimizations || enabled ossfuzz || check_cflags -fomit-frame-pointer

enable_weak_pic() {
    disabled pic && return
    enable pic
    add_cppflags -DPIC
    case "$target_os" in
    mingw*|cygwin*)
        ;;
    *)
        add_cflags -fPIC
        ;;
    esac
    add_asflags  -fPIC
}

enabled pic && enable_weak_pic

check_cc <<EOF || die "Symbol mangling check failed."
int ff_extern;
EOF
sym=$($nm $TMPO | awk '/ff_extern/{ print substr($0, match($0, /[^ \t]*ff_extern/)) }')
extern_prefix=${sym%%ff_extern*}

check_cc <<EOF && enable_weak inline_asm
void foo(void) { __asm__ volatile ("" ::); }
EOF

_restrict=
for restrict_keyword in restrict __restrict__ __restrict; do
    check_cc <<EOF && _restrict=$restrict_keyword && break
void foo(char * $restrict_keyword p);
EOF
done

check_cc <<EOF && enable pragma_deprecated
void foo(void) { _Pragma("GCC diagnostic ignored \"-Wdeprecated-declarations\"") }
EOF

check_cc <<EOF && enable attribute_packed
struct { int x; } __attribute__((packed)) x;
EOF

check_cc <<EOF && enable attribute_may_alias
union { int x; } __attribute__((may_alias)) x;
EOF

check_cc <<EOF || die "endian test failed"
unsigned int endian = 'B' << 24 | 'I' << 16 | 'G' << 8 | 'E';
EOF
od -t x1 $TMPO | grep -q '42 *49 *47 *45' && enable bigendian

if ! enabled ppc64 || enabled bigendian; then
    disable vsx
fi

check_gas() {
    log "check_gas using '$as' as AS"
    # :vararg is used on aarch64, arm and ppc altivec
    check_as <<EOF || return 1
.macro m n, y:vararg=0
\n: .int \y
.endm
m x
EOF
    # .altmacro is only used in arm asm
    ! enabled arm || check_as <<EOF || return 1
.altmacro
EOF
    enable gnu_as
    return 0
}

if enabled_any arm aarch64 || enabled_all ppc altivec && enabled asm; then
    nogas=:
    enabled_any arm aarch64 && nogas=die
    enabled_all ppc altivec && [ $target_os_default != aix ] && nogas=warn
    as_noop=-v

    case $as_type in
        arm*) gaspp_as_type=armasm; as_noop=-h ;;
        gcc)  gaspp_as_type=gas ;;
        *)    gaspp_as_type=$as_type ;;
    esac

    [ $target_os = "darwin" ] && gaspp_as_type="apple-$gaspp_as_type"

    test "${as#*gas-preprocessor.pl}" != "$as" ||
    check_cmd gas-preprocessor.pl -arch $arch -as-type $gaspp_as_type -- ${as:=$cc} $as_noop &&
        gas="${gas:=gas-preprocessor.pl} -arch $arch -as-type $gaspp_as_type -- ${as:=$cc}"

    if ! check_gas ; then
        as=${gas:=$as}
        check_gas || \
            $nogas "GNU assembler not found, install/update gas-preprocessor"
    fi

    check_as <<EOF && enable as_func
.func test
.endfunc
EOF
fi

check_inline_asm inline_asm_labels '"1:\n"'

check_inline_asm inline_asm_nonlocal_labels '"Label:\n"'

if enabled aarch64; then
    enabled armv8 && check_insn armv8 'prfm   pldl1strm, [x0]'
    # internal assembler in clang 3.3 does not support this instruction
    enabled neon && check_insn neon 'ext   v0.8B, v0.8B, v1.8B, #1'
    enabled vfp  && check_insn vfp  'fmadd d0,    d0,    d1,    d2'

    map 'enabled_any ${v}_external ${v}_inline || disable $v' $ARCH_EXT_LIST_ARM

elif enabled alpha; then

    check_cflags -mieee

elif enabled arm; then

    enabled msvc && check_cpp_condition stddef.h "defined _M_ARMT" && enable thumb

    check_cpp_condition stddef.h "defined __thumb__" && check_cc <<EOF && enable_weak thumb
float func(float a, float b){ return a+b; }
EOF

    enabled thumb && check_cflags -mthumb || check_cflags -marm

    if     check_cpp_condition stddef.h "defined __ARM_PCS_VFP"; then
        enable vfp_args
    elif check_cpp_condition stddef.h "defined _M_ARM_FP && _M_ARM_FP >= 30"; then
        enable vfp_args
    elif ! check_cpp_condition stddef.h "defined __ARM_PCS || defined __SOFTFP__" && [ $target_os != darwin ]; then
        case "${cross_prefix:-$cc}" in
            *hardfloat*)         enable vfp_args;   fpabi=vfp ;;
            *) check_ld "cc" <<EOF && enable vfp_args && fpabi=vfp || fpabi=soft ;;
__asm__ (".eabi_attribute 28, 1");
int main(void) { return 0; }
EOF
        esac
        warn "Compiler does not indicate floating-point ABI, guessing $fpabi."
    fi

    enabled armv5te && check_insn armv5te 'qadd r0, r0, r0'
    enabled armv6   && check_insn armv6   'sadd16 r0, r0, r0'
    enabled armv6t2 && check_insn armv6t2 'movt r0, #0'
    enabled neon    && check_insn neon    'vadd.i16 q0, q0, q0'
    enabled vfp     && check_insn vfp     'fadds s0, s0, s0'
    enabled vfpv3   && check_insn vfpv3   'vmov.f32 s0, #1.0'
    enabled setend  && check_insn setend  'setend be'

    [ $target_os = linux ] || [ $target_os = android ] ||
        map 'enabled_any ${v}_external ${v}_inline || disable $v' \
            $ARCH_EXT_LIST_ARM

    check_inline_asm asm_mod_q '"add r0, %Q0, %R0" :: "r"((long long)0)'

    check_as <<EOF && enable as_dn_directive
ra .dn d0.i16
.unreq ra
EOF
    check_as <<EOF && enable as_fpu_directive
.fpu neon
EOF

    # llvm's integrated assembler supports .object_arch from llvm 3.5
    [ "$objformat" = elf ] && check_as <<EOF && enable as_object_arch
.object_arch armv4
EOF

    [ $target_os != win32 ] && enabled_all armv6t2 shared !pic && enable_weak_pic

elif enabled mips; then

    enabled loongson2 && check_inline_asm loongson2 '"dmult.g $8, $9, $10"'
    enabled loongson3 && check_inline_asm loongson3 '"gsldxc1 $f0, 0($2, $3)"'
    enabled mmi && check_inline_asm mmi '"punpcklhw $f0, $f0, $f0"'

    # Enable minimum ISA based on selected options
    if enabled mips64; then
        enabled mips64r6 && check_inline_asm_flags mips64r6 '"dlsa $0, $0, $0, 1"' '-mips64r6'
        enabled mips64r2 && check_inline_asm_flags mips64r2 '"dext $0, $0, 0, 1"' '-mips64r2'
        disabled mips64r6 && disabled mips64r2 && check_inline_asm_flags mips64r1 '"daddi $0, $0, 0"' '-mips64'
    else
        enabled mips32r6 && check_inline_asm_flags mips32r6 '"aui $0, $0, 0"' '-mips32r6'
        enabled mips32r5 && check_inline_asm_flags mips32r5 '"eretnc"' '-mips32r5'
        enabled mips32r2 && check_inline_asm_flags mips32r2 '"ext $0, $0, 0, 1"' '-mips32r2'
        disabled mips32r6 && disabled mips32r5 && disabled mips32r2 && check_inline_asm_flags mips32r1 '"addi $0, $0, 0"' '-mips32'
    fi

    enabled mipsfpu && check_inline_asm_flags mipsfpu '"cvt.d.l $f0, $f2"' '-mhard-float'
    enabled mipsfpu && (enabled mips32r5 || enabled mips32r6 || enabled mips64r6) && check_inline_asm_flags mipsfpu '"cvt.d.l $f0, $f1"' '-mfp64'
    enabled mipsfpu && enabled msa && check_inline_asm_flags msa '"addvi.b $w0, $w1, 1"' '-mmsa' && check_header msa.h || disable msa
    enabled mipsdsp && check_inline_asm_flags mipsdsp '"addu.qb $t0, $t1, $t2"' '-mdsp'
    enabled mipsdspr2 && check_inline_asm_flags mipsdspr2 '"absq_s.qb $t0, $t1"' '-mdspr2'

elif enabled parisc; then

    if enabled gcc; then
        case $($cc -dumpversion) in
            4.[3-9].*) check_cflags -fno-optimize-sibling-calls ;;
        esac
    fi

elif enabled ppc; then

    enable local_aligned_8 local_aligned_16 local_aligned_32

    check_inline_asm dcbzl     '"dcbzl 0, %0" :: "r"(0)'
    check_inline_asm ibm_asm   '"add 0, 0, 0"'
    check_inline_asm ppc4xx    '"maclhw r10, r11, r12"'
    check_inline_asm xform_asm '"lwzx %1, %y0" :: "Z"(*(int*)0), "r"(0)'

    # AltiVec flags: The FSF version of GCC differs from the Apple version
    if enabled altivec; then
        check_cflags -maltivec -mabi=altivec &&
        { check_header altivec.h && inc_altivec_h="#include <altivec.h>" ; } ||
        check_cflags -faltivec

        # check if our compiler supports Motorola AltiVec C API
        check_cc <<EOF || disable altivec
$inc_altivec_h
int main(void) {
    vector signed int v1 = (vector signed int) { 0 };
    vector signed int v2 = (vector signed int) { 1 };
    v1 = vec_add(v1, v2);
    return 0;
}
EOF

        enabled altivec || warn "Altivec disabled, possibly missing --cpu flag"
    fi

    if enabled vsx; then
        check_cflags -mvsx &&
        check_builtin vec_vsx_ld "altivec.h" "__builtin_vec_vsx_ld" || disable vsx
    fi

    if enabled power8; then
        check_cpp_condition "altivec.h" "defined(_ARCH_PWR8)" || disable power8
    fi

elif enabled x86; then

    check_builtin rdtsc    intrin.h   "__rdtsc()"
    check_builtin mm_empty mmintrin.h "_mm_empty()"

    enable local_aligned_8 local_aligned_16 local_aligned_32

    # check whether EBP is available on x86
    # As 'i' is stored on the stack, this program will crash
    # if the base pointer is used to access it because the
    # base pointer is cleared in the inline assembly code.
    check_exec_crash <<EOF && enable ebp_available
volatile int i=0;
__asm__ volatile ("xorl %%ebp, %%ebp" ::: "%ebp");
return i;
EOF

    # check whether EBX is available on x86
    check_inline_asm ebx_available '""::"b"(0)' &&
        check_inline_asm ebx_available '"":::"%ebx"'

    # check whether xmm clobbers are supported
    check_inline_asm xmm_clobbers '"":::"%xmm0"'

    check_inline_asm inline_asm_direct_symbol_refs '"movl '$extern_prefix'test, %eax"' ||
        check_inline_asm inline_asm_direct_symbol_refs '"movl '$extern_prefix'test(%rip), %eax"'

    # check whether binutils is new enough to compile SSSE3/MMXEXT
    enabled ssse3  && check_inline_asm ssse3_inline  '"pabsw %xmm0, %xmm0"'
    enabled mmxext && check_inline_asm mmxext_inline '"pmaxub %mm0, %mm1"'

    if ! disabled_any asm mmx yasm; then
        if check_cmd $yasmexe --version; then
            enabled x86_64 && yasm_extra="-m amd64"
            yasm_debug="-g dwarf2"
        elif check_cmd nasm -v; then
            yasmexe=nasm
            yasm_debug="-g -F dwarf"
            if enabled x86_64; then
                case "$objformat" in
                    elf)   objformat=elf64 ;;
                    win32) objformat=win64 ;;
                esac
            fi
        fi

        YASMFLAGS="-f $objformat $yasm_extra"
        enabled pic               && append YASMFLAGS "-DPIC"
        test -n "$extern_prefix"  && append YASMFLAGS "-DPREFIX"
        case "$objformat" in
            elf*) enabled debug && append YASMFLAGS $yasm_debug ;;
        esac

        check_yasm "movbe ecx, [5]" && enable yasm ||
            die "yasm/nasm not found or too old. Use --disable-yasm for a crippled build."
        check_yasm "vextracti128 xmm0, ymm0, 0"      || disable avx2_external
        check_yasm "vpmacsdd xmm0, xmm1, xmm2, xmm3" || disable xop_external
        check_yasm "vfmaddps ymm0, ymm1, ymm2, ymm3" || disable fma4_external
        check_yasm "CPU amdnop" || disable cpunop
    fi

    case "$cpu" in
        athlon*|opteron*|k8*|pentium|pentium-mmx|prescott|nocona|atom|geode)
            disable fast_clz
        ;;
    esac

fi

check_code cc arm_neon.h "int16x8_t test = vdupq_n_s16(0)" && enable intrinsics_neon

check_ldflags -Wl,--as-needed
check_ldflags -Wl,-z,noexecstack

if check_func dlopen && check_func dlsym; then
    ldl=
elif check_func dlopen -ldl && check_func dlsym -ldl; then
    ldl=-ldl
fi

avisynth_demuxer_extralibs='$ldl'
cuda_extralibs='$ldl'
decklink_outdev_extralibs="$decklink_outdev_extralibs $ldl"
decklink_indev_extralibs="$decklink_indev_extralibs $ldl"
frei0r_filter_extralibs='$ldl'
frei0r_src_filter_extralibs='$ldl'
ladspa_filter_extralibs='$ldl'
nvenc_extralibs='$ldl'
coreimage_filter_extralibs="-framework QuartzCore -framework AppKit -framework OpenGL"
coreimagesrc_filter_extralibs="-framework QuartzCore -framework AppKit -framework OpenGL"

if ! disabled network; then
    check_func getaddrinfo $network_extralibs
    check_func inet_aton $network_extralibs

    check_type netdb.h "struct addrinfo"
    check_type netinet/in.h "struct group_source_req" -D_BSD_SOURCE
    check_type netinet/in.h "struct ip_mreq_source" -D_BSD_SOURCE
    check_type netinet/in.h "struct ipv6_mreq" -D_DARWIN_C_SOURCE
    check_type poll.h "struct pollfd"
    check_type netinet/sctp.h "struct sctp_event_subscribe"
    check_struct "sys/socket.h" "struct msghdr" msg_flags
    check_struct "sys/types.h sys/socket.h" "struct sockaddr" sa_len
    check_type netinet/in.h "struct sockaddr_in6"
    check_type "sys/types.h sys/socket.h" "struct sockaddr_storage"
    check_type "sys/types.h sys/socket.h" socklen_t

    # Prefer arpa/inet.h over winsock2
    if check_header arpa/inet.h ; then
        check_func closesocket
    elif check_header winsock2.h ; then
        check_func_headers winsock2.h closesocket -lws2 &&
            network_extralibs="-lws2" ||
        { check_func_headers winsock2.h closesocket -lws2_32 &&
            network_extralibs="-lws2_32"; } || disable winsock2_h network
        check_func_headers ws2tcpip.h getaddrinfo $network_extralibs

        check_type ws2tcpip.h socklen_t
        check_type ws2tcpip.h "struct addrinfo"
        check_type ws2tcpip.h "struct group_source_req"
        check_type ws2tcpip.h "struct ip_mreq_source"
        check_type ws2tcpip.h "struct ipv6_mreq"
        check_type winsock2.h "struct pollfd"
        check_struct winsock2.h "struct sockaddr" sa_len
        check_type ws2tcpip.h "struct sockaddr_in6"
        check_type ws2tcpip.h "struct sockaddr_storage"
    else
        disable network
    fi
fi

check_builtin atomic_cas_ptr atomic.h "void **ptr; void *oldval, *newval; atomic_cas_ptr(ptr, oldval, newval)"
check_builtin machine_rw_barrier mbarrier.h "__machine_rw_barrier()"
check_builtin MemoryBarrier windows.h "MemoryBarrier()"
check_builtin sarestart signal.h "SA_RESTART"
check_builtin sem_timedwait semaphore.h "sem_t *s; sem_init(s,0,0); sem_timedwait(s,0); sem_destroy(s)" -lpthread
check_builtin sync_val_compare_and_swap "" "int *ptr; int oldval, newval; __sync_val_compare_and_swap(ptr, oldval, newval)"
check_builtin gmtime_r time.h "time_t *time; struct tm *tm; gmtime_r(time, tm)"
check_builtin localtime_r time.h "time_t *time; struct tm *tm; localtime_r(time, tm)"
check_builtin x264_csp_bgr "stdint.h x264.h" "X264_CSP_BGR"

case "$custom_allocator" in
    jemalloc)
        # jemalloc by default does not use a prefix
        require libjemalloc jemalloc/jemalloc.h malloc -ljemalloc
    ;;
    tcmalloc)
        require_pkg_config libtcmalloc gperftools/tcmalloc.h tc_malloc
        malloc_prefix=tc_
    ;;
esac

check_func_headers malloc.h _aligned_malloc     && enable aligned_malloc
check_func  ${malloc_prefix}memalign            && enable memalign
check_func  ${malloc_prefix}posix_memalign      && enable posix_memalign

check_func  access
check_func_headers stdlib.h arc4random
check_func_headers time.h clock_gettime ||
    { check_lib clock_gettime time.h clock_gettime -lrt && LIBRT="-lrt"; }
check_func  fcntl
check_func  fork
check_func  gethrtime
check_func  getopt
check_func  getrusage
check_func  gettimeofday
check_func  isatty
check_func  mach_absolute_time
check_func  mkstemp
check_func  mmap
check_func  mprotect
# Solaris has nanosleep in -lrt, OpenSolaris no longer needs that
check_func_headers time.h nanosleep ||
    { check_lib nanosleep time.h nanosleep -lrt && LIBRT="-lrt"; }
check_func  sched_getaffinity
check_func  setrlimit
check_struct "sys/stat.h" "struct stat" st_mtim.tv_nsec -D_BSD_SOURCE
check_func  strerror_r
check_func  sysconf
check_func  sysctl
check_func  usleep

check_func_headers conio.h kbhit
check_func_headers io.h setmode
check_func_headers lzo/lzo1x.h lzo1x_999_compress
check_func_headers stdlib.h getenv
check_func_headers sys/stat.h lstat

check_func_headers windows.h GetProcessAffinityMask
check_func_headers windows.h GetProcessTimes
check_func_headers windows.h GetSystemTimeAsFileTime
check_func_headers windows.h LoadLibrary
check_func_headers windows.h MapViewOfFile
check_func_headers windows.h PeekNamedPipe
check_func_headers windows.h SetConsoleTextAttribute
check_func_headers windows.h SetConsoleCtrlHandler
check_func_headers windows.h Sleep
check_func_headers windows.h VirtualAlloc
check_struct windows.h "CONDITION_VARIABLE" Ptr
check_func_headers glob.h glob
enabled xlib &&
    check_func_headers "X11/Xlib.h X11/extensions/Xvlib.h" XvGetPortAttribute -lXv -lX11 -lXext

check_header AudioToolbox/AudioToolbox.h
check_header d3d11.h
check_header direct.h
check_header dirent.h
check_header dlfcn.h
check_header dxva.h
check_header dxva2api.h -D_WIN32_WINNT=0x0600
check_header io.h
check_header libcrystalhd/libcrystalhd_if.h
check_header mach/mach_time.h
check_header malloc.h
check_header net/udplite.h
check_header poll.h
check_header sys/mman.h
check_header sys/param.h
check_header sys/resource.h
check_header sys/select.h
check_header sys/time.h
check_header sys/un.h
check_header termios.h
check_header unistd.h
check_header valgrind/valgrind.h
check_header VideoDecodeAcceleration/VDADecoder.h
check_header VideoToolbox/VideoToolbox.h
check_func_headers VideoToolbox/VTCompressionSession.h VTCompressionSessionPrepareToEncodeFrames -framework VideoToolbox
enabled videotoolbox && check_func_headers CoreVideo/CVImageBuffer.h kCVImageBufferColorPrimaries_ITU_R_2020 -framework CoreVideo
check_header windows.h
check_header X11/extensions/XvMClib.h
check_header asm/types.h

# it seems there are versions of clang in some distros that try to use the
# gcc headers, which explodes for stdatomic
# so we also check that atomics actually work here
check_builtin stdatomic_h stdatomic.h "atomic_int foo, bar = ATOMIC_VAR_INIT(-1); atomic_store(&foo, 0)"

check_lib shell32  "windows.h shellapi.h" CommandLineToArgvW   -lshell32
check_lib wincrypt "windows.h wincrypt.h" CryptGenRandom       -ladvapi32
check_lib psapi    "windows.h psapi.h"    GetProcessMemoryInfo -lpsapi

check_lib coreservices "CoreServices/CoreServices.h" UTGetOSTypeFromString "-framework CoreServices"

check_struct "sys/time.h sys/resource.h" "struct rusage" ru_maxrss

check_type "windows.h dxva.h" "DXVA_PicParams_HEVC" -DWINAPI_FAMILY=WINAPI_FAMILY_DESKTOP_APP -D_CRT_BUILD_DESKTOP_APP=0
check_type "windows.h dxva.h" "DXVA_PicParams_VP9" -DWINAPI_FAMILY=WINAPI_FAMILY_DESKTOP_APP -D_CRT_BUILD_DESKTOP_APP=0
check_type "windows.h d3d11.h" "ID3D11VideoDecoder"
check_type "windows.h d3d11.h" "ID3D11VideoContext"
check_type "d3d9.h dxva2api.h" DXVA2_ConfigPictureDecode -D_WIN32_WINNT=0x0602

check_type "va/va.h va/va_dec_hevc.h" "VAPictureParameterBufferHEVC"
check_struct "va/va.h" "VADecPictureParameterBufferVP9" bit_depth
check_type "va/va.h va/va_vpp.h" "VAProcPipelineParameterBuffer"
check_type "va/va.h va/va_enc_h264.h" "VAEncPictureParameterBufferH264"
check_type "va/va.h va/va_enc_hevc.h" "VAEncPictureParameterBufferHEVC"
check_type "va/va.h va/va_enc_jpeg.h" "VAEncPictureParameterBufferJPEG"
check_type "va/va.h va/va_enc_mpeg2.h" "VAEncPictureParameterBufferMPEG2"
check_type "va/va.h va/va_enc_vp8.h"  "VAEncPictureParameterBufferVP8"

check_type "vdpau/vdpau.h" "VdpPictureInfoHEVC"

check_cpp_condition windows.h "!WINAPI_FAMILY_PARTITION(WINAPI_PARTITION_DESKTOP)" && enable winrt || disable winrt

if ! disabled w32threads && ! enabled pthreads; then
    check_func_headers "windows.h process.h" _beginthreadex &&
        enable w32threads || disable w32threads
    if ! enabled w32threads && enabled winrt; then
        check_func_headers "windows.h" CreateThread &&
            enable w32threads || disable w32threads
    fi
fi

# check for some common methods of building with pthread support
# do this before the optional library checks as some of them require pthreads
if ! disabled pthreads && ! enabled w32threads && ! enabled os2threads; then
    if check_lib pthreads pthread.h pthread_join   -pthread &&
       check_lib pthreads pthread.h pthread_create -pthread; then
        add_cflags -pthread
    elif check_lib pthreads pthread.h pthread_join   -pthreads &&
         check_lib pthreads pthread.h pthread_create -pthreads; then
        add_cflags -pthreads
    elif check_lib pthreads pthread.h pthread_join   -ldl -pthread &&
         check_lib pthreads pthread.h pthread_create -ldl -pthread; then
        add_cflags -ldl -pthread
    elif check_lib pthreads pthread.h pthread_join   -lpthreadGC2 &&
         check_lib pthreads pthread.h pthread_create -lpthreadGC2; then
        :
    elif check_lib pthreads pthread.h pthread_join   -lpthread &&
         check_lib pthreads pthread.h pthread_create -lpthread; then
        :
    elif check_func pthread_join && check_func pthread_create; then
        enable pthreads
    fi
    check_code cc "pthread.h" "static pthread_mutex_t atomic_lock = PTHREAD_MUTEX_INITIALIZER" || disable pthreads
fi


if enabled pthreads; then
  check_func pthread_cancel
fi

enabled pthreads &&
    check_builtin sem_timedwait semaphore.h "sem_t *s; sem_init(s,0,0); sem_timedwait(s,0); sem_destroy(s)"

disabled  zlib || check_lib zlib   zlib.h      zlibVersion    -lz
disabled bzlib || check_lib bzlib bzlib.h BZ2_bzlibVersion    -lbz2
disabled  lzma || check_lib lzma   lzma.h lzma_version_number -llzma

check_lib libm math.h sin -lm && LIBM="-lm"
disabled crystalhd || check_lib crystalhd "stdint.h libcrystalhd/libcrystalhd_if.h" DtsCrystalHDVersion -lcrystalhd

atan2f_args=2
copysign_args=2
hypot_args=2
ldexpf_args=2
powf_args=2

for func in $MATH_FUNCS; do
    eval check_mathfunc $func \${${func}_args:-1} $LIBM
done

for func in $COMPLEX_FUNCS; do
    eval check_complexfunc $func \${${func}_args:-1}
done

# these are off by default, so fail if requested and not available
enabled avfoundation_indev && { check_header_objcc AVFoundation/AVFoundation.h || disable avfoundation_indev; }
enabled avfoundation_indev && { check_lib avfoundation_indev CoreGraphics/CoreGraphics.h CGGetActiveDisplayList -framework CoreGraphics ||
                                check_lib avfoundation_indev ApplicationServices/ApplicationServices.h CGGetActiveDisplayList -framework ApplicationServices; }
enabled cuda_sdk          && require cuda_sdk cuda.h cuCtxCreate -lcuda
enabled cuvid             && { enabled cuda ||
                               die "ERROR: CUVID requires CUDA"; }
enabled chromaprint       && require chromaprint chromaprint.h chromaprint_get_version -lchromaprint
enabled coreimage_filter  && { check_header_objcc QuartzCore/CoreImage.h || disable coreimage_filter; }
enabled coreimagesrc_filter && { check_header_objcc QuartzCore/CoreImage.h || disable coreimagesrc_filter; }
enabled decklink          && { { check_header DeckLinkAPI.h || die "ERROR: DeckLinkAPI.h header not found"; } &&
                               { check_cpp_condition DeckLinkAPIVersion.h "BLACKMAGIC_DECKLINK_API_VERSION >= 0x0a060100" || die "ERROR: Decklink API version must be >= 10.6.1."; } }
enabled frei0r            && { check_header frei0r.h || die "ERROR: frei0r.h header not found"; }
enabled gmp               && require gmp gmp.h mpz_export -lgmp
enabled gnutls            && require_pkg_config gnutls gnutls/gnutls.h gnutls_global_init
enabled jni               && { [ $target_os = "android" ] && check_header jni.h && enabled pthreads || die "ERROR: jni not found"; }
enabled ladspa            && { check_header ladspa.h || die "ERROR: ladspa.h header not found"; }
enabled libiec61883       && require libiec61883 libiec61883/iec61883.h iec61883_cmp_connect -lraw1394 -lavc1394 -lrom1394 -liec61883
enabled libass            && require_pkg_config libass ass/ass.h ass_library_init
enabled libbluray         && require_pkg_config libbluray libbluray/bluray.h bd_open
enabled libbs2b           && require_pkg_config libbs2b bs2b.h bs2b_open
enabled libcelt           && require libcelt celt/celt.h celt_decode -lcelt0 &&
                             { check_lib libcelt celt/celt.h celt_decoder_create_custom -lcelt0 ||
                               die "ERROR: libcelt must be installed and version must be >= 0.11.0."; }
enabled libcaca           && require_pkg_config caca caca.h caca_create_canvas
enabled libdc1394         && require_pkg_config libdc1394-2 dc1394/dc1394.h dc1394_new
enabled libfdk_aac        && { use_pkg_config fdk-aac "fdk-aac/aacenc_lib.h" aacEncOpen ||
                               { require libfdk_aac fdk-aac/aacenc_lib.h aacEncOpen -lfdk-aac &&
                                 warn "using libfdk without pkg-config"; } }
flite_extralibs="-lflite_cmu_time_awb -lflite_cmu_us_awb -lflite_cmu_us_kal -lflite_cmu_us_kal16 -lflite_cmu_us_rms -lflite_cmu_us_slt -lflite_usenglish -lflite_cmulex -lflite"
enabled libflite          && require libflite "flite/flite.h" flite_init $flite_extralibs
enabled fontconfig        && enable libfontconfig
enabled libfontconfig     && require_pkg_config fontconfig "fontconfig/fontconfig.h" FcInit
enabled libfreetype       && require_pkg_config freetype2 "ft2build.h FT_FREETYPE_H" FT_Init_FreeType
enabled libfribidi        && require_pkg_config fribidi fribidi.h fribidi_version_info
enabled libgme            && require  libgme gme/gme.h gme_new_emu -lgme -lstdc++
enabled libgsm            && { for gsm_hdr in "gsm.h" "gsm/gsm.h"; do
                                   check_lib libgsm "${gsm_hdr}" gsm_create -lgsm && break;
                               done || die "ERROR: libgsm not found"; }
enabled libilbc           && require libilbc ilbc.h WebRtcIlbcfix_InitDecode -lilbc
enabled libkvazaar        && require_pkg_config "kvazaar >= 0.8.1" kvazaar.h kvz_api_get
# While it may appear that require is being used as a pkg-config
# fallback for libmfx, it is actually being used to detect a different
# installation route altogether.  If libmfx is installed via the Intel
# Media SDK or Intel Media Server Studio, these don't come with
# pkg-config support.  Instead, users should make sure that the build
# can find the libraries and headers through other means.
enabled libmfx            && { use_pkg_config libmfx "mfx/mfxvideo.h" MFXInit ||
                               { require libmfx "mfx/mfxvideo.h" MFXInit -llibmfx && warn "using libmfx without pkg-config"; } }
enabled libmodplug        && require_pkg_config libmodplug libmodplug/modplug.h ModPlug_Load
enabled libmp3lame        && require "libmp3lame >= 3.98.3" lame/lame.h lame_set_VBR_quality -lmp3lame
enabled libnut            && require libnut libnut.h nut_demuxer_init -lnut
enabled libnpp            && require libnpp npp.h nppGetLibVersion -lnppi -lnppc
enabled libopencore_amrnb && require libopencore_amrnb opencore-amrnb/interf_dec.h Decoder_Interface_init -lopencore-amrnb
enabled libopencore_amrwb && require libopencore_amrwb opencore-amrwb/dec_if.h D_IF_init -lopencore-amrwb
enabled libopencv         && { check_header opencv2/core/core_c.h &&
                               { use_pkg_config opencv opencv2/core/core_c.h cvCreateImageHeader ||
                                 require opencv opencv2/core/core_c.h cvCreateImageHeader -lopencv_core -lopencv_imgproc; } ||
                               require_pkg_config opencv opencv/cxcore.h cvCreateImageHeader; }
enabled libopenh264       && require_pkg_config openh264 wels/codec_api.h WelsGetCodecVersion
enabled libopenjpeg       && { { check_lib libopenjpeg openjpeg-2.1/openjpeg.h opj_version -lopenjp2 -DOPJ_STATIC && add_cppflags -DOPJ_STATIC; } ||
                               check_lib libopenjpeg openjpeg-2.1/openjpeg.h opj_version -lopenjp2 ||
                               { check_lib libopenjpeg openjpeg-2.0/openjpeg.h opj_version -lopenjp2 -DOPJ_STATIC && add_cppflags -DOPJ_STATIC; } ||
                               { check_lib libopenjpeg openjpeg-1.5/openjpeg.h opj_version -lopenjpeg -DOPJ_STATIC && add_cppflags -DOPJ_STATIC; } ||
                               { check_lib libopenjpeg openjpeg.h opj_version -lopenjpeg -DOPJ_STATIC && add_cppflags -DOPJ_STATIC; } ||
                               die "ERROR: libopenjpeg not found"; }
enabled libopenmpt        && require_pkg_config "libopenmpt >= 0.2.6557" libopenmpt/libopenmpt.h openmpt_module_create
enabled libopus           && {
    enabled libopus_decoder && {
        require_pkg_config opus opus_multistream.h opus_multistream_decoder_create
    }
    enabled libopus_encoder && {
        require_pkg_config opus opus_multistream.h opus_multistream_surround_encoder_create
    }
}
enabled libpulse          && require_pkg_config libpulse pulse/pulseaudio.h pa_context_new
enabled librsvg           && require_pkg_config librsvg-2.0 librsvg-2.0/librsvg/rsvg.h rsvg_handle_render_cairo
enabled librtmp           && require_pkg_config librtmp librtmp/rtmp.h RTMP_Socket
enabled librubberband     && require_pkg_config "rubberband >= 1.8.1" rubberband/rubberband-c.h rubberband_new
enabled libschroedinger   && require_pkg_config schroedinger-1.0 schroedinger/schro.h schro_init
enabled libshine          && require_pkg_config shine shine/layer3.h shine_encode_buffer
enabled libsmbclient      && { use_pkg_config smbclient libsmbclient.h smbc_init ||
                               require smbclient libsmbclient.h smbc_init -lsmbclient; }
enabled libsnappy         && require libsnappy snappy-c.h snappy_compress -lsnappy
enabled libsoxr           && require libsoxr soxr.h soxr_create -lsoxr && LIBSOXR="-lsoxr"
enabled libssh            && require_pkg_config libssh libssh/sftp.h sftp_init
enabled libspeex          && require_pkg_config speex speex/speex.h speex_decoder_init -lspeex
enabled libtesseract      && require_pkg_config tesseract tesseract/capi.h TessBaseAPICreate
enabled libtheora         && require libtheora theora/theoraenc.h th_info_init -ltheoraenc -ltheoradec -logg
enabled libtwolame        && require libtwolame twolame.h twolame_init -ltwolame &&
                             { check_lib libtwolame twolame.h twolame_encode_buffer_float32_interleaved -ltwolame ||
                               die "ERROR: libtwolame must be installed and version must be >= 0.3.10"; }
enabled libv4l2           && require_pkg_config libv4l2 libv4l2.h v4l2_ioctl
enabled libvidstab        && require_pkg_config "vidstab >= 0.98" vid.stab/libvidstab.h vsMotionDetectInit
enabled libvo_amrwbenc    && require libvo_amrwbenc vo-amrwbenc/enc_if.h E_IF_init -lvo-amrwbenc
enabled libvorbis         && require libvorbis vorbis/vorbisenc.h vorbis_info_init -lvorbisenc -lvorbis -logg

enabled libvpx            && {
    enabled libvpx_vp8_decoder && {
        use_pkg_config "vpx >= 0.9.1" "vpx/vpx_decoder.h vpx/vp8dx.h" vpx_codec_vp8_dx ||
            check_lib libvpx_vp8_decoder "vpx/vpx_decoder.h vpx/vp8dx.h" vpx_codec_dec_init_ver -lvpx ||
                die "ERROR: libvpx decoder version must be >=0.9.1";
    }
    enabled libvpx_vp8_encoder && {
        use_pkg_config "vpx >= 0.9.7" "vpx/vpx_encoder.h vpx/vp8cx.h" vpx_codec_vp8_cx ||
            check_lib libvpx_vp8_encoder "vpx/vpx_encoder.h vpx/vp8cx.h" "vpx_codec_enc_init_ver VP8E_SET_MAX_INTRA_BITRATE_PCT" -lvpx ||
                die "ERROR: libvpx encoder version must be >=0.9.7";
    }
    enabled libvpx_vp9_decoder && {
        use_pkg_config "vpx >= 1.3.0" "vpx/vpx_decoder.h vpx/vp8dx.h" vpx_codec_vp9_dx ||
            check_lib libvpx_vp9_decoder "vpx/vpx_decoder.h vpx/vp8dx.h" "vpx_codec_vp9_dx" -lvpx
    }
    enabled libvpx_vp9_encoder && {
        use_pkg_config "vpx >= 1.3.0" "vpx/vpx_encoder.h vpx/vp8cx.h" vpx_codec_vp9_cx ||
            check_lib libvpx_vp9_encoder "vpx/vpx_encoder.h vpx/vp8cx.h" "vpx_codec_vp9_cx VP9E_SET_AQ_MODE" -lvpx
    }
    if disabled_all libvpx_vp8_decoder libvpx_vp9_decoder libvpx_vp8_encoder libvpx_vp9_encoder; then
        die "libvpx enabled but no supported decoders found"
    fi
}

enabled libwavpack        && require libwavpack wavpack/wavpack.h WavpackOpenFileOutput  -lwavpack
enabled libwebp           && {
    enabled libwebp_encoder      && require_pkg_config "libwebp >= 0.2.0" webp/encode.h WebPGetEncoderVersion
    enabled libwebp_anim_encoder && { use_pkg_config "libwebpmux >= 0.4.0" webp/mux.h WebPAnimEncoderOptionsInit || disable libwebp_anim_encoder; } }
enabled libx264           && { use_pkg_config x264 "stdint.h x264.h" x264_encoder_encode ||
                               { require libx264 "stdint.h x264.h" x264_encoder_encode -lx264 &&
                                 warn "using libx264 without pkg-config"; } } &&
                             { check_cpp_condition x264.h "X264_BUILD >= 118" ||
                               die "ERROR: libx264 must be installed and version must be >= 0.118."; } &&
                             { check_cpp_condition x264.h "X264_MPEG2" &&
                               enable libx262; }
enabled libx265           && require_pkg_config x265 x265.h x265_api_get &&
                             { check_cpp_condition x265.h "X265_BUILD >= 68" ||
                               die "ERROR: libx265 version must be >= 68."; }
enabled libxavs           && require libxavs "stdint.h xavs.h" xavs_encoder_encode -lxavs
enabled libxvid           && require libxvid xvid.h xvid_global -lxvidcore
enabled libzimg           && require_pkg_config "zimg >= 2.3.0" zimg.h zimg_get_api_version
enabled libzmq            && require_pkg_config libzmq zmq.h zmq_ctx_new
enabled libzvbi           && require libzvbi libzvbi.h vbi_decoder_new -lzvbi &&
                             { check_cpp_condition libzvbi.h "VBI_VERSION_MAJOR > 0 || VBI_VERSION_MINOR > 2 || VBI_VERSION_MINOR == 2 && VBI_VERSION_MICRO >= 28" ||
                               enabled gpl || die "ERROR: libzvbi requires version 0.2.28 or --enable-gpl."; }
enabled mediacodec        && { enabled jni || die "ERROR: mediacodec requires --enable-jni"; }
enabled mmal              && { check_lib mmal interface/mmal/mmal.h mmal_port_connect -lmmal_core -lmmal_util -lmmal_vc_client -lbcm_host ||
                               { ! enabled cross_compile &&
                                 add_cflags -isystem/opt/vc/include/ -isystem/opt/vc/include/interface/vmcs_host/linux -isystem/opt/vc/include/interface/vcos/pthreads -fgnu89-inline &&
                                 add_ldflags -L/opt/vc/lib/ &&
                                 check_lib mmal interface/mmal/mmal.h mmal_port_connect -lmmal_core -lmmal_util -lmmal_vc_client -lbcm_host; } ||
                               die "ERROR: mmal not found" &&
                               check_func_headers interface/mmal/mmal.h "MMAL_PARAMETER_VIDEO_MAX_NUM_CALLBACKS"; }
enabled netcdf            && require_pkg_config netcdf netcdf.h nc_inq_libvers
enabled openal            && { { for al_extralibs in "${OPENAL_LIBS}" "-lopenal" "-lOpenAL32"; do
                               check_lib openal 'AL/al.h' alGetError "${al_extralibs}" && break; done } ||
                               die "ERROR: openal not found"; } &&
                             { check_cpp_condition "AL/al.h" "defined(AL_VERSION_1_1)" ||
                               die "ERROR: openal must be installed and version must be 1.1 or compatible"; }
enabled opencl            && { check_lib opencl OpenCL/cl.h clEnqueueNDRangeKernel -Wl,-framework,OpenCL ||
                               check_lib opencl CL/cl.h clEnqueueNDRangeKernel -lOpenCL ||
                               die "ERROR: opencl not found"; } &&
                             { check_cpp_condition "OpenCL/cl.h" "defined(CL_VERSION_1_2)" ||
                               check_cpp_condition "CL/cl.h" "defined(CL_VERSION_1_2)" ||
                               die "ERROR: opencl must be installed and version must be 1.2 or compatible"; }
enabled opengl            && { check_lib opengl GL/glx.h glXGetProcAddress "-lGL" ||
                               check_lib opengl windows.h wglGetProcAddress "-lopengl32 -lgdi32" ||
                               check_lib opengl OpenGL/gl3.h glGetError "-Wl,-framework,OpenGL" ||
                               check_lib opengl ES2/gl.h glGetError "-isysroot=${sysroot} -Wl,-framework,OpenGLES" ||
                               die "ERROR: opengl not found."
                             }
enabled omx_rpi           && { check_header OMX_Core.h ||
                               { ! enabled cross_compile && add_cflags -isystem/opt/vc/include/IL && check_header OMX_Core.h ; } ||
                               die "ERROR: OpenMAX IL headers not found"; }
enabled omx               && { check_header OMX_Core.h || die "ERROR: OpenMAX IL headers not found"; }
enabled openssl           && { use_pkg_config openssl openssl/ssl.h OPENSSL_init_ssl ||
                               use_pkg_config openssl openssl/ssl.h SSL_library_init ||
                               check_lib openssl openssl/ssl.h SSL_library_init -lssl -lcrypto ||
                               check_lib openssl openssl/ssl.h SSL_library_init -lssl32 -leay32 ||
                               check_lib openssl openssl/ssl.h SSL_library_init -lssl -lcrypto -lws2_32 -lgdi32 ||
                               die "ERROR: openssl not found"; }
enabled qtkit_indev      && { check_header_objcc QTKit/QTKit.h || disable qtkit_indev; }

if enabled gcrypt; then
    GCRYPT_CONFIG="${cross_prefix}libgcrypt-config"
    if "${GCRYPT_CONFIG}" --version > /dev/null 2>&1; then
        gcrypt_cflags=$("${GCRYPT_CONFIG}" --cflags)
        gcrypt_extralibs=$("${GCRYPT_CONFIG}" --libs)
        check_func_headers gcrypt.h gcry_mpi_new $gcrypt_cflags $gcrypt_extralibs ||
            die "ERROR: gcrypt not found"
        add_cflags $gcrypt_cflags && add_extralibs $gcrypt_extralibs
    else
        require gcrypt gcrypt.h gcry_mpi_new -lgcrypt
    fi
fi

disabled sdl && disable sdl2
if ! disabled sdl2; then
    SDL2_CONFIG="${cross_prefix}sdl2-config"
    if check_pkg_config sdl2 SDL_events.h SDL_PollEvent; then
        check_cpp_condition SDL.h "(SDL_MAJOR_VERSION<<16 | SDL_MINOR_VERSION<<8 | SDL_PATCHLEVEL) >= 0x020001" $sdl2_cflags &&
        check_cpp_condition SDL.h "(SDL_MAJOR_VERSION<<16 | SDL_MINOR_VERSION<<8 | SDL_PATCHLEVEL) < 0x020100" $sdl2_cflags &&
        check_func SDL_Init $sdl2_extralibs $sdl2_cflags && enable sdl2
    else
      if "${SDL2_CONFIG}" --version > /dev/null 2>&1; then
        sdl2_cflags=$("${SDL2_CONFIG}" --cflags)
        sdl2_extralibs=$("${SDL2_CONFIG}" --libs)
        check_cpp_condition SDL.h "(SDL_MAJOR_VERSION<<16 | SDL_MINOR_VERSION<<8 | SDL_PATCHLEVEL) >= 0x020001" $sdl2_cflags &&
        check_cpp_condition SDL.h "(SDL_MAJOR_VERSION<<16 | SDL_MINOR_VERSION<<8 | SDL_PATCHLEVEL) < 0x020100" $sdl2_cflags &&
        check_func SDL_Init $sdl2_extralibs $sdl2_cflags && enable sdl2
      fi
    fi
    if test $target_os = "mingw32"; then
        sdl2_extralibs="$sdl2_extralibs -mconsole"
    fi
fi
enabled sdl2 && enable sdl && add_cflags $sdl2_cflags && add_extralibs $sdl2_extralibs

if enabled decklink; then
    case $target_os in
        mingw32*|mingw64*|win32|win64)
            decklink_outdev_extralibs="$decklink_outdev_extralibs -lole32 -loleaut32"
            decklink_indev_extralibs="$decklink_indev_extralibs -lole32 -loleaut32"
            ;;
    esac
fi

disabled securetransport || { check_func SecIdentityCreate "-Wl,-framework,CoreFoundation -Wl,-framework,Security" &&
    check_lib securetransport "Security/SecureTransport.h Security/Security.h" "SSLCreateContext SecItemImport" "-Wl,-framework,CoreFoundation -Wl,-framework,Security"; }

disabled schannel || { check_func_headers "windows.h security.h" InitializeSecurityContext -DSECURITY_WIN32 -lsecur32 &&
                       check_cpp_condition winerror.h "defined(SEC_I_CONTEXT_EXPIRED)" && enable schannel && add_extralibs -lsecur32; }

makeinfo --version > /dev/null 2>&1 && enable makeinfo  || disable makeinfo
enabled makeinfo \
    && [ 0$(makeinfo --version | grep "texinfo" | sed 's/.*texinfo[^0-9]*\([0-9]*\)\..*/\1/') -ge 5 ] \
    && enable makeinfo_html || disable makeinfo_html
disabled makeinfo_html && texi2html --help 2> /dev/null | grep -q 'init-file' && enable texi2html || disable texi2html
perl -v            > /dev/null 2>&1 && enable perl      || disable perl
pod2man --help     > /dev/null 2>&1 && enable pod2man   || disable pod2man
rsync --help 2> /dev/null | grep -q 'contimeout' && enable rsync_contimeout || disable rsync_contimeout

check_header linux/fb.h
check_header linux/videodev.h
check_header linux/videodev2.h
check_code cc linux/videodev2.h "struct v4l2_frmsizeenum vfse; vfse.discrete.width = 0;" && enable_safe struct_v4l2_frmivalenum_discrete

check_header sys/videoio.h
check_code cc sys/videoio.h "struct v4l2_frmsizeenum vfse; vfse.discrete.width = 0;" && enable_safe struct_v4l2_frmivalenum_discrete

check_lib user32 "windows.h winuser.h" GetShellWindow -luser32
check_lib vfw32 "windows.h vfw.h" capCreateCaptureWindow -lvfw32
# check that WM_CAP_DRIVER_CONNECT is defined to the proper value
# w32api 3.12 had it defined wrong
check_cpp_condition vfw.h "WM_CAP_DRIVER_CONNECT > WM_USER" && enable vfwcap_defines

check_type "dshow.h" IBaseFilter

# check for ioctl_meteor.h, ioctl_bt848.h and alternatives
{ check_header dev/bktr/ioctl_meteor.h &&
  check_header dev/bktr/ioctl_bt848.h; } ||
{ check_header machine/ioctl_meteor.h &&
  check_header machine/ioctl_bt848.h; } ||
{ check_header dev/video/meteor/ioctl_meteor.h &&
  check_header dev/video/bktr/ioctl_bt848.h; } ||
check_header dev/ic/bt8xx.h

if check_struct sys/soundcard.h audio_buf_info bytes; then
    enable_safe sys/soundcard.h
else
    check_cc -D__BSD_VISIBLE -D__XSI_VISIBLE <<EOF && add_cppflags -D__BSD_VISIBLE -D__XSI_VISIBLE && enable_safe sys/soundcard.h
    #include <sys/soundcard.h>
    audio_buf_info abc;
EOF
fi
check_header soundcard.h

enabled_any alsa_indev alsa_outdev &&
    check_lib alsa alsa/asoundlib.h snd_pcm_htimestamp -lasound

enabled jack_indev && check_lib jack jack/jack.h jack_client_open -ljack &&
    check_func jack_port_get_latency_range -ljack

enabled_any sndio_indev sndio_outdev && check_lib sndio sndio.h sio_open -lsndio

if enabled libcdio; then
    check_lib libcdio "cdio/cdda.h cdio/paranoia.h" cdio_cddap_open -lcdio_paranoia -lcdio_cdda -lcdio ||
    check_lib libcdio "cdio/paranoia/cdda.h cdio/paranoia/paranoia.h" cdio_cddap_open -lcdio_paranoia -lcdio_cdda -lcdio ||
    die "ERROR: No usable libcdio/cdparanoia found"
fi

if ! disabled libxcb; then
    check_pkg_config "xcb >= 1.4" xcb/xcb.h xcb_connect || {
        enabled libxcb && die "ERROR: libxcb >= 1.4 not found";
    } && enable libxcb

if enabled libxcb; then
    disabled libxcb_shm || {
        check_pkg_config xcb-shm xcb/shm.h xcb_shm_attach || {
            enabled libxcb_shm && die "ERROR: libxcb_shm not found";
        } && check_header sys/shm.h && enable libxcb_shm; }

    disabled libxcb_xfixes || {
        check_pkg_config xcb-xfixes xcb/xfixes.h xcb_xfixes_get_cursor_image || {
            enabled libxcb_xfixes && die "ERROR: libxcb_xfixes not found";
        } && enable libxcb_xfixes; }

    disabled libxcb_shape || {
        check_pkg_config xcb-shape xcb/shape.h xcb_shape_get_rectangles || {
            enabled libxcb_shape && die "ERROR: libxcb_shape not found";
        } && enable libxcb_shape; }

    add_cflags $xcb_cflags $xcb_shm_cflags $xcb_xfixes_cflags $xcb_shape_cflags
    add_extralibs $xcb_extralibs $xcb_shm_extralibs $xcb_xfixes_extralibs $xcb_shape_extralibs
fi
fi

check_func_headers "windows.h" CreateDIBSection "$gdigrab_indev_extralibs"

enabled dxva2api_h &&
    check_cc <<EOF && enable dxva2api_cobj
#define _WIN32_WINNT 0x0600
#define COBJMACROS
#include <windows.h>
#include <d3d9.h>
#include <dxva2api.h>
int main(void) { IDirectXVideoDecoder *o = NULL; IDirectXVideoDecoder_Release(o); return 0; }
EOF

enabled dxva2 &&
    check_lib dxva2_lib windows.h CoTaskMemFree -lole32

enabled vaapi &&
    check_lib vaapi va/va.h vaInitialize -lva

enabled vaapi &&
    check_code cc "va/va.h" "vaCreateSurfaces(0, 0, 0, 0, 0, 0, 0, 0)" ||
    disable vaapi

enabled vaapi &&
    check_lib vaapi_drm "va/va.h va/va_drm.h" vaGetDisplayDRM -lva -lva-drm

enabled vaapi &&
    check_lib vaapi_x11 "va/va.h va/va_x11.h" vaGetDisplay -lva -lva-x11 -lX11

enabled vdpau &&
    check_cpp_condition vdpau/vdpau.h "defined VDP_DECODER_PROFILE_MPEG4_PART2_ASP" ||
    disable vdpau

enabled vdpau &&
    check_lib vdpau_x11 "vdpau/vdpau.h vdpau/vdpau_x11.h" vdp_device_create_x11 -lvdpau -lX11

if enabled x86; then
    case $target_os in
        mingw32*|mingw64*|win32|win64|linux|cygwin*)
            ;;
        *)
            disable cuda cuvid nvenc
            ;;
    esac
else
    disable cuda cuvid nvenc
fi

enabled nvenc &&
    check_cc -I$source_path <<EOF || disable nvenc
#include "compat/nvenc/nvEncodeAPI.h"
NV_ENCODE_API_FUNCTION_LIST flist;
void f(void) { struct { const GUID guid; } s[] = { { NV_ENC_PRESET_HQ_GUID } }; }
int main(void) { return 0; }
EOF

# Funny iconv installations are not unusual, so check it after all flags have been set
disabled iconv || check_func_headers iconv.h iconv || check_lib iconv iconv.h iconv -liconv

enabled debug && add_cflags -g"$debuglevel" && add_asflags -g"$debuglevel"

# add some useful compiler flags if supported
check_cflags -Wdeclaration-after-statement
check_cflags -Wall
check_cflags -Wdisabled-optimization
check_cflags -Wpointer-arith
check_cflags -Wredundant-decls
check_cflags -Wwrite-strings
check_cflags -Wtype-limits
check_cflags -Wundef
check_cflags -Wmissing-prototypes
check_cflags -Wno-pointer-to-int-cast
check_cflags -Wstrict-prototypes
check_cflags -Wempty-body

if enabled extra_warnings; then
    check_cflags -Wcast-qual
    check_cflags -Wextra
    check_cflags -Wpedantic
fi

check_disable_warning(){
    warning_flag=-W${1#-Wno-}
    test_cflags $warning_flag && add_cflags $1
}

check_disable_warning -Wno-parentheses
check_disable_warning -Wno-switch
check_disable_warning -Wno-format-zero-length
check_disable_warning -Wno-pointer-sign
check_disable_warning -Wno-unused-const-variable

check_disable_warning_headers(){
    warning_flag=-W${1#-Wno-}
    test_cflags $warning_flag && add_cflags_headers $1
}

check_disable_warning_headers -Wno-deprecated-declarations
check_disable_warning_headers -Wno-unused-variable

check_cc <<EOF && enable blocks_extension
void (^block)(void);
EOF

# add some linker flags
check_ldflags -Wl,--warn-common
check_ldflags -Wl,-rpath-link=libpostproc:libswresample:libswscale:libavfilter:libavdevice:libavformat:libavcodec:libavutil:libavresample
enabled rpath && add_ldexeflags -Wl,-rpath,$libdir
enabled rpath && add_ldlibflags -Wl,-rpath,$libdir
test_ldflags -Wl,-Bsymbolic && append SHFLAGS -Wl,-Bsymbolic

# add some strip flags
# -wN '..@*' is more selective than -x, but not available everywhere.
check_stripflags -wN \'..@*\' || check_stripflags -x

enabled neon_clobber_test &&
    check_ldflags -Wl,--wrap,avcodec_open2              \
                  -Wl,--wrap,avcodec_decode_audio4      \
                  -Wl,--wrap,avcodec_decode_video2      \
                  -Wl,--wrap,avcodec_decode_subtitle2   \
                  -Wl,--wrap,avcodec_encode_audio2      \
                  -Wl,--wrap,avcodec_encode_video2      \
                  -Wl,--wrap,avcodec_encode_subtitle    \
                  -Wl,--wrap,avcodec_send_packet        \
                  -Wl,--wrap,avcodec_receive_packet     \
                  -Wl,--wrap,avcodec_send_frame         \
                  -Wl,--wrap,avcodec_receive_frame      \
                  -Wl,--wrap,swr_convert                \
                  -Wl,--wrap,avresample_convert ||
    disable neon_clobber_test

enabled xmm_clobber_test &&
    check_ldflags -Wl,--wrap,avcodec_open2              \
                  -Wl,--wrap,avcodec_decode_audio4      \
                  -Wl,--wrap,avcodec_decode_video2      \
                  -Wl,--wrap,avcodec_decode_subtitle2   \
                  -Wl,--wrap,avcodec_encode_audio2      \
                  -Wl,--wrap,avcodec_encode_video2      \
                  -Wl,--wrap,avcodec_encode_subtitle    \
                  -Wl,--wrap,avcodec_send_packet        \
                  -Wl,--wrap,avcodec_receive_packet     \
                  -Wl,--wrap,avcodec_send_frame         \
                  -Wl,--wrap,avcodec_receive_frame      \
                  -Wl,--wrap,swr_convert                \
                  -Wl,--wrap,avresample_convert         \
                  -Wl,--wrap,sws_scale ||
    disable xmm_clobber_test

check_ld "cc" <<EOF && enable proper_dce
extern const int array[512];
static inline int func(void) { return array[0]; }
int main(void) { return 0; }
EOF

if enabled proper_dce; then
    echo "X { local: *; };" > $TMPV
    if test_ldflags -Wl,${version_script},$TMPV; then
        append SHFLAGS '-Wl,${version_script},\$(SUBDIR)lib\$(NAME).ver'
        check_cc <<EOF && enable symver_asm_label
void ff_foo(void) __asm__ ("av_foo@VERSION");
void ff_foo(void) { ${inline_asm+__asm__($quotes);} }
EOF
        check_cc <<EOF && enable symver_gnu_asm
__asm__(".symver ff_foo,av_foo@VERSION");
void ff_foo(void) {}
EOF
    fi
fi

if [ -z "$optflags" ]; then
    if enabled small; then
        optflags=$cflags_size
    elif enabled optimizations; then
        optflags=$cflags_speed
    else
        optflags=$cflags_noopt
    fi
fi

if [ -z "$nvccflags" ]; then
    nvccflags=$nvccflags_default
fi

if enabled x86_64 || enabled ppc64 || enabled aarch64; then
    nvccflags="$nvccflags -m64"
else
    nvccflags="$nvccflags -m32"
fi

check_optflags(){
    check_cflags "$@"
    enabled lto && check_ldflags "$@"
}

check_optflags $optflags
check_optflags -fno-math-errno
check_optflags -fno-signed-zeros

if enabled lto; then
    test "$cc_type" != "$ld_type" && die "LTO requires same compiler and linker"
    check_cflags  -flto
    check_ldflags -flto $cpuflags
    disable inline_asm_direct_symbol_refs
fi

enabled ftrapv && check_cflags -ftrapv

check_cc -mno-red-zone <<EOF && noredzone_flags="-mno-red-zone"
int x;
EOF


if enabled icc; then
    # Just warnings, no remarks
    check_cflags -w1
    # -wd: Disable following warnings
    # 144, 167, 556: -Wno-pointer-sign
    # 188: enumerated type mixed with another type
    # 1292: attribute "foo" ignored
    # 1419: external declaration in primary source file
    # 10006: ignoring unknown option -fno-signed-zeros
    # 10148: ignoring unknown option -Wno-parentheses
    # 10156: ignoring option '-W'; no argument required
    # 13200: No EMMS instruction before call to function
    # 13203: No EMMS instruction before return from function
    check_cflags -wd144,167,188,556,1292,1419,10006,10148,10156,13200,13203
    # 11030: Warning unknown option --as-needed
    # 10156: ignoring option '-export'; no argument required
    check_ldflags -wd10156,11030
    # icc 11.0 and 11.1 work with ebp_available, but don't pass the test
    enable ebp_available
    # The test above does not test linking
    enabled lto && disable symver_asm_label
    if enabled x86_32; then
        icc_version=$($cc -dumpversion)
        test ${icc_version%%.*} -ge 11 &&
            check_cflags -falign-stack=maintain-16-byte ||
            disable aligned_stack
    fi
elif enabled ccc; then
    # disable some annoying warnings
    add_cflags -msg_disable bitnotint
    add_cflags -msg_disable mixfuncvoid
    add_cflags -msg_disable nonstandcast
    add_cflags -msg_disable unsupieee
elif enabled gcc; then
    check_optflags -fno-tree-vectorize
    check_cflags -Werror=format-security
    check_cflags -Werror=implicit-function-declaration
    check_cflags -Werror=missing-prototypes
    check_cflags -Werror=return-type
    check_cflags -Werror=vla
    check_cflags -Wformat
    check_cflags -fdiagnostics-color=auto
    enabled extra_warnings || check_disable_warning -Wno-maybe-uninitialized
elif enabled llvm_gcc; then
    check_cflags -mllvm -stack-alignment=16
elif enabled clang; then
    check_cflags -mllvm -stack-alignment=16
    check_cflags -mstack-alignment=16
    check_cflags -Qunused-arguments
    check_cflags -Werror=implicit-function-declaration
    check_cflags -Werror=missing-prototypes
    check_cflags -Werror=return-type
elif enabled cparser; then
    add_cflags -Wno-missing-variable-declarations
    add_cflags -Wno-empty-statement
elif enabled armcc; then
    add_cflags -W${armcc_opt},--diag_suppress=4343 # hardfp compat
    add_cflags -W${armcc_opt},--diag_suppress=3036 # using . as system include dir
    # 2523: use of inline assembly is deprecated
    add_cflags -W${armcc_opt},--diag_suppress=2523
    add_cflags -W${armcc_opt},--diag_suppress=1207
    add_cflags -W${armcc_opt},--diag_suppress=1293 # assignment in condition
    add_cflags -W${armcc_opt},--diag_suppress=3343 # hardfp compat
    add_cflags -W${armcc_opt},--diag_suppress=167  # pointer sign
    add_cflags -W${armcc_opt},--diag_suppress=513  # pointer sign
elif enabled tms470; then
    add_cflags -pds=824 -pds=837
    disable inline_asm
elif enabled pathscale; then
    add_cflags -fstrict-overflow -OPT:wrap_around_unsafe_opt=OFF
elif enabled_any msvc icl; then
    enabled x86_32 && disable aligned_stack
    enabled_all x86_32 debug && add_cflags -Oy-
    enabled debug && add_ldflags -debug
    enable pragma_deprecated
    if enabled icl; then
        # -Qansi-alias is basically -fstrict-aliasing, but does not work
        # (correctly) on icl 13.x.
        check_cpp_condition "windows.h" "__ICL < 1300 || __ICL >= 1400" &&
            add_cflags -Qansi-alias
        # Some inline asm is not compilable in debug
        if enabled debug; then
            disable ebp_available
            disable ebx_available
        fi
    fi
    # msvcrt10 x64 incorrectly enables log2, only msvcrt12 (MSVC 2013) onwards actually has log2.
    check_cpp_condition crtversion.h "_VC_CRT_MAJOR_VERSION >= 12" || disable log2
    # The CRT headers contain __declspec(restrict) in a few places, but if redefining
    # restrict, this might break. MSVC 2010 and 2012 fail with __declspec(__restrict)
    # (as it ends up if the restrict redefine is done before including stdlib.h), while
    # MSVC 2013 and newer can handle it fine.
    # If this declspec fails, force including stdlib.h before the restrict redefinition
    # happens in config.h.
    if [ $_restrict != restrict ]; then
        check_cc <<EOF || add_cflags -FIstdlib.h
__declspec($_restrict) void* foo(int);
EOF
    fi
    # the new SSA optimzer in VS2015 U3 is mis-optimizing some parts of the code
    # Issue has been fixed in MSVC v19.00.24218.
    check_cpp_condition windows.h "_MSC_FULL_VER >= 190024218" ||
        check_cflags -d2SSAOptimizer-
    # enable utf-8 source processing on VS2015 U2 and newer
    check_cpp_condition windows.h "_MSC_FULL_VER >= 190023918" &&
        add_cflags -utf-8
fi

for pfx in "" host_; do
    varname=${pfx%_}cc_type
    eval "type=\$$varname"
    if [ "$type" = "msvc" ]; then
        check_${pfx}cc <<EOF || add_${pfx}cflags -Dinline=__inline
static inline int foo(int a) { return a; }
EOF
    fi
done

case $as_type in
    clang)
        add_asflags -Qunused-arguments
    ;;
esac

case $ld_type in
    clang)
        check_ldflags -Qunused-arguments
    ;;
esac

case $target_os in
    osf1)
        enabled ccc && add_ldflags '-Wl,-expect_unresolved,*'
    ;;
esac

enable frame_thread_encoder

enabled asm || { arch=c; disable $ARCH_LIST $ARCH_EXT_LIST; }

check_deps $CONFIG_LIST       \
           $CONFIG_EXTRA      \
           $HAVE_LIST         \
           $ALL_COMPONENTS    \

enabled threads && ! enabled pthreads && ! enabled atomics_native && die "non pthread threading without atomics not supported, try adding --enable-pthreads or --cpu=i486 or higher if you are on x86"


if test $target_os = "haiku"; then
    disable memalign
    disable posix_memalign
fi

# add_dep lib dep
# -> enable ${lib}_deps_${dep}
# -> add $dep to ${lib}_deps only once
add_dep() {
    lib=$1
    dep=$2
    enabled "${lib}_deps_${dep}" && return 0
    enable  "${lib}_deps_${dep}"
    prepend "${lib}_deps" $dep
}

# merge deps lib components
# merge all ${component}_deps into ${lib}_deps and ${lib}_deps_*
merge_deps() {
    lib=$1
    shift
    for comp in $*; do
        enabled $comp || continue
        eval "dep=\"\$${comp}_deps\""
        for d in $dep; do
            add_dep $lib $d
        done
    done
}

merge_deps libavfilter $FILTER_LIST

map 'enabled $v && intrinsics=${v#intrinsics_}' $INTRINSICS_LIST

for thread in $THREADS_LIST; do
    if enabled $thread; then
        test -n "$thread_type" &&
            die "ERROR: Only one thread type must be selected." ||
            thread_type="$thread"
    fi
done

if disabled stdatomic_h; then
    if enabled atomics_gcc; then
        add_cppflags '-I\$(SRC_PATH)/compat/atomics/gcc'
    elif enabled atomics_win32; then
        add_cppflags '-I\$(SRC_PATH)/compat/atomics/win32'
    elif enabled atomics_suncc; then
        add_cppflags '-I\$(SRC_PATH)/compat/atomics/suncc'
    elif enabled pthreads; then
        add_compat atomics/pthread/stdatomic.o
        add_cppflags '-I\$(SRC_PATH)/compat/atomics/pthread'
    else
        enabled threads && die "Threading is enabled, but no atomics are available"
        add_cppflags '-I\$(SRC_PATH)/compat/atomics/dummy'
    fi
fi

# Check if requested libraries were found.
for lib in $AUTODETECT_LIBS; do
    requested $lib && ! enabled $lib && die "ERROR: $lib requested but not found";
done

enabled zlib && add_cppflags -DZLIB_CONST

# conditional library dependencies, in linking order
enabled afftfilt_filter     && prepend avfilter_deps "avcodec"
enabled afir_filter         && prepend avfilter_deps "avcodec"
enabled amovie_filter       && prepend avfilter_deps "avformat avcodec"
enabled aresample_filter    && prepend avfilter_deps "swresample"
enabled atempo_filter       && prepend avfilter_deps "avcodec"
enabled cover_rect_filter   && prepend avfilter_deps "avformat avcodec"
enabled ebur128_filter && enabled swresample && prepend avfilter_deps "swresample"
enabled elbg_filter         && prepend avfilter_deps "avcodec"
enabled fftfilt_filter      && prepend avfilter_deps "avcodec"
enabled find_rect_filter    && prepend avfilter_deps "avformat avcodec"
enabled firequalizer_filter && prepend avfilter_deps "avcodec"
enabled mcdeint_filter      && prepend avfilter_deps "avcodec"
enabled movie_filter    && prepend avfilter_deps "avformat avcodec"
enabled pan_filter          && prepend avfilter_deps "swresample"
enabled pp_filter           && prepend avfilter_deps "postproc"
enabled removelogo_filter   && prepend avfilter_deps "avformat avcodec swscale"
enabled resample_filter && prepend avfilter_deps "avresample"
enabled sab_filter          && prepend avfilter_deps "swscale"
enabled scale_filter    && prepend avfilter_deps "swscale"
enabled scale2ref_filter    && prepend avfilter_deps "swscale"
enabled sofalizer_filter    && prepend avfilter_deps "avcodec"
enabled showcqt_filter      && prepend avfilter_deps "avformat avcodec swscale"
enabled showfreqs_filter    && prepend avfilter_deps "avcodec"
enabled showspectrum_filter && prepend avfilter_deps "avcodec"
enabled signature_filter    && prepend avfilter_deps "avcodec avformat"
enabled smartblur_filter    && prepend avfilter_deps "swscale"
enabled spectrumsynth_filter && prepend avfilter_deps "avcodec"
enabled spp_filter          && prepend avfilter_deps "avcodec"
enabled subtitles_filter    && prepend avfilter_deps "avformat avcodec"
enabled uspp_filter         && prepend avfilter_deps "avcodec"
enabled zoompan_filter      && prepend avfilter_deps "swscale"

enabled lavfi_indev         && prepend avdevice_deps "avfilter"

enabled opus_decoder    && prepend avcodec_deps "swresample"

expand_deps(){
    lib_deps=${1}_deps
    eval "deps=\$$lib_deps"
    append $lib_deps $(map 'eval echo \$${v}_deps' $deps)
    unique $lib_deps
}

#we have to remove gpl from the deps here as some code assumes all lib deps are libs
postproc_deps="$(filter_out 'gpl' $postproc_deps)"

map 'expand_deps $v' $LIBRARY_LIST

license="LGPL version 2.1 or later"
if enabled nonfree; then
    license="nonfree and unredistributable"
elif enabled gplv3; then
    license="GPL version 3 or later"
elif enabled lgplv3; then
    license="LGPL version 3 or later"
elif enabled gpl; then
    license="GPL version 2 or later"
fi

if test "$quiet" != "yes"; then

echo "install prefix            $prefix"
echo "source path               $source_path"
echo "C compiler                $cc"
echo "C library                 $libc_type"
if test "$host_cc" != "$cc"; then
    echo "host C compiler           $host_cc"
    echo "host C library            $host_libc_type"
fi
echo "ARCH                      $arch ($cpu)"
if test "$build_suffix" != ""; then
    echo "build suffix              $build_suffix"
fi
if test "$progs_suffix" != ""; then
    echo "progs suffix              $progs_suffix"
fi
if test "$extra_version" != ""; then
    echo "version string suffix     $extra_version"
fi
echo "big-endian                ${bigendian-no}"
echo "runtime cpu detection     ${runtime_cpudetect-no}"
if enabled x86; then
    echo "${yasmexe}                      ${yasm-no}"
    echo "MMX enabled               ${mmx-no}"
    echo "MMXEXT enabled            ${mmxext-no}"
    echo "3DNow! enabled            ${amd3dnow-no}"
    echo "3DNow! extended enabled   ${amd3dnowext-no}"
    echo "SSE enabled               ${sse-no}"
    echo "SSSE3 enabled             ${ssse3-no}"
    echo "AESNI enabled             ${aesni-no}"
    echo "AVX enabled               ${avx-no}"
    echo "XOP enabled               ${xop-no}"
    echo "FMA3 enabled              ${fma3-no}"
    echo "FMA4 enabled              ${fma4-no}"
    echo "i686 features enabled     ${i686-no}"
    echo "CMOV is fast              ${fast_cmov-no}"
    echo "EBX available             ${ebx_available-no}"
    echo "EBP available             ${ebp_available-no}"
fi
if enabled aarch64; then
    echo "NEON enabled              ${neon-no}"
    echo "VFP enabled               ${vfp-no}"
fi
if enabled arm; then
    echo "ARMv5TE enabled           ${armv5te-no}"
    echo "ARMv6 enabled             ${armv6-no}"
    echo "ARMv6T2 enabled           ${armv6t2-no}"
    echo "VFP enabled               ${vfp-no}"
    echo "NEON enabled              ${neon-no}"
    echo "THUMB enabled             ${thumb-no}"
fi
if enabled mips; then
    echo "MIPS FPU enabled          ${mipsfpu-no}"
    echo "MIPS DSP R1 enabled       ${mipsdsp-no}"
    echo "MIPS DSP R2 enabled       ${mipsdspr2-no}"
    echo "MIPS MSA enabled          ${msa-no}"
    echo "LOONGSON MMI enabled      ${mmi-no}"
fi
if enabled ppc; then
    echo "AltiVec enabled           ${altivec-no}"
    echo "VSX enabled               ${vsx-no}"
    echo "POWER8 enabled            ${power8-no}"
    echo "PPC 4xx optimizations     ${ppc4xx-no}"
    echo "dcbzl available           ${dcbzl-no}"
fi
echo "debug symbols             ${debug-no}"
echo "strip symbols             ${stripping-no}"
echo "optimize for size         ${small-no}"
echo "optimizations             ${optimizations-no}"
echo "static                    ${static-no}"
echo "shared                    ${shared-no}"
echo "postprocessing support    ${postproc-no}"
echo "network support           ${network-no}"
echo "threading support         ${thread_type-no}"
echo "safe bitstream reader     ${safe_bitstream_reader-no}"
echo "texi2html enabled         ${texi2html-no}"
echo "perl enabled              ${perl-no}"
echo "pod2man enabled           ${pod2man-no}"
echo "makeinfo enabled          ${makeinfo-no}"
echo "makeinfo supports HTML    ${makeinfo_html-no}"
test -n "$random_seed" &&
    echo "random seed               ${random_seed}"
echo

echo "External libraries:"
print_enabled '' $EXTERNAL_LIBRARY_LIST | print_in_columns
echo

echo "External libraries providing hardware acceleration:"
print_enabled '' $HWACCEL_LIBRARY_LIST | print_in_columns
echo

echo "Libraries:"
print_enabled '' $LIBRARY_LIST | print_in_columns
echo

echo "Programs:"
print_enabled '' $PROGRAM_LIST | print_in_columns
echo

for type in decoder encoder hwaccel parser demuxer muxer protocol filter bsf indev outdev; do
    echo "Enabled ${type}s:"
    eval list=\$$(toupper $type)_LIST
    print_enabled '_*' $list | print_in_columns
    echo
done

if test -n "$ignore_tests"; then
    ignore_tests=$(echo $ignore_tests | tr ',' ' ')
    echo "Ignored FATE tests:"
    echo $ignore_tests | print_in_columns
    echo
fi

echo "License: $license"

echo "Creating configuration files ..."

fi # test "$quiet" != "yes"

test -e Makefile || echo "include $source_path/Makefile" > Makefile

enabled stripping || strip="echo skipping strip"

config_files="$TMPH ffbuild/config.mak doc/config.texi"

cat > ffbuild/config.mak <<EOF
# Automatically generated by configure - do not modify!
ifndef FFMPEG_CONFIG_MAK
FFMPEG_CONFIG_MAK=1
FFMPEG_CONFIGURATION=$FFMPEG_CONFIGURATION
prefix=$prefix
LIBDIR=\$(DESTDIR)$libdir
SHLIBDIR=\$(DESTDIR)$shlibdir
INCDIR=\$(DESTDIR)$incdir
BINDIR=\$(DESTDIR)$bindir
DATADIR=\$(DESTDIR)$datadir
DOCDIR=\$(DESTDIR)$docdir
MANDIR=\$(DESTDIR)$mandir
PKGCONFIGDIR=\$(DESTDIR)$pkgconfigdir
INSTALL_NAME_DIR=$install_name_dir
SRC_PATH=$source_path
SRC_LINK=$source_link
ifndef MAIN_MAKEFILE
SRC_PATH:=\$(SRC_PATH:.%=..%)
endif
CC_IDENT=$cc_ident
ARCH=$arch
INTRINSICS=$intrinsics
CC=$cc
CXX=$cxx
AS=$as
OBJCC=$objcc
LD=$ld
DEPCC=$dep_cc
DEPCCFLAGS=$DEPCCFLAGS \$(CPPFLAGS)
DEPAS=$as
DEPASFLAGS=$DEPASFLAGS \$(CPPFLAGS)
YASM=$yasmexe
DEPYASM=$yasmexe
AR=$ar
ARFLAGS=$arflags
AR_O=$ar_o
RANLIB=$ranlib
STRIP=$strip
NVCC=$nvcc
CP=cp -p
LN_S=$ln_s
CPPFLAGS=$CPPFLAGS
CFLAGS=$CFLAGS
CXXFLAGS=$CXXFLAGS
OBJCFLAGS=$OBJCFLAGS
ASFLAGS=$ASFLAGS
NVCCFLAGS=$nvccflags
AS_C=$AS_C
AS_O=$AS_O
OBJCC_C=$OBJCC_C
OBJCC_E=$OBJCC_E
OBJCC_O=$OBJCC_O
CC_C=$CC_C
CC_E=$CC_E
CC_O=$CC_O
CXX_C=$CXX_C
CXX_O=$CXX_O
NVCC_C=$NVCC_C
NVCC_O=$NVCC_O
LD_O=$LD_O
LD_LIB=$LD_LIB
LD_PATH=$LD_PATH
DLLTOOL=$dlltool
WINDRES=$windres
DEPWINDRES=$dep_cc
DOXYGEN=$doxygen
LDFLAGS=$LDFLAGS
LDEXEFLAGS=$LDEXEFLAGS
LDLIBFLAGS=$LDLIBFLAGS
SHFLAGS=$(echo $($ldflags_filter $SHFLAGS))
ASMSTRIPFLAGS=$ASMSTRIPFLAGS
YASMFLAGS=$YASMFLAGS
BUILDSUF=$build_suffix
PROGSSUF=$progs_suffix
FULLNAME=$FULLNAME
LIBPREF=$LIBPREF
LIBSUF=$LIBSUF
LIBNAME=$LIBNAME
SLIBPREF=$SLIBPREF
SLIBSUF=$SLIBSUF
EXESUF=$EXESUF
EXTRA_VERSION=$extra_version
CCDEP=$CCDEP
CXXDEP=$CXXDEP
CCDEP_FLAGS=$CCDEP_FLAGS
ASDEP=$ASDEP
ASDEP_FLAGS=$ASDEP_FLAGS
CC_DEPFLAGS=$CC_DEPFLAGS
AS_DEPFLAGS=$AS_DEPFLAGS
HOSTCC=$host_cc
HOSTLD=$host_ld
HOSTCFLAGS=$host_cflags
HOSTCPPFLAGS=$host_cppflags
HOSTEXESUF=$HOSTEXESUF
HOSTLDFLAGS=$host_ldflags
HOSTEXTRALIBS=$host_extralibs
DEPHOSTCC=$host_cc
DEPHOSTCCFLAGS=$DEPHOSTCCFLAGS \$(HOSTCCFLAGS)
HOSTCCDEP=$HOSTCCDEP
HOSTCCDEP_FLAGS=$HOSTCCDEP_FLAGS
HOSTCC_DEPFLAGS=$HOSTCC_DEPFLAGS
HOSTCC_C=$HOSTCC_C
HOSTCC_O=$HOSTCC_O
HOSTLD_O=$HOSTLD_O
TARGET_EXEC=$target_exec $target_exec_args
TARGET_PATH=$target_path
TARGET_SAMPLES=${target_samples:-\$(SAMPLES)}
CFLAGS-ffplay=${sdl2_cflags}
CFLAGS_HEADERS=$CFLAGS_HEADERS
ZLIB=$($ldflags_filter -lz)
LIB_INSTALL_EXTRA_CMD=$LIB_INSTALL_EXTRA_CMD
EXTRALIBS=$extralibs
COMPAT_OBJS=$compat_objs
INSTALL=$install
LIBTARGET=${LIBTARGET}
SLIBNAME=${SLIBNAME}
SLIBNAME_WITH_VERSION=${SLIBNAME_WITH_VERSION}
SLIBNAME_WITH_MAJOR=${SLIBNAME_WITH_MAJOR}
SLIB_CREATE_DEF_CMD=${SLIB_CREATE_DEF_CMD}
SLIB_EXTRA_CMD=${SLIB_EXTRA_CMD}
SLIB_INSTALL_NAME=${SLIB_INSTALL_NAME}
SLIB_INSTALL_LINKS=${SLIB_INSTALL_LINKS}
SLIB_INSTALL_EXTRA_LIB=${SLIB_INSTALL_EXTRA_LIB}
SLIB_INSTALL_EXTRA_SHLIB=${SLIB_INSTALL_EXTRA_SHLIB}
VERSION_SCRIPT_POSTPROCESS_CMD=${VERSION_SCRIPT_POSTPROCESS_CMD}
SAMPLES:=${samples:-\$(FATE_SAMPLES)}
NOREDZONE_FLAGS=$noredzone_flags
LIBFUZZER_PATH=$libfuzzer_path
IGNORE_TESTS=$ignore_tests
EOF

map 'eval echo "${v}_FFLIBS=\$${v}_deps" >> ffbuild/config.mak' $LIBRARY_LIST

print_program_extralibs(){
    eval "program_extralibs=\$${1}_extralibs"
    eval echo "EXTRALIBS-${1}=${program_extralibs}" >> ffbuild/config.mak
}

map 'print_program_extralibs $v' $PROGRAM_LIST

cat > $TMPH <<EOF
/* Automatically generated by configure - do not modify! */
#ifndef FFMPEG_CONFIG_H
#define FFMPEG_CONFIG_H
#define FFMPEG_CONFIGURATION "$(c_escape $FFMPEG_CONFIGURATION)"
#define FFMPEG_LICENSE "$(c_escape $license)"
#define CONFIG_THIS_YEAR 2017
#define FFMPEG_DATADIR "$(eval c_escape $datadir)"
#define AVCONV_DATADIR "$(eval c_escape $datadir)"
#define CC_IDENT "$(c_escape ${cc_ident:-Unknown compiler})"
#define av_restrict $_restrict
#define EXTERN_PREFIX "${extern_prefix}"
#define EXTERN_ASM ${extern_prefix}
#define BUILDSUF "$build_suffix"
#define SLIBSUF "$SLIBSUF"
#define HAVE_MMX2 HAVE_MMXEXT
#define SWS_MAX_FILTER_SIZE $sws_max_filter_size
EOF

test -n "$assert_level" &&
    echo "#define ASSERT_LEVEL $assert_level" >>$TMPH

test -n "$malloc_prefix" &&
    echo "#define MALLOC_PREFIX $malloc_prefix" >>$TMPH

if enabled yasm; then
    append config_files $TMPASM
    printf '' >$TMPASM
fi

enabled getenv || echo "#define getenv(x) NULL" >> $TMPH


mkdir -p doc
mkdir -p tests
mkdir -p tests/api
echo "@c auto-generated by configure - do not modify! " > doc/config.texi

print_config ARCH_   "$config_files" $ARCH_LIST
print_config HAVE_   "$config_files" $HAVE_LIST
print_config CONFIG_ "$config_files" $CONFIG_LIST       \
                                     $CONFIG_EXTRA      \
                                     $ALL_COMPONENTS    \

echo "#endif /* FFMPEG_CONFIG_H */" >> $TMPH
echo "endif # FFMPEG_CONFIG_MAK" >> ffbuild/config.mak

# Do not overwrite an unchanged config.h to avoid superfluous rebuilds.
cp_if_changed $TMPH config.h
touch ffbuild/.config

enabled yasm && cp_if_changed $TMPASM config.asm

cat > $TMPH <<EOF
/* Generated by ffconf */
#ifndef AVUTIL_AVCONFIG_H
#define AVUTIL_AVCONFIG_H
EOF

print_config AV_HAVE_ $TMPH $HAVE_LIST_PUB

echo "#endif /* AVUTIL_AVCONFIG_H */" >> $TMPH

cp_if_changed $TMPH libavutil/avconfig.h

# generate the lists of enabled components
print_enabled_components(){
    file=$1
    struct_name=$2
    name=$3
    shift 3
    echo "static const $struct_name *$name[] = {" > $TMPH
    for c in $*; do
        enabled $c && printf "    &ff_%s,\n" $c >> $TMPH
    done
    echo "    NULL };" >> $TMPH
    cp_if_changed $TMPH $file
}

print_enabled_components libavcodec/bsf_list.c AVBitStreamFilter bitstream_filters $BSF_LIST
print_enabled_components libavformat/protocol_list.c URLProtocol url_protocols $PROTOCOL_LIST

if test -n "$WARNINGS"; then
    printf "\n%s%s$WARNINGS%s" "$warn_color" "$bold_color" "$reset_color"
    enabled fatal_warnings && exit 1
fi

# Settings for pkg-config files

cat > ffbuild/config.sh <<EOF
# Automatically generated by configure - do not modify!
shared=$shared
build_suffix=$build_suffix
prefix=$prefix
libdir=$libdir
incdir=$incdir
rpath=$(enabled rpath && echo "-Wl,-rpath,\${libdir}")
source_path=${source_path}
LIBPREF=${LIBPREF}
LIBSUF=${LIBSUF}

extralibs_avutil="$LIBRT $LIBM"
extralibs_avcodec="$extralibs"
extralibs_avformat="$extralibs"
extralibs_avdevice="$extralibs"
extralibs_avfilter="$extralibs"
extralibs_avresample="$LIBM"
extralibs_postproc=""
extralibs_swscale="$LIBM"
extralibs_swresample="$LIBM $LIBSOXR"
EOF

for lib in $LIBRARY_LIST; do
    lib_deps="$(eval echo \$${lib}_deps)"
    echo ${lib}_deps=\"$lib_deps\" >> ffbuild/config.sh
done<|MERGE_RESOLUTION|>--- conflicted
+++ resolved
@@ -3787,12 +3787,8 @@
     eval $1=$tmp
 }
 
-<<<<<<< HEAD
 trap 'rm -rf -- "$FFTMPDIR"' EXIT
-=======
-trap 'rm -rf -- "$AVTMPDIR"' EXIT
 trap 'exit 2' INT
->>>>>>> ba6a49e6
 
 tmpfile TMPASM .asm
 tmpfile TMPC   .c
