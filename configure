--- conflicted
+++ resolved
@@ -3802,7 +3802,6 @@
             (__MINGW32_MAJOR_VERSION == 3 && __MINGW32_MINOR_VERSION >= 15)" ||
         die "ERROR: MinGW runtime version must be >= 3.15."
     add_cppflags -U__STRICT_ANSI__
-<<<<<<< HEAD
     if check_cpp_condition _mingw.h "defined(__MINGW64_VERSION_MAJOR) && \
             __MINGW64_VERSION_MAJOR < 3"; then
         add_compat msvcrt/snprintf.o
@@ -3810,10 +3809,7 @@
     else
         add_cppflags -D__USE_MINGW_ANSI_STDIO=1
     fi
-elif check_func_headers stdlib.h _get_doserrno; then
-=======
 elif check_cpp_condition crtversion.h "defined _VC_CRT_MAJOR_VERSION"; then
->>>>>>> bd8b6185
     libc_type=msvcrt
     add_compat strtod.o strtod=avpriv_strtod
     add_compat msvcrt/snprintf.o snprintf=avpriv_snprintf   \
