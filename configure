#!/bin/sh
#
# FFmpeg configure script
#
# Copyright (c) 2000-2002 Fabrice Bellard
# Copyright (c) 2005-2008 Diego Biurrun
# Copyright (c) 2005-2008 Mans Rullgard
#

# Prevent locale nonsense from breaking basic text processing.
LC_ALL=C
export LC_ALL

# make sure we are running under a compatible shell
# try to make this part work with most shells

try_exec(){
    echo "Trying shell $1"
    type "$1" > /dev/null 2>&1 && exec "$@"
}

unset foo
(: ${foo%%bar}) 2> /dev/null
E1="$?"

(: ${foo?}) 2> /dev/null
E2="$?"

if test "$E1" != 0 || test "$E2" = 0; then
    echo "Broken shell detected.  Trying alternatives."
    export FF_CONF_EXEC
    if test "0$FF_CONF_EXEC" -lt 1; then
        FF_CONF_EXEC=1
        try_exec bash "$0" "$@"
    fi
    if test "0$FF_CONF_EXEC" -lt 2; then
        FF_CONF_EXEC=2
        try_exec ksh "$0" "$@"
    fi
    if test "0$FF_CONF_EXEC" -lt 3; then
        FF_CONF_EXEC=3
        try_exec /usr/xpg4/bin/sh "$0" "$@"
    fi
    echo "No compatible shell script interpreter found."
    echo "This configure script requires a POSIX-compatible shell"
    echo "such as bash or ksh."
    echo "THIS IS NOT A BUG IN FFMPEG, DO NOT REPORT IT AS SUCH."
    echo "Instead, install a working POSIX-compatible shell."
    echo "Disabling this configure test will create a broken FFmpeg."
    if test "$BASH_VERSION" = '2.04.0(1)-release'; then
        echo "This bash version ($BASH_VERSION) is broken on your platform."
        echo "Upgrade to a later version if available."
    fi
    exit 1
fi

test -d /usr/xpg4/bin && PATH=/usr/xpg4/bin:$PATH

show_help(){
    cat <<EOF
Usage: configure [options]
Options: [defaults in brackets after descriptions]

Help options:
  --help                   print this message
  --list-decoders          show all available decoders
  --list-encoders          show all available encoders
  --list-hwaccels          show all available hardware accelerators
  --list-demuxers          show all available demuxers
  --list-muxers            show all available muxers
  --list-parsers           show all available parsers
  --list-protocols         show all available protocols
  --list-bsfs              show all available bitstream filters
  --list-indevs            show all available input devices
  --list-outdevs           show all available output devices
  --list-filters           show all available filters

Standard options:
  --logfile=FILE           log tests and output to FILE [config.log]
  --disable-logging        do not log configure debug information
  --fatal-warnings         fail if any configure warning is generated
  --prefix=PREFIX          install in PREFIX [$prefix]
  --bindir=DIR             install binaries in DIR [PREFIX/bin]
  --datadir=DIR            install data files in DIR [PREFIX/share/ffmpeg]
  --docdir=DIR             install documentation in DIR [PREFIX/share/doc/ffmpeg]
  --libdir=DIR             install libs in DIR [PREFIX/lib]
  --shlibdir=DIR           install shared libs in DIR [PREFIX/lib]
  --incdir=DIR             install includes in DIR [PREFIX/include]
  --mandir=DIR             install man page in DIR [PREFIX/share/man]
  --enable-rpath           use rpath to allow installing libraries in paths
                           not part of the dynamic linker search path

Licensing options:
  --enable-gpl             allow use of GPL code, the resulting libs
                           and binaries will be under GPL [no]
  --enable-version3        upgrade (L)GPL to version 3 [no]
  --enable-nonfree         allow use of nonfree code, the resulting libs
                           and binaries will be unredistributable [no]

Configuration options:
  --disable-static         do not build static libraries [no]
  --enable-shared          build shared libraries [no]
  --enable-small           optimize for size instead of speed
  --disable-runtime-cpudetect disable detecting cpu capabilities at runtime (smaller binary)
  --enable-gray            enable full grayscale support (slower color)
  --disable-swscale-alpha  disable alpha channel support in swscale
  --disable-all            disable building components, libraries and programs
  --enable-incompatible-libav-abi enable incompatible Libav fork ABI [no]
  --enable-incompatible-fork-abi  enable incompatible Libav fork ABI (deprecated) [no]
  --enable-raise-major     increase major version numbers in sonames [no]

Program options:
  --disable-programs       do not build command line programs
  --disable-ffmpeg         disable ffmpeg build
  --disable-ffplay         disable ffplay build
  --disable-ffprobe        disable ffprobe build
  --disable-ffserver       disable ffserver build

Documentation options:
  --disable-doc            do not build documentation
  --disable-htmlpages      do not build HTML documentation pages
  --disable-manpages       do not build man documentation pages
  --disable-podpages       do not build POD documentation pages
  --disable-txtpages       do not build text documentation pages

Component options:
  --disable-avdevice       disable libavdevice build
  --disable-avcodec        disable libavcodec build
  --disable-avformat       disable libavformat build
  --disable-avutil         disable libavutil build
  --disable-swresample     disable libswresample build
  --disable-swscale        disable libswscale build
  --disable-postproc       disable libpostproc build
  --disable-avfilter       disable libavfilter build
  --enable-avresample      enable libavresample build [no]
  --disable-pthreads       disable pthreads [auto]
  --disable-w32threads     disable Win32 threads [auto]
  --disable-os2threads     disable OS/2 threads [auto]
  --disable-network        disable network support [no]
  --disable-dct            disable DCT code
  --disable-dwt            disable DWT code
  --disable-error-resilience disable error resilience code
  --disable-lsp            disable LSP code
  --disable-lzo            disable LZO decoder code
  --disable-mdct           disable MDCT code
  --disable-rdft           disable RDFT code
  --disable-fft            disable FFT code

Hardware accelerators:
  --disable-dxva2          disable DXVA2 code [autodetect]
  --disable-vaapi          disable VAAPI code [autodetect]
  --enable-vda             enable VDA code
  --disable-vdpau          disable VDPAU code [autodetect]

Individual component options:
  --disable-everything     disable all components listed below
  --disable-encoder=NAME   disable encoder NAME
  --enable-encoder=NAME    enable encoder NAME
  --disable-encoders       disable all encoders
  --disable-decoder=NAME   disable decoder NAME
  --enable-decoder=NAME    enable decoder NAME
  --disable-decoders       disable all decoders
  --disable-hwaccel=NAME   disable hwaccel NAME
  --enable-hwaccel=NAME    enable hwaccel NAME
  --disable-hwaccels       disable all hwaccels
  --disable-muxer=NAME     disable muxer NAME
  --enable-muxer=NAME      enable muxer NAME
  --disable-muxers         disable all muxers
  --disable-demuxer=NAME   disable demuxer NAME
  --enable-demuxer=NAME    enable demuxer NAME
  --disable-demuxers       disable all demuxers
  --enable-parser=NAME     enable parser NAME
  --disable-parser=NAME    disable parser NAME
  --disable-parsers        disable all parsers
  --enable-bsf=NAME        enable bitstream filter NAME
  --disable-bsf=NAME       disable bitstream filter NAME
  --disable-bsfs           disable all bitstream filters
  --enable-protocol=NAME   enable protocol NAME
  --disable-protocol=NAME  disable protocol NAME
  --disable-protocols      disable all protocols
  --enable-indev=NAME      enable input device NAME
  --disable-indev=NAME     disable input device NAME
  --disable-indevs         disable input devices
  --enable-outdev=NAME     enable output device NAME
  --disable-outdev=NAME    disable output device NAME
  --disable-outdevs        disable output devices
  --disable-devices        disable all devices
  --enable-filter=NAME     enable filter NAME
  --disable-filter=NAME    disable filter NAME
  --disable-filters        disable all filters

External library support:
  --enable-avisynth        enable reading of AviSynth script files [no]
  --disable-bzlib          disable bzlib [autodetect]
  --enable-fontconfig      enable fontconfig
  --enable-frei0r          enable frei0r video filtering
  --enable-gnutls          enable gnutls [no]
  --disable-iconv          disable iconv [autodetect]
  --enable-ladspa          enable LADSPA audio filtering
  --enable-libaacplus      enable AAC+ encoding via libaacplus [no]
  --enable-libass          enable libass subtitles rendering [no]
  --enable-libbluray       enable BluRay reading using libbluray [no]
  --enable-libcaca         enable textual display using libcaca
  --enable-libcelt         enable CELT decoding via libcelt [no]
  --enable-libcdio         enable audio CD grabbing with libcdio
  --enable-libdc1394       enable IIDC-1394 grabbing using libdc1394
                           and libraw1394 [no]
  --enable-libfaac         enable AAC encoding via libfaac [no]
  --enable-libfdk-aac      enable AAC de/encoding via libfdk-aac [no]
  --enable-libflite        enable flite (voice synthesis) support via libflite [no]
  --enable-libfreetype     enable libfreetype [no]
  --enable-libgme          enable Game Music Emu via libgme [no]
  --enable-libgsm          enable GSM de/encoding via libgsm [no]
  --enable-libiec61883     enable iec61883 via libiec61883 [no]
  --enable-libilbc         enable iLBC de/encoding via libilbc [no]
  --enable-libmodplug      enable ModPlug via libmodplug [no]
  --enable-libmp3lame      enable MP3 encoding via libmp3lame [no]
  --enable-libnut          enable NUT (de)muxing via libnut,
                           native (de)muxer exists [no]
  --enable-libopencore-amrnb enable AMR-NB de/encoding via libopencore-amrnb [no]
  --enable-libopencore-amrwb enable AMR-WB decoding via libopencore-amrwb [no]
  --enable-libopencv       enable video filtering via libopencv [no]
  --enable-libopenjpeg     enable JPEG 2000 de/encoding via OpenJPEG [no]
  --enable-libopus         enable Opus decoding via libopus [no]
  --enable-libpulse        enable Pulseaudio input via libpulse [no]
  --enable-libquvi         enable quvi input via libquvi [no]
  --enable-librtmp         enable RTMP[E] support via librtmp [no]
  --enable-libschroedinger enable Dirac de/encoding via libschroedinger [no]
  --enable-libshine        enable fixed-point MP3 encoding via libshine [no]
  --enable-libsoxr         enable Include libsoxr resampling [no]
  --enable-libspeex        enable Speex de/encoding via libspeex [no]
  --enable-libssh          enable SFTP protocol via libssh [no]
  --enable-libstagefright-h264  enable H.264 decoding via libstagefright [no]
  --enable-libtheora       enable Theora encoding via libtheora [no]
  --enable-libtwolame      enable MP2 encoding via libtwolame [no]
  --enable-libutvideo      enable Ut Video encoding and decoding via libutvideo [no]
  --enable-libv4l2         enable libv4l2/v4l-utils [no]
  --enable-libvidstab      enable video stabilization using vid.stab [no]
  --enable-libvo-aacenc    enable AAC encoding via libvo-aacenc [no]
  --enable-libvo-amrwbenc  enable AMR-WB encoding via libvo-amrwbenc [no]
  --enable-libvorbis       enable Vorbis en/decoding via libvorbis,
                           native implementation exists [no]
  --enable-libvpx          enable VP8 and VP9 de/encoding via libvpx [no]
  --enable-libwavpack      enable wavpack encoding via libwavpack [no]
  --enable-libwebp         enable WebP encoding via libwebp [no]
  --enable-libx264         enable H.264 encoding via x264 [no]
  --enable-libx265         enable HEVC encoding via x265 [no]
  --enable-libxavs         enable AVS encoding via xavs [no]
  --enable-libxvid         enable Xvid encoding via xvidcore,
                           native MPEG-4/Xvid encoder exists [no]
  --enable-libzmq          enable message passing via libzmq [no]
  --enable-libzvbi         enable teletext support via libzvbi [no]
  --enable-decklink        enable Blackmagick DeckLink output [no]
  --enable-openal          enable OpenAL 1.1 capture support [no]
  --enable-opencl          enable OpenCL code
  --enable-opengl          enable OpenGL rendering [no]
  --enable-openssl         enable openssl [no]
  --enable-x11grab         enable X11 grabbing [no]
  --disable-xlib           disable xlib [autodetect]
  --disable-zlib           disable zlib [autodetect]

Toolchain options:
  --arch=ARCH              select architecture [$arch]
  --cpu=CPU                select the minimum required CPU (affects
                           instruction selection, may crash on older CPUs)
  --cross-prefix=PREFIX    use PREFIX for compilation tools [$cross_prefix]
  --progs-suffix=SUFFIX    program name suffix []
  --enable-cross-compile   assume a cross-compiler is used
  --sysroot=PATH           root of cross-build tree
  --sysinclude=PATH        location of cross-build system headers
  --target-os=OS           compiler targets OS [$target_os]
  --target-exec=CMD        command to run executables on target
  --target-path=DIR        path to view of build directory on target
  --target-samples=DIR     path to samples directory on target
  --tempprefix=PATH        force fixed dir/prefix instead of mktemp for checks
  --toolchain=NAME         set tool defaults according to NAME
  --pkg-config=PKGCONFIG   use pkg-config tool PKGCONFIG [$pkg_config_default]
  --nm=NM                  use nm tool NM [$nm_default]
  --ar=AR                  use archive tool AR [$ar_default]
  --as=AS                  use assembler AS [$as_default]
  --windres=WINDRES        use windows resource compiler WINDRES [$windres_default]
  --yasmexe=EXE            use yasm-compatible assembler EXE [$yasmexe_default]
  --cc=CC                  use C compiler CC [$cc_default]
  --cxx=CXX                use C compiler CXX [$cxx_default]
  --dep-cc=DEPCC           use dependency generator DEPCC [$cc_default]
  --ld=LD                  use linker LD [$ld_default]
  --pkg-config=PKGCONF     use pkg-config PKGCONF [$pkg_config_default]
  --pkg-config-flags=FLAGS pass additional flags to pkgconf []
  --host-cc=HOSTCC         use host C compiler HOSTCC
  --host-cflags=HCFLAGS    use HCFLAGS when compiling for host
  --host-cppflags=HCPPFLAGS use HCPPFLAGS when compiling for host
  --host-ld=HOSTLD         use host linker HOSTLD
  --host-ldflags=HLDFLAGS  use HLDFLAGS when linking for host
  --host-libs=HLIBS        use libs HLIBS when linking for host
  --host-os=OS             compiler host OS [$target_os]
  --extra-cflags=ECFLAGS   add ECFLAGS to CFLAGS [$CFLAGS]
  --extra-cxxflags=ECFLAGS add ECFLAGS to CXXFLAGS [$CXXFLAGS]
  --extra-ldflags=ELDFLAGS add ELDFLAGS to LDFLAGS [$LDFLAGS]
  --extra-libs=ELIBS       add ELIBS [$ELIBS]
  --extra-version=STRING   version string suffix []
  --optflags=OPTFLAGS      override optimization-related compiler flags
  --build-suffix=SUFFIX    library name suffix []
  --enable-pic             build position-independent code
  --enable-thumb           compile for Thumb instruction set
  --enable-lto             use link-time optimization

Advanced options (experts only):
  --malloc-prefix=PREFIX   prefix malloc and related names with PREFIX
  --disable-symver         disable symbol versioning
  --enable-hardcoded-tables use hardcoded tables instead of runtime generation
  --disable-safe-bitstream-reader
                           disable buffer boundary checking in bitreaders
                           (faster, but may crash)
  --enable-memalign-hack   emulate memalign, interferes with memory debuggers
  --enable-sram            allow use of on-chip SRAM

Optimization options (experts only):
  --disable-asm            disable all assembler optimizations
  --disable-altivec        disable AltiVec optimizations
  --disable-amd3dnow       disable 3DNow! optimizations
  --disable-amd3dnowext    disable 3DNow! extended optimizations
  --disable-mmx            disable MMX optimizations
  --disable-mmxext         disable MMXEXT optimizations
  --disable-sse            disable SSE optimizations
  --disable-sse2           disable SSE2 optimizations
  --disable-sse3           disable SSE3 optimizations
  --disable-ssse3          disable SSSE3 optimizations
  --disable-sse4           disable SSE4 optimizations
  --disable-sse42          disable SSE4.2 optimizations
  --disable-avx            disable AVX optimizations
  --disable-xop            disable XOP optimizations
  --disable-fma3           disable FMA3 optimizations
  --disable-fma4           disable FMA4 optimizations
  --disable-avx2           disable AVX2 optimizations
  --disable-armv5te        disable armv5te optimizations
  --disable-armv6          disable armv6 optimizations
  --disable-armv6t2        disable armv6t2 optimizations
  --disable-vfp            disable VFP optimizations
  --disable-neon           disable NEON optimizations
  --disable-inline-asm     disable use of inline assembler
  --disable-yasm           disable use of yasm assembler
  --disable-mips32r2       disable MIPS32R2 optimizations
  --disable-mipsdspr1      disable MIPS DSP ASE R1 optimizations
  --disable-mipsdspr2      disable MIPS DSP ASE R2 optimizations
  --disable-mipsfpu        disable floating point MIPS optimizations
  --disable-fast-unaligned consider unaligned accesses slow

Developer options (useful when working on FFmpeg itself):
  --disable-debug          disable debugging symbols
  --enable-debug=LEVEL     set the debug level [$debuglevel]
  --disable-optimizations  disable compiler optimizations
  --enable-extra-warnings  enable more compiler warnings
  --disable-stripping      disable stripping of executables and shared libraries
  --assert-level=level     0(default), 1 or 2, amount of assertion testing,
                           2 causes a slowdown at runtime.
  --enable-memory-poisoning fill heap uninitialized allocated space with arbitrary data
  --valgrind=VALGRIND      run "make fate" tests through valgrind to detect memory
                           leaks and errors, using the specified valgrind binary.
                           Cannot be combined with --target-exec
  --enable-ftrapv          Trap arithmetic overflows
  --samples=PATH           location of test samples for FATE, if not set use
                           \$FATE_SAMPLES at make invocation time.
  --enable-neon-clobber-test check NEON registers for clobbering (should be
                           used only for debugging purposes)
  --enable-xmm-clobber-test check XMM registers for clobbering (Win64-only;
                           should be used only for debugging purposes)
  --enable-random          randomly enable/disable components
  --disable-random
  --enable-random=LIST     randomly enable/disable specific components or
  --disable-random=LIST    component groups. LIST is a comma-separated list
                           of NAME[:PROB] entries where NAME is a component
                           (group) and PROB the probability associated with
                           NAME (default 0.5).
  --random-seed=VALUE      seed value for --enable/disable-random

NOTE: Object files are built at the place where configure is launched.
EOF
  exit 0
}

quotes='""'

log(){
    echo "$@" >> $logfile
}

log_file(){
    log BEGIN $1
    pr -n -t $1 >> $logfile
    log END $1
}

echolog(){
    log "$@"
    echo "$@"
}

warn(){
    log "WARNING: $*"
    WARNINGS="${WARNINGS}WARNING: $*\n"
}

die(){
    echolog "$@"
    cat <<EOF

If you think configure made a mistake, make sure you are using the latest
version from Git.  If the latest version fails, report the problem to the
ffmpeg-user@ffmpeg.org mailing list or IRC #ffmpeg on irc.freenode.net.
EOF
    if disabled logging; then
        cat <<EOF
Rerun configure with logging enabled (do not use --disable-logging), and
include the log this produces with your report.
EOF
    else
        cat <<EOF
Include the log file "$logfile" produced by configure as this will help
solving the problem.
EOF
    fi
    exit 1
}

# Avoid locale weirdness, besides we really just want to translate ASCII.
toupper(){
    echo "$@" | tr abcdefghijklmnopqrstuvwxyz ABCDEFGHIJKLMNOPQRSTUVWXYZ
}

tolower(){
    echo "$@" | tr ABCDEFGHIJKLMNOPQRSTUVWXYZ abcdefghijklmnopqrstuvwxyz
}

c_escape(){
    echo "$*" | sed 's/["\\]/\\\0/g'
}

sh_quote(){
    v=$(echo "$1" | sed "s/'/'\\\\''/g")
    test "x$v" = "x${v#*[!A-Za-z0-9_/.+-]}" || v="'$v'"
    echo "$v"
}

cleanws(){
    echo "$@" | sed 's/^ *//;s/  */ /g;s/ *$//;s/\r//g'
}

filter(){
    pat=$1
    shift
    for v; do
        eval "case $v in $pat) echo $v ;; esac"
    done
}

filter_out(){
    pat=$1
    shift
    for v; do
        eval "case $v in $pat) ;; *) echo $v ;; esac"
    done
}

map(){
    m=$1
    shift
    for v; do eval $m; done
}

add_suffix(){
    suffix=$1
    shift
    for v; do echo ${v}${suffix}; done
}

set_all(){
    value=$1
    shift
    for var in $*; do
        eval $var=$value
    done
}

set_weak(){
    value=$1
    shift
    for var; do
        eval : \${$var:=$value}
    done
}

sanitize_var_name(){
    echo $@ | sed 's/[^A-Za-z0-9_]/_/g'
}

set_safe(){
    var=$1
    shift
    eval $(sanitize_var_name "$var")='$*'
}

get_safe(){
    eval echo \$$(sanitize_var_name "$1")
}

pushvar(){
    for pvar in $*; do
        eval level=\${${pvar}_level:=0}
        eval ${pvar}_${level}="\$$pvar"
        eval ${pvar}_level=$(($level+1))
    done
}

popvar(){
    for pvar in $*; do
        eval level=\${${pvar}_level:-0}
        test $level = 0 && continue
        eval level=$(($level-1))
        eval $pvar="\${${pvar}_${level}}"
        eval ${pvar}_level=$level
        eval unset ${pvar}_${level}
    done
}

enable(){
    set_all yes $*
}

disable(){
    set_all no $*
}

enable_weak(){
    set_weak yes $*
}

disable_weak(){
    set_weak no $*
}

enable_safe(){
    for var; do
        enable $(echo "$var" | sed 's/[^A-Za-z0-9_]/_/g')
    done
}

disable_safe(){
    for var; do
        disable $(echo "$var" | sed 's/[^A-Za-z0-9_]/_/g')
    done
}

do_enable_deep(){
    for var; do
        enabled $var && continue
        eval sel="\$${var}_select"
        eval sgs="\$${var}_suggest"
        pushvar var sgs
        enable_deep $sel
        popvar sgs
        enable_deep_weak $sgs
        popvar var
    done
}

enable_deep(){
    do_enable_deep $*
    enable $*
}

enable_deep_weak(){
    for var; do
        disabled $var && continue
        pushvar var
        do_enable_deep $var
        popvar var
        enable_weak $var
    done
}

enabled(){
    test "${1#!}" = "$1" && op== || op=!=
    eval test "x\$${1#!}" $op "xyes"
}

disabled(){
    test "${1#!}" = "$1" && op== || op=!=
    eval test "x\$${1#!}" $op "xno"
}

enabled_all(){
    for opt; do
        enabled $opt || return 1
    done
}

disabled_all(){
    for opt; do
        disabled $opt || return 1
    done
}

enabled_any(){
    for opt; do
        enabled $opt && return 0
    done
}

disabled_any(){
    for opt; do
        disabled $opt && return 0
    done
    return 1
}

set_default(){
    for opt; do
        eval : \${$opt:=\$${opt}_default}
    done
}

is_in(){
    value=$1
    shift
    for var in $*; do
        [ $var = $value ] && return 0
    done
    return 1
}

do_check_deps(){
    for cfg; do
        cfg="${cfg#!}"
        enabled ${cfg}_checking && die "Circular dependency for $cfg."
        disabled ${cfg}_checking && continue
        enable ${cfg}_checking
        append allopts $cfg

        eval dep_all="\$${cfg}_deps"
        eval dep_any="\$${cfg}_deps_any"
        eval dep_sel="\$${cfg}_select"
        eval dep_sgs="\$${cfg}_suggest"
        eval dep_ifa="\$${cfg}_if"
        eval dep_ifn="\$${cfg}_if_any"

        pushvar cfg dep_all dep_any dep_sel dep_sgs dep_ifa dep_ifn
        do_check_deps $dep_all $dep_any $dep_sel $dep_sgs $dep_ifa $dep_ifn
        popvar cfg dep_all dep_any dep_sel dep_sgs dep_ifa dep_ifn

        [ -n "$dep_ifa" ] && { enabled_all $dep_ifa && enable_weak $cfg; }
        [ -n "$dep_ifn" ] && { enabled_any $dep_ifn && enable_weak $cfg; }
        enabled_all  $dep_all || disable $cfg
        enabled_any  $dep_any || disable $cfg
        disabled_any $dep_sel && disable $cfg

        if enabled $cfg; then
            enable_deep $dep_sel
            enable_deep_weak $dep_sgs
        fi

        disable ${cfg}_checking
    done
}

check_deps(){
    unset allopts

    do_check_deps "$@"

    for cfg in $allopts; do
        enabled $cfg || continue
        eval dep_extralibs="\$${cfg}_extralibs"
        test -n "$dep_extralibs" && add_extralibs $dep_extralibs
    done
}

print_config(){
    pfx=$1
    files=$2
    shift 2
    map 'eval echo "$v \${$v:-no}"' "$@" |
    awk "BEGIN { split(\"$files\", files) }
        {
            c = \"$pfx\" toupper(\$1);
            v = \$2;
            sub(/yes/, 1, v);
            sub(/no/,  0, v);
            for (f in files) {
                file = files[f];
                if (file ~ /\\.h\$/) {
                    printf(\"#define %s %d\\n\", c, v) >>file;
                } else if (file ~ /\\.asm\$/) {
                    printf(\"%%define %s %d\\n\", c, v) >>file;
                } else if (file ~ /\\.mak\$/) {
                    n = -v ? \"\" : \"!\";
                    printf(\"%s%s=yes\\n\", n, c) >>file;
                } else if (file ~ /\\.texi\$/) {
                    pre = -v ? \"\" : \"@c \";
                    yesno = \$2;
                    c2 = tolower(c);
                    gsub(/_/, \"-\", c2);
                    printf(\"%s@set %s %s\\n\", pre, c2, yesno) >>file;
                }
            }
        }"
}

print_enabled(){
    suf=$1
    shift
    for v; do
        enabled $v && printf "%s\n" ${v%$suf};
    done
}

append(){
    var=$1
    shift
    eval "$var=\"\$$var $*\""
}

prepend(){
    var=$1
    shift
    eval "$var=\"$* \$$var\""
}

add_cppflags(){
    append CPPFLAGS "$@"
}

add_cflags(){
    append CFLAGS $($cflags_filter "$@")
}

add_cxxflags(){
    append CXXFLAGS $($cflags_filter "$@")
}

add_asflags(){
    append ASFLAGS $($asflags_filter "$@")
}

add_ldflags(){
    append LDFLAGS $($ldflags_filter "$@")
}

add_stripflags(){
    append ASMSTRIPFLAGS "$@"
}

add_extralibs(){
    prepend extralibs $($ldflags_filter "$@")
}

add_host_cppflags(){
    append host_cppflags "$@"
}

add_host_cflags(){
    append host_cflags $($host_cflags_filter "$@")
}

add_host_ldflags(){
    append host_ldflags $($host_ldflags_filter "$@")
}

add_compat(){
    append compat_objs $1
    shift
    map 'add_cppflags -D$v' "$@"
}

check_cmd(){
    log "$@"
    "$@" >> $logfile 2>&1
}

cc_o(){
    eval printf '%s\\n' $CC_O
}

cc_e(){
    eval printf '%s\\n' $CC_E
}

check_cc(){
    log check_cc "$@"
    cat > $TMPC
    log_file $TMPC
    check_cmd $cc $CPPFLAGS $CFLAGS "$@" $CC_C $(cc_o $TMPO) $TMPC
}

check_cxx(){
    log check_cxx "$@"
    cat > $TMPCPP
    log_file $TMPCPP
    check_cmd $cxx $CPPFLAGS $CFLAGS $CXXFLAGS "$@" $CXX_C -o $TMPO $TMPCPP
}

check_cpp(){
    log check_cpp "$@"
    cat > $TMPC
    log_file $TMPC
    check_cmd $cc $CPPFLAGS $CFLAGS "$@" $(cc_e $TMPO) $TMPC
}

as_o(){
    eval printf '%s\\n' $AS_O
}

check_as(){
    log check_as "$@"
    cat > $TMPS
    log_file $TMPS
    check_cmd $as $CPPFLAGS $ASFLAGS "$@" $AS_C $(as_o $TMPO) $TMPS
}

check_inline_asm(){
    log check_inline_asm "$@"
    name="$1"
    code="$2"
    shift 2
    disable $name
    check_cc "$@" <<EOF && enable $name
void foo(void){ __asm__ volatile($code); }
EOF
}

check_insn(){
    log check_insn "$@"
    check_inline_asm ${1}_inline "\"$2\""
    echo "$2" | check_as && enable ${1}_external || disable ${1}_external
}

check_yasm(){
    log check_yasm "$@"
    echo "$1" > $TMPS
    log_file $TMPS
    shift 1
    check_cmd $yasmexe $YASMFLAGS -Werror "$@" -o $TMPO $TMPS
}

ld_o(){
    eval printf '%s\\n' $LD_O
}

check_ld(){
    log check_ld "$@"
    type=$1
    shift 1
    flags=$(filter_out '-l*|*.so' $@)
    libs=$(filter '-l*|*.so' $@)
    check_$type $($cflags_filter $flags) || return
    flags=$($ldflags_filter $flags)
    libs=$($ldflags_filter $libs)
    check_cmd $ld $LDFLAGS $flags $(ld_o $TMPE) $TMPO $libs $extralibs
}

print_include(){
    hdr=$1
    test "${hdr%.h}" = "${hdr}" &&
        echo "#include $hdr"    ||
        echo "#include <$hdr>"
}

check_code(){
    log check_code "$@"
    check=$1
    headers=$2
    code=$3
    shift 3
    {
        for hdr in $headers; do
            print_include $hdr
        done
        echo "int main(void) { $code; return 0; }"
    } | check_$check "$@"
}

check_cppflags(){
    log check_cppflags "$@"
    check_cc "$@" <<EOF && append CPPFLAGS "$@"
int x;
EOF
}

test_cflags(){
    log test_cflags "$@"
    set -- $($cflags_filter "$@")
    check_cc "$@" <<EOF
int x;
EOF
}

check_cflags(){
    log check_cflags "$@"
    test_cflags "$@" && add_cflags "$@"
}

check_cxxflags(){
    log check_cxxflags "$@"
    set -- $($cflags_filter "$@")
    check_cxx "$@" <<EOF && append CXXFLAGS "$@"
int x;
EOF
}

test_ldflags(){
    log test_ldflags "$@"
    check_ld "cc" "$@" <<EOF
int main(void){ return 0; }
EOF
}

check_ldflags(){
    log check_ldflags "$@"
    test_ldflags "$@" && add_ldflags "$@"
}

test_stripflags(){
    log test_stripflags "$@"
    # call check_cc to get a fresh TMPO
    check_cc <<EOF
int main(void) { return 0; }
EOF
    check_cmd $strip $ASMSTRIPFLAGS "$@" $TMPO
}

check_stripflags(){
    log check_stripflags "$@"
    test_stripflags "$@" && add_stripflags "$@"
}

check_header(){
    log check_header "$@"
    header=$1
    shift
    disable_safe $header
    check_cpp "$@" <<EOF && enable_safe $header
#include <$header>
int x;
EOF
}

check_func(){
    log check_func "$@"
    func=$1
    shift
    disable $func
    check_ld "cc" "$@" <<EOF && enable $func
extern int $func();
int main(void){ $func(); }
EOF
}

check_mathfunc(){
    log check_mathfunc "$@"
    func=$1
    narg=$2
    shift 2
    test $narg = 2 && args="f, g" || args="f"
    disable $func
    check_ld "cc" "$@" <<EOF && enable $func
#include <math.h>
float foo(float f, float g) { return $func($args); }
int main(void){ return (int) foo; }
EOF
}

check_func_headers(){
    log check_func_headers "$@"
    headers=$1
    funcs=$2
    shift 2
    {
        for hdr in $headers; do
            print_include $hdr
        done
        for func in $funcs; do
            echo "long check_$func(void) { return (long) $func; }"
        done
        echo "int main(void) { return 0; }"
    } | check_ld "cc" "$@" && enable $funcs && enable_safe $headers
}

check_class_headers_cpp(){
    log check_class_headers_cpp "$@"
    headers=$1
    classes=$2
    shift 2
    {
        for hdr in $headers; do
            echo "#include <$hdr>"
        done
        echo "int main(void) { "
        i=1
        for class in $classes; do
            echo "$class obj$i;"
            i=$(expr $i + 1)
        done
        echo "return 0; }"
    } | check_ld "cxx" "$@" && enable $funcs && enable_safe $headers
}

check_cpp_condition(){
    log check_cpp_condition "$@"
    header=$1
    condition=$2
    shift 2
    check_cpp "$@" <<EOF
#include <$header>
#if !($condition)
#error "unsatisfied condition: $condition"
#endif
EOF
}

check_lib(){
    log check_lib "$@"
    header="$1"
    func="$2"
    shift 2
    check_header $header && check_func $func "$@" && add_extralibs "$@"
}

check_lib2(){
    log check_lib2 "$@"
    headers="$1"
    funcs="$2"
    shift 2
    check_func_headers "$headers" "$funcs" "$@" && add_extralibs "$@"
}

check_lib_cpp(){
    log check_lib_cpp "$@"
    headers="$1"
    classes="$2"
    shift 2
    check_class_headers_cpp "$headers" "$classes" "$@" && add_extralibs "$@"
}

check_pkg_config(){
    log check_pkg_config "$@"
    pkgandversion="$1"
    pkg="${1%% *}"
    headers="$2"
    funcs="$3"
    shift 3
    check_cmd $pkg_config --exists --print-errors $pkgandversion || return
    pkg_cflags=$($pkg_config --cflags $pkg_config_flags $pkg)
    pkg_libs=$($pkg_config --libs $pkg_config_flags $pkg)
    check_func_headers "$headers" "$funcs" $pkg_cflags $pkg_libs "$@" &&
        set_safe ${pkg}_cflags $pkg_cflags   &&
        set_safe ${pkg}_libs   $pkg_libs
}

check_exec(){
    check_ld "cc" "$@" && { enabled cross_compile || $TMPE >> $logfile 2>&1; }
}

check_exec_crash(){
    code=$(cat)

    # exit() is not async signal safe.  _Exit (C99) and _exit (POSIX)
    # are safe but may not be available everywhere.  Thus we use
    # raise(SIGTERM) instead.  The check is run in a subshell so we
    # can redirect the "Terminated" message from the shell.  SIGBUS
    # is not defined by standard C so it is used conditionally.

    (check_exec "$@") >> $logfile 2>&1 <<EOF
#include <signal.h>
static void sighandler(int sig){
    raise(SIGTERM);
}
int foo(void){
    $code
}
int (*func_ptr)(void) = foo;
int main(void){
    signal(SIGILL, sighandler);
    signal(SIGFPE, sighandler);
    signal(SIGSEGV, sighandler);
#ifdef SIGBUS
    signal(SIGBUS, sighandler);
#endif
    return func_ptr();
}
EOF
}

check_type(){
    log check_type "$@"
    headers=$1
    type=$2
    shift 2
    disable_safe "$type"
    check_code cc "$headers" "$type v" "$@" && enable_safe "$type"
}

check_struct(){
    log check_struct "$@"
    headers=$1
    struct=$2
    member=$3
    shift 3
    disable_safe "${struct}_${member}"
    check_code cc "$headers" "const void *p = &(($struct *)0)->$member" "$@" &&
        enable_safe "${struct}_${member}"
}

check_builtin(){
    log check_builtin "$@"
    name=$1
    headers=$2
    builtin=$3
    shift 3
    disable "$name"
    check_code ld "$headers" "$builtin" "cc" "$@" && enable "$name"
}

check_compile_assert(){
    log check_compile_assert "$@"
    name=$1
    headers=$2
    condition=$3
    shift 3
    disable "$name"
    check_code cc "$headers" "char c[2 * !!($condition) - 1]" "$@" && enable "$name"
}

require(){
    name="$1"
    header="$2"
    func="$3"
    shift 3
    check_lib $header $func "$@" || die "ERROR: $name not found"
}

require2(){
    name="$1"
    headers="$2"
    func="$3"
    shift 3
    check_lib2 "$headers" $func "$@" || die "ERROR: $name not found"
}

require_cpp(){
    name="$1"
    headers="$2"
    classes="$3"
    shift 3
    check_lib_cpp "$headers" "$classes" "$@" || die "ERROR: $name not found"
}

require_pkg_config(){
    pkg="$1"
    check_pkg_config "$@" || die "ERROR: $pkg not found"
    add_cflags    $(get_safe ${pkg}_cflags)
    add_extralibs $(get_safe ${pkg}_libs)
}

require_libfreetype(){
    log require_libfreetype "$@"
    pkg="freetype2"
    check_cmd $pkg_config --exists --print-errors $pkg \
      || die "ERROR: $pkg not found"
    pkg_cflags=$($pkg_config --cflags $pkg)
    pkg_libs=$($pkg_config --libs $pkg)
    {
        echo "#include <ft2build.h>"
        echo "#include FT_FREETYPE_H"
        echo "long check_func(void) { return (long) FT_Init_FreeType; }"
        echo "int main(void) { return 0; }"
    } | check_ld "cc" $pkg_cflags $pkg_libs \
      && set_safe ${pkg}_cflags $pkg_cflags \
      && set_safe ${pkg}_libs   $pkg_libs \
      || die "ERROR: $pkg not found"
    add_cflags    $(get_safe ${pkg}_cflags)
    add_extralibs $(get_safe ${pkg}_libs)
}

hostcc_e(){
    eval printf '%s\\n' $HOSTCC_E
}

hostcc_o(){
    eval printf '%s\\n' $HOSTCC_O
}

check_host_cc(){
    log check_host_cc "$@"
    cat > $TMPC
    log_file $TMPC
    check_cmd $host_cc $host_cflags "$@" $HOSTCC_C $(hostcc_o $TMPO) $TMPC
}

check_host_cpp(){
    log check_host_cpp "$@"
    cat > $TMPC
    log_file $TMPC
    check_cmd $host_cc $HOSTCPPFLAGS $HOSTCFLAGS "$@" $(hostcc_e $TMPO) $TMPC
}

check_host_cppflags(){
    log check_host_cppflags "$@"
    check_host_cc "$@" <<EOF && append host_cppflags "$@"
int x;
EOF
}

check_host_cflags(){
    log check_host_cflags "$@"
    set -- $($host_cflags_filter "$@")
    check_host_cc "$@" <<EOF && append host_cflags "$@"
int x;
EOF
}

check_host_cpp_condition(){
    log check_host_cpp_condition "$@"
    header=$1
    condition=$2
    shift 2
    check_host_cpp "$@" <<EOF
#include <$header>
#if !($condition)
#error "unsatisfied condition: $condition"
#endif
EOF
}

apply(){
    file=$1
    shift
    "$@" < "$file" > "$file.tmp" && mv "$file.tmp" "$file" || rm "$file.tmp"
}

cp_if_changed(){
    cmp -s "$1" "$2" && echo "$2 is unchanged" && return
    mkdir -p "$(dirname $2)"
    $cp_f "$1" "$2"
}

# CONFIG_LIST contains configurable options, while HAVE_LIST is for
# system-dependent things.

COMPONENT_LIST="
    bsfs
    decoders
    demuxers
    encoders
    filters
    hwaccels
    indevs
    muxers
    outdevs
    parsers
    protocols
"

EXAMPLE_LIST="
    avio_reading_example
    avcodec_example
    demuxing_decoding_example
    filter_audio_example
    filtering_audio_example
    filtering_video_example
    metadata_example
    muxing_example
    remuxing_example
    resampling_audio_example
    scaling_video_example
    transcode_aac_example
"

EXTERNAL_LIBRARY_LIST="
    avisynth
    bzlib
    crystalhd
    decklink
    fontconfig
    frei0r
    gnutls
    iconv
    ladspa
    libaacplus
    libass
    libbluray
    libcaca
    libcdio
    libcelt
    libdc1394
    libfaac
    libfdk_aac
    libflite
    libfreetype
    libgme
    libgsm
    libiec61883
    libilbc
    libmodplug
    libmp3lame
    libnut
    libopencore_amrnb
    libopencore_amrwb
    libopencv
    libopenjpeg
    libopus
    libpulse
    libquvi
    librtmp
    libschroedinger
    libshine
    libsoxr
    libspeex
    libssh
    libstagefright_h264
    libtheora
    libtwolame
    libutvideo
    libv4l2
    libvidstab
    libvo_aacenc
    libvo_amrwbenc
    libvorbis
    libvpx
    libwavpack
    libwebp
    libx264
    libx265
    libxavs
    libxvid
    libzmq
    libzvbi
    openal
    opencl
    opengl
    openssl
    x11grab
    xlib
    zlib
"

DOCUMENT_LIST="
    doc
    htmlpages
    manpages
    podpages
    txtpages
"

HWACCEL_LIST="
    dxva2
    vaapi
    vda
    vdpau
    xvmc
"

LIBRARY_LIST="
    avcodec
    avdevice
    avfilter
    avformat
    avresample
    avutil
    postproc
    swresample
    swscale
"

PROGRAM_LIST="
    ffplay
    ffprobe
    ffserver
    ffmpeg
"

CONFIG_LIST="
    $COMPONENT_LIST
    $DOCUMENT_LIST
    $EXAMPLE_LIST
    $EXTERNAL_LIBRARY_LIST
    $HWACCEL_LIST
    $LIBRARY_LIST
    $PROGRAM_LIST
    dct
    dwt
    error_resilience
    fast_unaligned
    fft
    ftrapv
    gpl
    gray
    hardcoded_tables
    incompatible_libav_abi
    incompatible_fork_abi
    lsp
    lzo
    mdct
    memalign_hack
    memory_poisoning
    neon_clobber_test
    network
    nonfree
    pic
    pod2man
    raise_major
    rdft
    runtime_cpudetect
    safe_bitstream_reader
    shared
    small
    sram
    static
    swscale_alpha
    thumb
    version3
    xmm_clobber_test
"

THREADS_LIST="
    pthreads
    os2threads
    w32threads
"

ATOMICS_LIST="
    atomics_gcc
    atomics_suncc
    atomics_win32
"

ARCH_LIST="
    aarch64
    alpha
    arm
    avr32
    avr32_ap
    avr32_uc
    bfin
    ia64
    m68k
    mips
    mips64
    parisc
    ppc
    ppc64
    s390
    sh4
    sparc
    sparc64
    tilegx
    tilepro
    tomi
    x86
    x86_32
    x86_64
"

ARCH_EXT_LIST_ARM="
    armv5te
    armv6
    armv6t2
    neon
    vfp
    vfpv3
"

ARCH_EXT_LIST_X86_SIMD="
    amd3dnow
    amd3dnowext
    avx
    avx2
    fma3
    fma4
    mmx
    mmxext
    sse
    sse2
    sse3
    sse4
    sse42
    ssse3
    xop
"

ARCH_EXT_LIST_X86="
    $ARCH_EXT_LIST_X86_SIMD
    cpunop
    i686
"

ARCH_EXT_LIST="
    $ARCH_EXT_LIST_ARM
    $ARCH_EXT_LIST_X86
    altivec
    ppc4xx
<<<<<<< HEAD
    vis
    mipsfpu
    mips32r2
    mipsdspr1
    mipsdspr2
=======
>>>>>>> b4dd424d
"

HAVE_LIST_CMDLINE="
    inline_asm
    symver
    yasm
"

HAVE_LIST_PUB="
    bigendian
    fast_unaligned
    incompatible_libav_abi
    incompatible_fork_abi
"

MATH_FUNCS="
    atanf
    atan2f
    cbrt
    cbrtf
    cosf
    exp2
    exp2f
    expf
    isinf
    isnan
    ldexpf
    llrint
    llrintf
    log2
    log2f
    log10f
    lrint
    lrintf
    powf
    rint
    round
    roundf
    sinf
    trunc
    truncf
"

HAVE_LIST="
    $ARCH_EXT_LIST
    $(add_suffix _external $ARCH_EXT_LIST)
    $(add_suffix _inline   $ARCH_EXT_LIST)
    $ATOMICS_LIST
    $HAVE_LIST_CMDLINE
    $HAVE_LIST_PUB
    $MATH_FUNCS
    $THREADS_LIST
    access
    aligned_malloc
    aligned_stack
    alsa_asoundlib_h
    altivec_h
    arpa_inet_h
    asm_mod_q
    asm_types_h
    atomic_cas_ptr
    atomics_native
    attribute_may_alias
    attribute_packed
    cdio_paranoia_h
    cdio_paranoia_paranoia_h
    CL_cl_h
    clock_gettime
    closesocket
    CommandLineToArgvW
    CryptGenRandom
    dcbzl
    dev_bktr_ioctl_bt848_h
    dev_bktr_ioctl_meteor_h
    dev_ic_bt8xx_h
    dev_video_bktr_ioctl_bt848_h
    dev_video_meteor_ioctl_meteor_h
    direct_h
    dlfcn_h
    dlopen
    dos_paths
    dxva_h
    ebp_available
    ebx_available
    ES2_gl_h
    fast_64bit
    fast_clz
    fast_cmov
    fcntl
    flt_lim
    fork
    getaddrinfo
    gethrtime
    getopt
    GetProcessAffinityMask
    GetProcessMemoryInfo
    GetProcessTimes
    getrusage
    getservbyport
    GetSystemTimeAsFileTime
    gettimeofday
    glob
    glXGetProcAddress
    gnu_as
    gnu_windres
    gsm_h
    ibm_asm
    inet_aton
    inline_asm_labels
    io_h
    isatty
    jack_port_get_latency_range
    kbhit
    ldbrx
    libc_msvcrt
    libdc1394_1
    libdc1394_2
    local_aligned_16
    local_aligned_8
    localtime_r
    loongson
    lzo1x_999_compress
    mach_absolute_time
    mach_mach_time_h
    machine_ioctl_bt848_h
    machine_ioctl_meteor_h
    machine_rw_barrier
    makeinfo
    malloc_h
    MapViewOfFile
    memalign
    MemoryBarrier
    mkstemp
    mm_empty
    mmap
    mprotect
    nanosleep
    openjpeg_1_5_openjpeg_h
    OpenGL_gl3_h
    PeekNamedPipe
    perl
    pod2man
    poll_h
    posix_memalign
    pragma_deprecated
    pthread_cancel
    rdtsc
    rsync_contimeout
    sarestart
    sched_getaffinity
    sdl
    SetConsoleTextAttribute
    setmode
    setrlimit
    Sleep
    sndio_h
    socklen_t
    soundcard_h
    strerror_r
    struct_addrinfo
    struct_group_source_req
    struct_ip_mreq_source
    struct_ipv6_mreq
    struct_pollfd
    struct_rusage_ru_maxrss
    struct_sctp_event_subscribe
    struct_sockaddr_in6
    struct_sockaddr_sa_len
    struct_sockaddr_storage
    struct_stat_st_mtim_tv_nsec
    struct_v4l2_frmivalenum_discrete
    symver_asm_label
    symver_gnu_asm
    sync_val_compare_and_swap
    sys_mman_h
    sys_param_h
    sys_resource_h
    sys_select_h
    sys_soundcard_h
    sys_time_h
    sys_un_h
    sys_videoio_h
    sysconf
    sysctl
    termios_h
    texi2html
    threads
    unistd_h
    usleep
    vdpau_x11
    vfp_args
    VirtualAlloc
    wglGetProcAddress
    windows_h
    winsock2_h
    xform_asm
    xlib
    xmm_clobbers
"

# options emitted with CONFIG_ prefix but not available on the command line
CONFIG_EXTRA="
    aandcttables
    ac3dsp
    audio_frame_queue
    dsputil
    exif
    frame_thread_encoder
    gcrypt
    golomb
    gplv3
    h263dsp
    h264chroma
    h264dsp
    h264pred
    h264qpel
    hpeldsp
    huffman
    intrax8
    lgplv3
    llviddsp
    lpc
    mpegaudio
    mpegaudiodsp
    mpegvideo
    mpegvideoenc
    nettle
    rangecoder
    riffdec
    riffenc
    rtpdec
    rtpenc_chain
    sinewin
    videodsp
    vp3dsp
"

CMDLINE_SELECT="
    $ARCH_EXT_LIST
    $CONFIG_LIST
    $HAVE_LIST_CMDLINE
    $THREADS_LIST
    asm
    cross_compile
    debug
    extra_warnings
    logging
    lto
    optimizations
    rpath
    stripping
"

PATHS_LIST="
    bindir
    datadir
    docdir
    incdir
    libdir
    mandir
    prefix
    shlibdir
"

CMDLINE_SET="
    $PATHS_LIST
    ar
    arch
    as
    assert_level
    build_suffix
    cc
    cpu
    cross_prefix
    cxx
    dep_cc
    extra_version
    host_cc
    host_cflags
    host_ld
    host_ldflags
    host_libs
    host_os
    install
    ld
    logfile
    malloc_prefix
    nm
    optflags
    pkg_config
    pkg_config_flags
    progs_suffix
    random_seed
    samples
    strip
    sysinclude
    sysroot
    target_exec
    target_os
    target_path
    target_samples
    tempprefix
    toolchain
    valgrind
    yasmexe
"

CMDLINE_APPEND="
    extra_cflags
    extra_cxxflags
    host_cppflags
"

# code dependency declarations

# architecture extensions

armv5te_deps="arm"
armv6_deps="arm"
armv6t2_deps="arm"
neon_deps_any="aarch64 arm"
vfp_deps_any="aarch64 arm"
vfpv3_deps="vfp"

map 'eval ${v}_inline_deps=inline_asm' $ARCH_EXT_LIST_ARM

mipsfpu_deps="mips"
mips32r2_deps="mips"
mipsdspr1_deps="mips"
mipsdspr2_deps="mips"

altivec_deps="ppc"
ppc4xx_deps="ppc"

cpunop_deps="i686"
x86_64_select="i686"
x86_64_suggest="fast_cmov"

amd3dnow_deps="mmx"
amd3dnowext_deps="amd3dnow"
i686_deps="x86"
mmx_deps="x86"
mmxext_deps="mmx"
sse_deps="mmxext"
sse2_deps="sse"
sse3_deps="sse2"
ssse3_deps="sse3"
sse4_deps="ssse3"
sse42_deps="sse4"
avx_deps="sse42"
xop_deps="avx"
fma3_deps="avx"
fma4_deps="avx"
avx2_deps="avx"

mmx_external_deps="yasm"
mmx_inline_deps="inline_asm"
mmx_suggest="mmx_external mmx_inline"

for ext in $(filter_out mmx $ARCH_EXT_LIST_X86_SIMD); do
    eval dep=\$${ext}_deps
    eval ${ext}_external_deps='"${dep}_external"'
    eval ${ext}_inline_deps='"${dep}_inline"'
    eval ${ext}_suggest='"${ext}_external ${ext}_inline"'
done

aligned_stack_if_any="aarch64 ppc x86"
fast_64bit_if_any="aarch64 alpha ia64 mips64 parisc64 ppc64 sparc64 x86_64"
fast_clz_if_any="aarch64 alpha avr32 mips ppc x86"
fast_unaligned_if_any="aarch64 ppc x86"

need_memalign="altivec neon sse"

# system capabilities
log2_deps="!libc_msvcrt"

symver_if_any="symver_asm_label symver_gnu_asm"

# threading support
atomics_gcc_if="sync_val_compare_and_swap"
atomics_suncc_if="atomic_cas_ptr machine_rw_barrier"
atomics_win32_if="MemoryBarrier"
atomics_native_if_any="$ATOMICS_LIST"
w32threads_deps="atomics_native"
threads_if_any="$THREADS_LIST"

# subsystems
dct_select="rdft"
error_resilience_select="dsputil"
frame_thread_encoder_deps="encoders threads"
mdct_select="fft"
rdft_select="fft"
mpegaudio_select="mpegaudiodsp"
mpegaudiodsp_select="dct"
mpegvideo_select="dsputil h264chroma hpeldsp videodsp"
mpegvideoenc_select="dsputil mpegvideo"

# decoders / encoders
aac_decoder_select="mdct sinewin"
aac_encoder_select="audio_frame_queue mdct sinewin"
aac_latm_decoder_select="aac_decoder aac_latm_parser"
ac3_decoder_select="mdct ac3dsp ac3_parser dsputil"
ac3_encoder_select="mdct ac3dsp dsputil"
ac3_fixed_encoder_select="mdct ac3dsp dsputil"
aic_decoder_select="dsputil golomb"
alac_encoder_select="lpc"
als_decoder_select="dsputil"
amrnb_decoder_select="lsp"
amrwb_decoder_select="lsp"
amv_decoder_select="sp5x_decoder exif"
amv_encoder_select="aandcttables"
ape_decoder_select="dsputil"
asv1_decoder_select="dsputil"
asv1_encoder_select="dsputil"
asv2_decoder_select="dsputil"
asv2_encoder_select="dsputil"
atrac1_decoder_select="mdct sinewin"
atrac3_decoder_select="mdct"
atrac3p_decoder_select="mdct sinewin"
avrn_decoder_select="exif"
bink_decoder_select="dsputil hpeldsp"
binkaudio_dct_decoder_select="mdct rdft dct sinewin"
binkaudio_rdft_decoder_select="mdct rdft sinewin"
cavs_decoder_select="dsputil golomb h264chroma videodsp"
cllc_decoder_select="dsputil"
comfortnoise_encoder_select="lpc"
cook_decoder_select="dsputil mdct sinewin"
cscd_decoder_select="lzo"
cscd_decoder_suggest="zlib"
dca_decoder_select="mdct"
dirac_decoder_select="dsputil dwt golomb videodsp"
dnxhd_decoder_select="dsputil"
dnxhd_encoder_select="aandcttables dsputil mpegvideoenc"
dvvideo_decoder_select="dsputil"
dvvideo_encoder_select="dsputil"
dxa_decoder_select="zlib"
eac3_decoder_select="ac3_decoder"
eac3_encoder_select="ac3_encoder"
eamad_decoder_select="aandcttables dsputil mpegvideo"
eatgq_decoder_select="aandcttables"
eatqi_decoder_select="aandcttables dsputil error_resilience mpegvideo"
exr_decoder_select="zlib"
ffv1_decoder_select="golomb rangecoder"
ffv1_encoder_select="rangecoder"
ffvhuff_decoder_select="huffyuv_decoder"
ffvhuff_encoder_select="huffyuv_encoder"
fic_decoder_select="dsputil golomb"
flac_decoder_select="golomb"
flac_encoder_select="dsputil golomb lpc"
flashsv_decoder_select="zlib"
flashsv_encoder_select="zlib"
flashsv2_encoder_select="zlib"
flashsv2_decoder_select="zlib"
flv_decoder_select="h263_decoder"
flv_encoder_select="h263_encoder"
fourxm_decoder_select="dsputil"
fraps_decoder_select="dsputil huffman"
g2m_decoder_select="dsputil zlib"
g729_decoder_select="dsputil"
h261_decoder_select="error_resilience mpegvideo"
h261_encoder_select="aandcttables mpegvideoenc"
h263_decoder_select="error_resilience h263_parser h263dsp mpegvideo"
h263_encoder_select="aandcttables h263dsp mpegvideoenc"
h263i_decoder_select="h263_decoder"
h263p_encoder_select="h263_encoder"
h264_decoder_select="golomb h264chroma h264dsp h264pred h264qpel videodsp"
h264_decoder_suggest="error_resilience"
hevc_decoder_select="dsputil golomb videodsp"
huffyuv_decoder_select="dsputil llviddsp"
huffyuv_encoder_select="dsputil huffman llviddsp"
iac_decoder_select="imc_decoder"
imc_decoder_select="dsputil fft mdct sinewin"
indeo3_decoder_select="hpeldsp"
interplay_video_decoder_select="hpeldsp"
jpegls_decoder_select="golomb mjpeg_decoder"
jpegls_encoder_select="golomb"
jv_decoder_select="dsputil"
lagarith_decoder_select="dsputil"
ljpeg_encoder_select="aandcttables mpegvideoenc"
loco_decoder_select="golomb"
mdec_decoder_select="dsputil error_resilience mpegvideo"
metasound_decoder_select="lsp mdct sinewin"
mimic_decoder_select="dsputil hpeldsp"
mjpeg_decoder_select="dsputil hpeldsp exif"
mjpeg_encoder_select="aandcttables mpegvideoenc"
mjpegb_decoder_select="mjpeg_decoder"
mlp_decoder_select="mlp_parser"
motionpixels_decoder_select="dsputil"
mp1_decoder_select="mpegaudio"
mp1float_decoder_select="mpegaudio"
mp2_decoder_select="mpegaudio"
mp2float_decoder_select="mpegaudio"
mp3_decoder_select="mpegaudio"
mp3adu_decoder_select="mpegaudio"
mp3adufloat_decoder_select="mpegaudio"
mp3float_decoder_select="mpegaudio"
mp3on4_decoder_select="mpegaudio"
mp3on4float_decoder_select="mpegaudio"
mpc7_decoder_select="dsputil mpegaudiodsp"
mpc8_decoder_select="mpegaudiodsp"
mpeg_xvmc_decoder_deps="X11_extensions_XvMClib_h"
mpeg_xvmc_decoder_select="mpeg2video_decoder"
mpeg1video_decoder_select="error_resilience mpegvideo"
mpeg1video_encoder_select="aandcttables mpegvideoenc h263dsp"
mpeg2video_decoder_select="error_resilience mpegvideo"
mpeg2video_encoder_select="aandcttables mpegvideoenc h263dsp"
mpeg4_decoder_select="h263_decoder mpeg4video_parser"
mpeg4_encoder_select="h263_encoder"
msmpeg4v1_decoder_select="h263_decoder"
msmpeg4v2_decoder_select="h263_decoder"
msmpeg4v2_encoder_select="h263_encoder"
msmpeg4v3_decoder_select="h263_decoder"
msmpeg4v3_encoder_select="h263_encoder"
mss2_decoder_select="error_resilience vc1_decoder"
mxpeg_decoder_select="mjpeg_decoder"
nellymoser_decoder_select="mdct sinewin"
nellymoser_encoder_select="audio_frame_queue mdct sinewin"
nuv_decoder_select="dsputil lzo"
png_decoder_select="zlib"
png_encoder_select="dsputil zlib"
prores_decoder_select="dsputil"
prores_encoder_select="dsputil"
qcelp_decoder_select="lsp"
qdm2_decoder_select="mdct rdft mpegaudiodsp"
ra_144_encoder_select="audio_frame_queue lpc"
ralf_decoder_select="golomb"
rtjpeg_decoder_select="dsputil"
rv10_decoder_select="error_resilience h263_decoder h263dsp"
rv10_encoder_select="h263_encoder"
rv20_decoder_select="error_resilience h263_decoder h263dsp"
rv20_encoder_select="h263_encoder"
rv30_decoder_select="error_resilience golomb h264chroma h264pred h264qpel mpegvideo videodsp"
rv40_decoder_select="error_resilience golomb h264chroma h264pred h264qpel mpegvideo videodsp"
shorten_decoder_select="golomb"
sipr_decoder_select="lsp"
snow_decoder_select="dsputil dwt h264qpel hpeldsp rangecoder"
snow_encoder_select="aandcttables dsputil dwt h264qpel hpeldsp mpegvideoenc rangecoder"
sonic_decoder_select="golomb rangecoder"
sonic_encoder_select="golomb rangecoder"
sonic_ls_encoder_select="golomb"
sp5x_decoder_select="mjpeg_decoder"
svq1_decoder_select="hpeldsp"
svq1_encoder_select="aandcttables dsputil hpeldsp mpegvideoenc"
svq3_decoder_select="h264_decoder hpeldsp mpegvideo"
svq3_decoder_suggest="zlib"
tak_decoder_select="dsputil"
theora_decoder_select="vp3_decoder"
thp_decoder_select="mjpeg_decoder"
tiff_decoder_suggest="zlib"
tiff_encoder_suggest="zlib"
truehd_decoder_select="mlp_parser"
truemotion2_decoder_select="dsputil"
truespeech_decoder_select="dsputil"
tscc_decoder_select="zlib"
twinvq_decoder_select="mdct lsp sinewin"
utvideo_decoder_select="dsputil"
utvideo_encoder_select="dsputil huffman"
vble_decoder_select="dsputil"
vc1_decoder_select="error_resilience h263_decoder h264chroma h264qpel intrax8"
vc1image_decoder_select="vc1_decoder"
vorbis_decoder_select="mdct"
vorbis_encoder_select="mdct"
vp3_decoder_select="hpeldsp vp3dsp videodsp"
vp5_decoder_select="h264chroma hpeldsp videodsp vp3dsp"
vp6_decoder_select="h264chroma hpeldsp huffman videodsp vp3dsp"
vp6a_decoder_select="vp6_decoder"
vp6f_decoder_select="vp6_decoder"
vp8_decoder_select="h264pred videodsp"
vp9_decoder_select="videodsp"
webp_decoder_select="vp8_decoder"
wmapro_decoder_select="mdct sinewin"
wmav1_decoder_select="mdct sinewin"
wmav1_encoder_select="mdct sinewin"
wmav2_decoder_select="mdct sinewin"
wmav2_encoder_select="mdct sinewin"
wmavoice_decoder_select="lsp rdft dct mdct sinewin"
wmv1_decoder_select="h263_decoder"
wmv1_encoder_select="h263_encoder"
wmv2_decoder_select="h263_decoder intrax8 videodsp"
wmv2_encoder_select="h263_encoder"
wmv3_decoder_select="vc1_decoder"
wmv3image_decoder_select="wmv3_decoder"
zerocodec_decoder_select="zlib"
zlib_decoder_select="zlib"
zlib_encoder_select="zlib"
zmbv_decoder_select="zlib"
zmbv_encoder_select="zlib"

# hardware accelerators
crystalhd_deps="libcrystalhd_libcrystalhd_if_h"
dxva2_deps="dxva2api_h"
vaapi_deps="va_va_h"
vda_deps="VideoDecodeAcceleration_VDADecoder_h pthreads"
vda_extralibs="-framework CoreFoundation -framework VideoDecodeAcceleration -framework QuartzCore"
vdpau_deps="vdpau_vdpau_h vdpau_vdpau_x11_h"
xvmc_deps="X11_extensions_XvMClib_h"

h263_vaapi_hwaccel_deps="vaapi"
h263_vaapi_hwaccel_select="h263_decoder"
h263_vdpau_hwaccel_deps="vdpau"
h263_vdpau_hwaccel_select="h263_decoder"
h264_crystalhd_decoder_select="crystalhd h264_mp4toannexb_bsf h264_parser"
h264_dxva2_hwaccel_deps="dxva2"
h264_dxva2_hwaccel_select="h264_decoder"
h264_vaapi_hwaccel_deps="vaapi"
h264_vaapi_hwaccel_select="h264_decoder"
h264_vda_decoder_deps="vda"
h264_vda_decoder_select="h264_decoder"
h264_vda_hwaccel_deps="vda"
h264_vda_hwaccel_select="h264_decoder"
h264_vdpau_decoder_deps="vdpau"
h264_vdpau_decoder_select="h264_decoder"
h264_vdpau_hwaccel_deps="vdpau"
h264_vdpau_hwaccel_select="h264_decoder"
mpeg_vdpau_decoder_deps="vdpau"
mpeg_vdpau_decoder_select="mpeg2video_decoder"
mpeg_xvmc_hwaccel_deps="xvmc"
mpeg_xvmc_hwaccel_select="mpeg2video_decoder"
mpeg1_vdpau_decoder_deps="vdpau"
mpeg1_vdpau_decoder_select="mpeg1video_decoder"
mpeg1_vdpau_hwaccel_deps="vdpau"
mpeg1_vdpau_hwaccel_select="mpeg1video_decoder"
mpeg1_xvmc_hwaccel_deps="xvmc"
mpeg1_xvmc_hwaccel_select="mpeg1video_decoder"
mpeg2_crystalhd_decoder_select="crystalhd"
mpeg2_dxva2_hwaccel_deps="dxva2"
mpeg2_dxva2_hwaccel_select="mpeg2video_decoder"
mpeg2_vaapi_hwaccel_deps="vaapi"
mpeg2_vaapi_hwaccel_select="mpeg2video_decoder"
mpeg2_vdpau_hwaccel_deps="vdpau"
mpeg2_vdpau_hwaccel_select="mpeg2video_decoder"
mpeg2_xvmc_hwaccel_deps="xvmc"
mpeg2_xvmc_hwaccel_select="mpeg2video_decoder"
mpeg4_crystalhd_decoder_select="crystalhd"
mpeg4_vaapi_hwaccel_deps="vaapi"
mpeg4_vaapi_hwaccel_select="mpeg4_decoder"
mpeg4_vdpau_decoder_deps="vdpau"
mpeg4_vdpau_decoder_select="mpeg4_decoder"
mpeg4_vdpau_hwaccel_deps="vdpau"
mpeg4_vdpau_hwaccel_select="mpeg4_decoder"
msmpeg4_crystalhd_decoder_select="crystalhd"
vc1_crystalhd_decoder_select="crystalhd"
vc1_dxva2_hwaccel_deps="dxva2"
vc1_dxva2_hwaccel_select="vc1_decoder"
vc1_vaapi_hwaccel_deps="vaapi"
vc1_vaapi_hwaccel_select="vc1_decoder"
vc1_vdpau_decoder_deps="vdpau"
vc1_vdpau_decoder_select="vc1_decoder"
vc1_vdpau_hwaccel_deps="vdpau"
vc1_vdpau_hwaccel_select="vc1_decoder"
wmv3_crystalhd_decoder_select="crystalhd"
wmv3_dxva2_hwaccel_select="vc1_dxva2_hwaccel"
wmv3_vaapi_hwaccel_select="vc1_vaapi_hwaccel"
wmv3_vdpau_decoder_select="vc1_vdpau_decoder"
wmv3_vdpau_hwaccel_select="vc1_vdpau_hwaccel"

# parsers
h264_parser_select="golomb h264chroma h264dsp h264pred h264qpel videodsp"
hevc_parser_select="hevc_decoder"
mpeg4video_parser_select="error_resilience h263dsp mpegvideo"
mpegvideo_parser_select="error_resilience mpegvideo"
vc1_parser_select="mpegvideo"

# external libraries
libaacplus_encoder_deps="libaacplus"
libcelt_decoder_deps="libcelt"
libfaac_encoder_deps="libfaac"
libfaac_encoder_select="audio_frame_queue"
libfdk_aac_decoder_deps="libfdk_aac"
libfdk_aac_encoder_deps="libfdk_aac"
libfdk_aac_encoder_select="audio_frame_queue"
libgme_demuxer_deps="libgme"
libgsm_decoder_deps="libgsm"
libgsm_encoder_deps="libgsm"
libgsm_ms_decoder_deps="libgsm"
libgsm_ms_encoder_deps="libgsm"
libilbc_decoder_deps="libilbc"
libilbc_encoder_deps="libilbc"
libmodplug_demuxer_deps="libmodplug"
libmp3lame_encoder_deps="libmp3lame"
libmp3lame_encoder_select="audio_frame_queue"
libopencore_amrnb_decoder_deps="libopencore_amrnb"
libopencore_amrnb_encoder_deps="libopencore_amrnb"
libopencore_amrnb_encoder_select="audio_frame_queue"
libopencore_amrwb_decoder_deps="libopencore_amrwb"
libopenjpeg_decoder_deps="libopenjpeg"
libopenjpeg_encoder_deps="libopenjpeg"
libopus_decoder_deps="libopus"
libopus_encoder_deps="libopus"
libopus_encoder_select="audio_frame_queue"
libquvi_demuxer_deps="libquvi"
libschroedinger_decoder_deps="libschroedinger"
libschroedinger_encoder_deps="libschroedinger"
libshine_encoder_deps="libshine"
libshine_encoder_select="audio_frame_queue"
libspeex_decoder_deps="libspeex"
libspeex_encoder_deps="libspeex"
libspeex_encoder_select="audio_frame_queue"
libstagefright_h264_decoder_deps="libstagefright_h264"
libtheora_encoder_deps="libtheora"
libtwolame_encoder_deps="libtwolame"
libvo_aacenc_encoder_deps="libvo_aacenc"
libvo_aacenc_encoder_select="audio_frame_queue"
libvo_amrwbenc_encoder_deps="libvo_amrwbenc"
libvorbis_decoder_deps="libvorbis"
libvorbis_encoder_deps="libvorbis"
libvorbis_encoder_select="audio_frame_queue"
libvpx_vp8_decoder_deps="libvpx"
libvpx_vp8_encoder_deps="libvpx"
libvpx_vp9_decoder_deps="libvpx"
libvpx_vp9_encoder_deps="libvpx"
libwavpack_encoder_deps="libwavpack"
libwebp_encoder_deps="libwebp"
libx264_encoder_deps="libx264"
libx264rgb_encoder_deps="libx264"
libx265_encoder_deps="libx265"
libxavs_encoder_deps="libxavs"
libxvid_encoder_deps="libxvid"
libutvideo_decoder_deps="libutvideo"
libutvideo_encoder_deps="libutvideo"
libzvbi_teletext_decoder_deps="libzvbi"

# demuxers / muxers
ac3_demuxer_select="ac3_parser"
asf_demuxer_select="riffdec"
asf_muxer_select="riffenc"
asf_stream_muxer_select="asf_muxer"
avi_demuxer_select="riffdec"
avi_muxer_select="riffenc"
avisynth_demuxer_deps="avisynth"
avisynth_demuxer_select="riffdec"
caf_demuxer_select="riffdec"
dirac_demuxer_select="dirac_parser"
dts_demuxer_select="dca_parser"
dtshd_demuxer_select="dca_parser"
dxa_demuxer_select="riffdec"
eac3_demuxer_select="ac3_parser"
f4v_muxer_select="mov_muxer"
flac_demuxer_select="flac_parser"
hds_muxer_select="flv_muxer"
hls_muxer_select="mpegts_muxer"
ipod_muxer_select="mov_muxer"
ismv_muxer_select="mov_muxer"
libnut_demuxer_deps="libnut"
libnut_muxer_deps="libnut"
matroska_audio_muxer_select="matroska_muxer"
matroska_demuxer_select="riffdec"
matroska_demuxer_suggest="bzlib lzo zlib"
matroska_muxer_select="riffenc"
mmf_muxer_select="riffenc"
mov_demuxer_select="riffdec"
mov_demuxer_suggest="zlib"
mov_muxer_select="riffenc rtpenc_chain"
mp3_demuxer_select="mpegaudio_parser"
mp4_muxer_select="mov_muxer"
mpegts_muxer_select="adts_muxer latm_muxer"
mpegtsraw_demuxer_select="mpegts_demuxer"
mxf_d10_muxer_select="mxf_muxer"
nut_muxer_select="riffenc"
nuv_demuxer_select="riffdec"
ogg_demuxer_select="golomb"
psp_muxer_select="mov_muxer"
rtp_demuxer_select="sdp_demuxer"
rtpdec_select="asf_demuxer rm_demuxer rtp_protocol mpegts_demuxer mov_demuxer"
rtsp_demuxer_select="http_protocol rtpdec"
rtsp_muxer_select="rtp_muxer http_protocol rtp_protocol rtpenc_chain"
sap_demuxer_select="sdp_demuxer"
sap_muxer_select="rtp_muxer rtp_protocol rtpenc_chain"
sdp_demuxer_select="rtpdec"
smoothstreaming_muxer_select="ismv_muxer"
spdif_muxer_select="aac_parser"
tak_demuxer_select="tak_parser"
tg2_muxer_select="mov_muxer"
tgp_muxer_select="mov_muxer"
vobsub_demuxer_select="mpegps_demuxer"
w64_demuxer_select="wav_demuxer"
w64_muxer_select="wav_muxer"
wav_demuxer_select="riffdec"
wav_muxer_select="riffenc"
webm_muxer_select="riffenc"
wtv_demuxer_select="riffdec"
wtv_muxer_select="riffenc"
xmv_demuxer_select="riffdec"
xwma_demuxer_select="riffdec"

# indevs / outdevs
alsa_indev_deps="alsa_asoundlib_h snd_pcm_htimestamp"
alsa_outdev_deps="alsa_asoundlib_h"
bktr_indev_deps_any="dev_bktr_ioctl_bt848_h machine_ioctl_bt848_h dev_video_bktr_ioctl_bt848_h dev_ic_bt8xx_h"
caca_outdev_deps="libcaca"
decklink_outdev_deps="decklink pthreads"
decklink_outdev_extralibs="-lstdc++"
dshow_indev_deps="IBaseFilter"
dshow_indev_extralibs="-lpsapi -lole32 -lstrmiids -luuid"
dv1394_indev_deps="dv1394"
dv1394_indev_select="dv_demuxer"
fbdev_indev_deps="linux_fb_h"
fbdev_outdev_deps="linux_fb_h"
iec61883_indev_deps="libiec61883"
jack_indev_deps="jack_jack_h sem_timedwait"
lavfi_indev_deps="avfilter"
libcdio_indev_deps="libcdio"
libdc1394_indev_deps="libdc1394"
libv4l2_indev_deps="libv4l2"
openal_indev_deps="openal"
opengl_outdev_deps="opengl"
oss_indev_deps_any="soundcard_h sys_soundcard_h"
oss_outdev_deps_any="soundcard_h sys_soundcard_h"
pulse_indev_deps="libpulse"
pulse_outdev_deps="libpulse"
sdl_outdev_deps="sdl"
sndio_indev_deps="sndio_h"
sndio_outdev_deps="sndio_h"
v4l_indev_deps="linux_videodev_h"
v4l2_indev_deps_any="linux_videodev2_h sys_videoio_h"
v4l2_outdev_deps_any="linux_videodev2_h sys_videoio_h"
vfwcap_indev_deps="capCreateCaptureWindow vfwcap_defines"
vfwcap_indev_extralibs="-lavicap32"
xv_outdev_deps="X11_extensions_Xvlib_h XvGetPortAttribute"
xv_outdev_extralibs="-lXv -lX11 -lXext"
x11grab_indev_deps="x11grab"

# protocols
bluray_protocol_deps="libbluray"
ffrtmpcrypt_protocol_deps="!librtmp_protocol"
ffrtmpcrypt_protocol_deps_any="gcrypt nettle openssl"
ffrtmpcrypt_protocol_select="tcp_protocol"
ffrtmphttp_protocol_deps="!librtmp_protocol"
ffrtmphttp_protocol_select="http_protocol"
ftp_protocol_select="tcp_protocol"
gopher_protocol_select="network"
http_protocol_select="tcp_protocol"
httpproxy_protocol_select="tcp_protocol"
https_protocol_select="tls_protocol"
librtmp_protocol_deps="librtmp"
librtmpe_protocol_deps="librtmp"
librtmps_protocol_deps="librtmp"
librtmpt_protocol_deps="librtmp"
librtmpte_protocol_deps="librtmp"
libssh_protocol_deps="libssh"
mmsh_protocol_select="http_protocol"
mmst_protocol_select="network"
rtmp_protocol_deps="!librtmp_protocol"
rtmp_protocol_select="tcp_protocol"
rtmpe_protocol_select="ffrtmpcrypt_protocol"
rtmps_protocol_deps="!librtmp_protocol"
rtmps_protocol_select="tls_protocol"
rtmpt_protocol_select="ffrtmphttp_protocol"
rtmpte_protocol_select="ffrtmpcrypt_protocol ffrtmphttp_protocol"
rtmpts_protocol_select="ffrtmphttp_protocol https_protocol"
rtp_protocol_select="udp_protocol"
sctp_protocol_deps="struct_sctp_event_subscribe"
sctp_protocol_select="network"
srtp_protocol_select="rtp_protocol"
tcp_protocol_select="network"
tls_protocol_deps_any="openssl gnutls"
tls_protocol_select="tcp_protocol"
udp_protocol_select="network"
unix_protocol_deps="sys_un_h"
unix_protocol_select="network"

# filters
aconvert_filter_deps="swresample"
amovie_filter_deps="avcodec avformat"
aresample_filter_deps="swresample"
ass_filter_deps="libass"
asyncts_filter_deps="avresample"
atempo_filter_deps="avcodec"
atempo_filter_select="rdft"
azmq_filter_deps="libzmq"
blackframe_filter_deps="gpl"
boxblur_filter_deps="gpl"
colormatrix_filter_deps="gpl"
cropdetect_filter_deps="gpl"
dctdnoiz_filter_deps="avcodec"
dctdnoiz_filter_select="dct"
delogo_filter_deps="gpl"
deshake_filter_deps="avcodec"
deshake_filter_select="dsputil"
drawtext_filter_deps="libfreetype"
ebur128_filter_deps="gpl"
flite_filter_deps="libflite"
frei0r_filter_deps="frei0r dlopen"
frei0r_filter_extralibs='$ldl'
frei0r_src_filter_deps="frei0r dlopen"
frei0r_src_filter_extralibs='$ldl'
geq_filter_deps="gpl"
histeq_filter_deps="gpl"
hqdn3d_filter_deps="gpl"
interlace_filter_deps="gpl"
kerndeint_filter_deps="gpl"
ladspa_filter_deps="ladspa dlopen"
mcdeint_filter_deps="avcodec gpl"
movie_filter_deps="avcodec avformat"
mp_filter_deps="gpl avcodec swscale inline_asm"
mpdecimate_filter_deps="gpl avcodec"
mptestsrc_filter_deps="gpl"
negate_filter_deps="lut_filter"
perspective_filter_deps="gpl"
ocv_filter_deps="libopencv"
owdenoise_filter_deps="gpl"
pan_filter_deps="swresample"
phase_filter_deps="gpl"
pp_filter_deps="gpl postproc"
pullup_filter_deps="gpl"
removelogo_filter_deps="avcodec avformat swscale"
resample_filter_deps="avresample"
sab_filter_deps="gpl swscale"
scale_filter_deps="swscale"
smartblur_filter_deps="gpl swscale"
showspectrum_filter_deps="avcodec"
showspectrum_filter_select="rdft"
spp_filter_deps="gpl avcodec"
spp_filter_select="fft"
stereo3d_filter_deps="gpl"
subtitles_filter_deps="avformat avcodec libass"
super2xsai_filter_deps="gpl"
tinterlace_filter_deps="gpl"
vidstabdetect_filter_deps="libvidstab"
vidstabtransform_filter_deps="libvidstab"
pixfmts_super2xsai_test_deps="super2xsai_filter"
tinterlace_merge_test_deps="tinterlace_filter"
tinterlace_pad_test_deps="tinterlace_filter"
zmq_filter_deps="libzmq"

# examples
avio_reading="avformat avcodec avutil"
avcodec_example_deps="avcodec avutil"
demuxing_decoding_example_deps="avcodec avformat avutil"
filter_audio_example_deps="avfilter avutil"
filtering_audio_example_deps="avfilter avcodec avformat avutil"
filtering_video_example_deps="avfilter avcodec avformat avutil"
metadata_example_deps="avformat avutil"
muxing_example_deps="avcodec avformat avutil swscale"
remuxing_example_deps="avcodec avformat avutil"
resampling_audio_example_deps="avutil swresample"
scaling_video_example_deps="avutil swscale"
transcode_aac_example_deps="avcodec avformat swresample"

# libraries
avcodec_deps="avutil"
avdevice_deps="avutil avcodec avformat"
avfilter_deps="avutil"
avformat_deps="avutil avcodec"
avresample_deps="avutil"
postproc_deps="avutil gpl"
swscale_deps="avutil"

# programs
ffmpeg_deps="avcodec avfilter avformat swresample"
ffmpeg_select="aformat_filter anull_filter atrim_filter format_filter
               null_filter
               setpts_filter trim_filter"
ffplay_deps="avcodec avformat swscale swresample sdl"
ffplay_libs='$sdl_libs'
ffplay_select="rdft crop_filter"
ffprobe_deps="avcodec avformat"
ffserver_deps="avformat fork sarestart"
ffserver_select="ffm_muxer rtp_protocol rtsp_demuxer"

# documentation
podpages_deps="perl"
manpages_deps="perl pod2man"
htmlpages_deps="perl texi2html"
txtpages_deps="perl makeinfo"
doc_deps_any="manpages htmlpages podpages txtpages"

# default parameters

logfile="config.log"

# installation paths
prefix_default="/usr/local"
bindir_default='${prefix}/bin'
datadir_default='${prefix}/share/ffmpeg'
docdir_default='${prefix}/share/doc/ffmpeg'
incdir_default='${prefix}/include'
libdir_default='${prefix}/lib'
mandir_default='${prefix}/share/man'
shlibdir_default="$libdir_default"

# toolchain
ar_default="ar"
cc_default="gcc"
cxx_default="g++"
host_cc_default="gcc"
cp_f="cp -f"
install="install"
ln_s="ln -s -f"
nm_default="nm -g"
objformat="elf"
pkg_config_default=pkg-config
ranlib="ranlib"
strip_default="strip"
yasmexe_default="yasm"
windres_default="windres"

nogas=":"

# OS
target_os_default=$(tolower $(uname -s))
host_os=$target_os_default

# machine
if test "$target_os_default" = aix; then
    arch_default=$(uname -p)
else
    arch_default=$(uname -m)
fi
cpu="generic"

# configurable options
enable $PROGRAM_LIST
enable $DOCUMENT_LIST
enable $EXAMPLE_LIST
enable $(filter_out avresample $LIBRARY_LIST)
enable stripping

enable asm
enable debug
enable doc
enable optimizations
enable runtime_cpudetect
enable safe_bitstream_reader
enable static
enable swscale_alpha

# Enable hwaccels by default.
enable dxva2 vaapi vdpau xvmc
enable xlib

# build settings
SHFLAGS='-shared -Wl,-soname,$$(@F)'
LIBPREF="lib"
LIBSUF=".a"
FULLNAME='$(NAME)$(BUILDSUF)'
LIBNAME='$(LIBPREF)$(FULLNAME)$(LIBSUF)'
SLIBPREF="lib"
SLIBSUF=".so"
SLIBNAME='$(SLIBPREF)$(FULLNAME)$(SLIBSUF)'
SLIBNAME_WITH_VERSION='$(SLIBNAME).$(LIBVERSION)'
SLIBNAME_WITH_MAJOR='$(SLIBNAME).$(LIBMAJOR)'
LIB_INSTALL_EXTRA_CMD='$$(RANLIB) "$(LIBDIR)/$(LIBNAME)"'
SLIB_INSTALL_NAME='$(SLIBNAME_WITH_VERSION)'
SLIB_INSTALL_LINKS='$(SLIBNAME_WITH_MAJOR) $(SLIBNAME)'

asflags_filter=echo
cflags_filter=echo
ldflags_filter=echo

AS_C='-c'
AS_O='-o $@'
CC_C='-c'
CC_E='-E -o $@'
CC_O='-o $@'
CXX_C='-c'
CXX_O='-o $@'
LD_O='-o $@'
LD_LIB='-l%'
LD_PATH='-L'
HOSTCC_C='-c'
HOSTCC_E='-E -o $@'
HOSTCC_O='-o $@'
HOSTLD_O='-o $@'

host_libs='-lm'
host_cflags_filter=echo
host_ldflags_filter=echo

target_path='$(CURDIR)'

# since the object filename is not given with the -MM flag, the compiler
# is only able to print the basename, and we must add the path ourselves
DEPCMD='$(DEP$(1)) $(DEP$(1)FLAGS) $($(1)DEP_FLAGS) $< | sed -e "/^\#.*/d" -e "s,^[[:space:]]*$(*F)\\.o,$(@D)/$(*F).o," > $(@:.o=.d)'
DEPFLAGS='-MM'

# find source path
if test -f configure; then
    source_path=.
else
    source_path=$(cd $(dirname "$0"); pwd)
    echo "$source_path" | grep -q '[[:blank:]]' &&
        die "Out of tree builds are impossible with whitespace in source path."
    test -e "$source_path/config.h" &&
        die "Out of tree builds are impossible with config.h in source dir."
fi

for v in "$@"; do
    r=${v#*=}
    l=${v%"$r"}
    r=$(sh_quote "$r")
    FFMPEG_CONFIGURATION="${FFMPEG_CONFIGURATION# } ${l}${r}"
done

find_things(){
    thing=$1
    pattern=$2
    file=$source_path/$3
    sed -n "s/^[^#]*$pattern.*([^,]*, *\([^,]*\)\(,.*\)*).*/\1_$thing/p" "$file"
}

ENCODER_LIST=$(find_things  encoder  ENC      libavcodec/allcodecs.c)
DECODER_LIST=$(find_things  decoder  DEC      libavcodec/allcodecs.c)
HWACCEL_LIST=$(find_things  hwaccel  HWACCEL  libavcodec/allcodecs.c)
PARSER_LIST=$(find_things   parser   PARSER   libavcodec/allcodecs.c)
BSF_LIST=$(find_things      bsf      BSF      libavcodec/allcodecs.c)
MUXER_LIST=$(find_things    muxer    _MUX     libavformat/allformats.c)
DEMUXER_LIST=$(find_things  demuxer  DEMUX    libavformat/allformats.c)
OUTDEV_LIST=$(find_things   outdev   OUTDEV   libavdevice/alldevices.c)
INDEV_LIST=$(find_things    indev    _IN      libavdevice/alldevices.c)
PROTOCOL_LIST=$(find_things protocol PROTOCOL libavformat/allformats.c)
FILTER_LIST=$(find_things   filter   FILTER   libavfilter/allfilters.c)

ALL_COMPONENTS="
    $BSF_LIST
    $DECODER_LIST
    $DEMUXER_LIST
    $ENCODER_LIST
    $FILTER_LIST
    $HWACCEL_LIST
    $INDEV_LIST
    $MUXER_LIST
    $OUTDEV_LIST
    $PARSER_LIST
    $PROTOCOL_LIST
"

for n in $COMPONENT_LIST; do
    v=$(toupper ${n%s})_LIST
    eval enable \$$v
    eval ${n}_if_any="\$$v"
done

enable $ARCH_EXT_LIST

die_unknown(){
    echo "Unknown option \"$1\"."
    echo "See $0 --help for available options."
    exit 1
}

print_3_columns() {
    cat | tr ' ' '\n' | sort | pr -r -3 -t
}

show_list() {
    suffix=_$1
    shift
    echo $* | sed s/$suffix//g | print_3_columns
    exit 0
}

rand_list(){
    IFS=', '
    set -- $*
    unset IFS
    for thing; do
        comp=${thing%:*}
        prob=${thing#$comp}
        prob=${prob#:}
        is_in ${comp} $COMPONENT_LIST && eval comp=\$$(toupper ${comp%s})_LIST
        echo "prob ${prob:-0.5}"
        printf '%s\n' $comp
    done
}

do_random(){
    action=$1
    shift
    random_seed=$(awk "BEGIN { srand($random_seed); print srand() }")
    $action $(rand_list "$@" | awk "BEGIN { srand($random_seed) } \$1 == \"prob\" { prob = \$2; next } rand() < prob { print }")
}

for opt do
    optval="${opt#*=}"
    case "$opt" in
        --extra-ldflags=*)
            add_ldflags $optval
        ;;
        --extra-libs=*)
            add_extralibs $optval
        ;;
        --disable-devices)
            disable $INDEV_LIST $OUTDEV_LIST
        ;;
        --enable-debug=*)
            debuglevel="$optval"
        ;;
        --disable-programs)
            disable $PROGRAM_LIST
        ;;
        --disable-everything)
            map 'eval unset \${$(toupper ${v%s})_LIST}' $COMPONENT_LIST
        ;;
        --disable-all)
            map 'eval unset \${$(toupper ${v%s})_LIST}' $COMPONENT_LIST
            disable $LIBRARY_LIST $PROGRAM_LIST doc
        ;;
        --enable-random|--disable-random)
            action=${opt%%-random}
            do_random ${action#--} $COMPONENT_LIST
        ;;
        --enable-random=*|--disable-random=*)
            action=${opt%%-random=*}
            do_random ${action#--} $optval
        ;;
        --enable-*=*|--disable-*=*)
            eval $(echo "${opt%%=*}" | sed 's/--/action=/;s/-/ thing=/')
            is_in "${thing}s" $COMPONENT_LIST || die_unknown "$opt"
            eval list=\$$(toupper $thing)_LIST
            name=$(echo "${optval}" | sed "s/,/_${thing}|/g")_${thing}
            list=$(filter "$name" $list)
            [ "$list" = "" ] && warn "Option $opt did not match anything"
            $action $list
        ;;
        --enable-?*|--disable-?*)
            eval $(echo "$opt" | sed 's/--/action=/;s/-/ option=/;s/-/_/g')
            if is_in $option $COMPONENT_LIST; then
                test $action = disable && action=unset
                eval $action \$$(toupper ${option%s})_LIST
            elif is_in $option $CMDLINE_SELECT; then
                $action $option
            else
                die_unknown $opt
            fi
        ;;
        --list-*)
            NAME="${opt#--list-}"
            is_in $NAME $COMPONENT_LIST || die_unknown $opt
            NAME=${NAME%s}
            eval show_list $NAME \$$(toupper $NAME)_LIST
        ;;
        --help|-h) show_help
        ;;
        --fatal-warnings) enable fatal_warnings
        ;;
        *)
            optname="${opt%%=*}"
            optname="${optname#--}"
            optname=$(echo "$optname" | sed 's/-/_/g')
            if is_in $optname $CMDLINE_SET; then
                eval $optname='$optval'
            elif is_in $optname $CMDLINE_APPEND; then
                append $optname "$optval"
            else
                die_unknown $opt
            fi
        ;;
    esac
done

disabled logging && logfile=/dev/null

echo "# $0 $FFMPEG_CONFIGURATION" > $logfile
set >> $logfile

test -n "$cross_prefix" && enable cross_compile

if enabled cross_compile; then
    test -n "$arch" && test -n "$target_os" ||
        die "Must specify target arch and OS when cross-compiling"
fi

ar_default="${cross_prefix}${ar_default}"
cc_default="${cross_prefix}${cc_default}"
cxx_default="${cross_prefix}${cxx_default}"
nm_default="${cross_prefix}${nm_default}"
pkg_config_default="${cross_prefix}${pkg_config_default}"
ranlib="${cross_prefix}${ranlib}"
strip_default="${cross_prefix}${strip_default}"
windres_default="${cross_prefix}${windres_default}"

sysinclude_default="${sysroot}/usr/include"

test -n "$valgrind" && toolchain="valgrind-memcheck"

case "$toolchain" in
    clang-asan)
        cc_default="clang"
        add_cflags  -fsanitize=address
        add_ldflags -fsanitize=address
    ;;
    clang-tsan)
        cc_default="clang"
        add_cflags  -fsanitize=thread -pie
        add_ldflags -fsanitize=thread -pie
    ;;
    clang-usan)
        cc_default="clang"
        add_cflags  -fsanitize=undefined
        add_ldflags -fsanitize=undefined
    ;;
    gcc-asan)
        cc_default="gcc"
        add_cflags  -fsanitize=address
        add_ldflags -fsanitize=address
    ;;
    gcc-tsan)
        cc_default="gcc"
        add_cflags  -fsanitize=thread -pie -fPIC
        add_ldflags -fsanitize=thread -pie -fPIC
    ;;
    gcc-usan)
        cc_default="gcc"
        add_cflags  -fsanitize=undefined
        add_ldflags -fsanitize=undefined
    ;;
    valgrind-massif)
        target_exec_default=${valgrind:-"valgrind"}
        target_exec_args="--tool=massif --alloc-fn=av_malloc --alloc-fn=av_mallocz --alloc-fn=av_calloc --alloc-fn=av_fast_padded_malloc --alloc-fn=av_fast_malloc --alloc-fn=av_realloc_f --alloc-fn=av_fast_realloc --alloc-fn=av_realloc"
    ;;
    valgrind-memcheck)
        target_exec_default=${valgrind:-"valgrind"}
        target_exec_args="--error-exitcode=1 --malloc-fill=0x2a --track-origins=yes --leak-check=full --gen-suppressions=all --suppressions=$source_path/tests/fate-valgrind.supp"
    ;;
    msvc)
        # Check whether the current MSVC version needs the C99 converter.
        # From MSVC 2013 (compiler major version 18) onwards, it does actually
        # support enough of C99 to build ffmpeg. Default to the new
        # behaviour if the regexp was unable to match anything, since this
        # successfully parses the version number of existing supported
        # versions that require the converter (MSVC 2010 and 2012).
        cl_major_ver=$(cl 2>&1 | sed -n 's/.*Version \([[:digit:]]\{1,\}\)\..*/\1/p')
        if [ -z "$cl_major_ver" ] || [ $cl_major_ver -ge 18 ]; then
            cc_default="cl"
        else
            cc_default="c99wrap cl"
        fi
        ld_default="link"
        nm_default="dumpbin -symbols"
        ar_default="lib"
        target_os_default="win32"
        # Use a relative path for TMPDIR. This makes sure all the
        # ffconf temp files are written with a relative path, avoiding
        # issues with msys/win32 path conversion for MSVC parameters
        # such as -Fo<file> or -out:<file>.
        TMPDIR=.
    ;;
    icl)
        cc_default="icl"
        ld_default="xilink"
        nm_default="dumpbin -symbols"
        ar_default="xilib"
        target_os_default="win32"
        TMPDIR=.
    ;;
    gcov)
        add_cflags  -fprofile-arcs -ftest-coverage
        add_ldflags -fprofile-arcs -ftest-coverage
    ;;
    hardened)
        add_cflags  -U_FORTIFY_SOURCE -D_FORTIFY_SOURCE=2 -fno-strict-overflow -fstack-protector-all
        add_ldflags -Wl,-z,relro -Wl,-z,now
    ;;
    ?*)
        die "Unknown toolchain $toolchain"
    ;;
esac

set_default arch cc cxx pkg_config strip sysinclude target_exec target_os yasmexe
enabled cross_compile || host_cc_default=$cc
set_default host_cc

if ! $pkg_config --version >/dev/null 2>&1; then
    warn "$pkg_config not found, library detection may fail."
    pkg_config=false
fi

exesuf() {
    case $1 in
        mingw32*|win32|win64|cygwin*|*-dos|freedos|opendos|os/2*|symbian) echo .exe ;;
    esac
}

EXESUF=$(exesuf $target_os)
HOSTEXESUF=$(exesuf $host_os)

# set temporary file name
: ${TMPDIR:=$TEMPDIR}
: ${TMPDIR:=$TMP}
: ${TMPDIR:=/tmp}

if [ -n "$tempprefix" ] ; then
    mktemp(){
        echo $tempprefix.${HOSTNAME}.${UID}
    }
elif ! check_cmd mktemp -u XXXXXX; then
    # simple replacement for missing mktemp
    # NOT SAFE FOR GENERAL USE
    mktemp(){
        echo "${2%%XXX*}.${HOSTNAME}.${UID}.$$"
    }
fi

tmpfile(){
    tmp=$(mktemp -u "${TMPDIR}/ffconf.XXXXXXXX")$2 &&
        (set -C; exec > $tmp) 2>/dev/null ||
        die "Unable to create temporary file in $TMPDIR."
    append TMPFILES $tmp
    eval $1=$tmp
}

trap 'rm -f -- $TMPFILES' EXIT

tmpfile TMPASM .asm
tmpfile TMPC   .c
tmpfile TMPCPP .cpp
tmpfile TMPE   $EXESUF
tmpfile TMPH   .h
tmpfile TMPO   .o
tmpfile TMPS   .S
tmpfile TMPSH  .sh
tmpfile TMPV   .ver

unset -f mktemp

chmod +x $TMPE

# make sure we can execute files in $TMPDIR
cat > $TMPSH 2>> $logfile <<EOF
#! /bin/sh
EOF
chmod +x $TMPSH >> $logfile 2>&1
if ! $TMPSH >> $logfile 2>&1; then
    cat <<EOF
Unable to create and execute files in $TMPDIR.  Set the TMPDIR environment
variable to another directory and make sure that it is not mounted noexec.
EOF
    die "Sanity test failed."
fi

ccc_flags(){
    for flag; do
        case $flag in
            -std=c99)           echo -c99                       ;;
            -mcpu=*)            echo -arch ${flag#*=}           ;;
            -mieee)             echo -ieee                      ;;
            -O*|-fast)          echo $flag                      ;;
            -fno-math-errno)    echo -assume nomath_errno       ;;
            -g)                 echo -g3                        ;;
            -Wall)              echo -msg_enable level2         ;;
            -Wno-pointer-sign)  echo -msg_disable ptrmismatch1  ;;
            -Wl,*)              echo $flag                      ;;
            -f*|-W*)                                            ;;
            *)                  echo $flag                      ;;
        esac
   done
}

cparser_flags(){
    for flag; do
        case $flag in
            -Wno-switch)             echo -Wno-switch-enum ;;
            -Wno-format-zero-length) ;;
            -Wdisabled-optimization) ;;
            -Wno-pointer-sign)       echo -Wno-other ;;
            *)                       echo $flag ;;
        esac
    done
}

msvc_common_flags(){
    for flag; do
        case $flag in
            # In addition to specifying certain flags under the compiler
            # specific filters, they must be specified here as well or else the
            # generic catch all at the bottom will print the original flag.
            -Wall)                ;;
            -std=c99)             ;;
            # Common flags
            -fomit-frame-pointer) ;;
            -g)                   echo -Z7 ;;
            -fno-math-errno)      ;;
            -fno-common)          ;;
            -fno-signed-zeros)    ;;
            -fPIC)                ;;
            -mthumb)              ;;
            -march=*)             ;;
            -lz)                  echo zlib.lib ;;
            -lavifil32)           echo vfw32.lib ;;
            -lavicap32)           echo vfw32.lib user32.lib ;;
            -l*)                  echo ${flag#-l}.lib ;;
            *)                    echo $flag ;;
        esac
    done
}

msvc_flags(){
    msvc_common_flags "$@"
    for flag; do
        case $flag in
            -Wall)                echo -W4 -wd4244 -wd4127 -wd4018 -wd4389     \
                                       -wd4146 -wd4057 -wd4204 -wd4706 -wd4305 \
                                       -wd4152 -wd4324 -we4013 -wd4100 -wd4214 \
                                       -wd4554 \
                                       -wd4273 ;;
        esac
    done
}

icl_flags(){
    msvc_common_flags "$@"
    for flag; do
        case $flag in
            # Despite what Intel's documentation says -Wall, which is supported
            # on Windows, does enable remarks so disable them here.
            -Wall)                echo $flag -Qdiag-disable:remark ;;
            -std=c99)             echo -Qstd=c99 ;;
        esac
    done
}

pgi_flags(){
    for flag; do
        case $flag in
            -flto)                echo -Mipa=fast,libopt,libinline,vestigial ;;
            -fomit-frame-pointer) echo -Mnoframe ;;
            -g)                   echo -gopt ;;
            *)                    echo $flag ;;
        esac
    done
}

suncc_flags(){
    for flag; do
        case $flag in
            -march=*|-mcpu=*)
                case "${flag#*=}" in
                    native)                   echo -xtarget=native       ;;
                    v9|niagara)               echo -xarch=sparc          ;;
                    ultrasparc)               echo -xarch=sparcvis       ;;
                    ultrasparc3|niagara2)     echo -xarch=sparcvis2      ;;
                    i586|pentium)             echo -xchip=pentium        ;;
                    i686|pentiumpro|pentium2) echo -xtarget=pentium_pro  ;;
                    pentium3*|c3-2)           echo -xtarget=pentium3     ;;
                    pentium-m)          echo -xarch=sse2 -xchip=pentium3 ;;
                    pentium4*)          echo -xtarget=pentium4           ;;
                    prescott|nocona)    echo -xarch=sse3 -xchip=pentium4 ;;
                    *-sse3)             echo -xarch=sse3                 ;;
                    core2)              echo -xarch=ssse3 -xchip=core2   ;;
                    corei7)           echo -xarch=sse4_2 -xchip=nehalem  ;;
                    corei7-avx)       echo -xarch=avx -xchip=sandybridge ;;
                    amdfam10|barcelona)        echo -xtarget=barcelona   ;;
                    bdver*)                    echo -xarch=avx           ;;
                    athlon-4|athlon-[mx]p)     echo -xarch=ssea          ;;
                    k8|opteron|athlon64|athlon-fx)
                                               echo -xarch=sse2a         ;;
                    athlon*)                   echo -xarch=pentium_proa  ;;
                esac
                ;;
            -std=c99)             echo -xc99              ;;
            -fomit-frame-pointer) echo -xregs=frameptr    ;;
            -fPIC)                echo -KPIC -xcode=pic32 ;;
            -W*,*)                echo $flag              ;;
            -f*-*|-W*|-mimpure-text)                      ;;
            -shared)              echo -G                 ;;
            *)                    echo $flag              ;;
        esac
    done
}

tms470_flags(){
    for flag; do
        case $flag in
            -march=*|-mcpu=*)
                case "${flag#*=}" in
                    armv7-a|cortex-a*)      echo -mv=7a8 ;;
                    armv7-r|cortex-r*)      echo -mv=7r4 ;;
                    armv7-m|cortex-m*)      echo -mv=7m3 ;;
                    armv6*|arm11*)          echo -mv=6   ;;
                    armv5*e|arm[79]*e*|arm9[24]6*|arm96*|arm102[26])
                                            echo -mv=5e  ;;
                    armv4*|arm7*|arm9[24]*) echo -mv=4   ;;
                esac
                ;;
            -mfpu=neon)     echo --float_support=vfpv3 --neon ;;
            -mfpu=vfp)      echo --float_support=vfpv2        ;;
            -mfpu=vfpv3)    echo --float_support=vfpv3        ;;
            -mfpu=vfpv3-d16) echo --float_support=vfpv3d16    ;;
            -msoft-float)   echo --float_support=vfplib       ;;
            -O[0-3]|-mf=*)  echo $flag                        ;;
            -g)             echo -g -mn                       ;;
            -pds=*)         echo $flag                        ;;
            -D*|-I*)        echo $flag                        ;;
            --gcc|--abi=*)  echo $flag                        ;;
            -me)            echo $flag                        ;;
        esac
    done
}

probe_cc(){
    pfx=$1
    _cc=$2

    unset _type _ident _cc_c _cc_e _cc_o _flags _cflags
    unset _ld_o _ldflags _ld_lib _ld_path
    unset _depflags _DEPCMD _DEPFLAGS
    _flags_filter=echo

    if $_cc --version 2>&1 | grep -q '^GNU assembler'; then
        true # no-op to avoid reading stdin in following checks
    elif $_cc -v 2>&1 | grep -q '^gcc.*LLVM'; then
        _type=llvm_gcc
        gcc_extra_ver=$(expr "$($_cc --version | head -n1)" : '.*\((.*)\)')
        _ident="llvm-gcc $($_cc -dumpversion) $gcc_extra_ver"
        _depflags='-MMD -MF $(@:.o=.d) -MT $@'
        _cflags_speed='-O3'
        _cflags_size='-Os'
    elif $_cc -v 2>&1 | grep -qi ^gcc; then
        _type=gcc
        gcc_version=$($_cc --version | head -n1)
        gcc_basever=$($_cc -dumpversion)
        gcc_pkg_ver=$(expr "$gcc_version" : '[^ ]* \(([^)]*)\)')
        gcc_ext_ver=$(expr "$gcc_version" : ".*$gcc_pkg_ver $gcc_basever \\(.*\\)")
        _ident=$(cleanws "gcc $gcc_basever $gcc_pkg_ver $gcc_ext_ver")
        if ! $_cc -dumpversion | grep -q '^2\.'; then
            _depflags='-MMD -MF $(@:.o=.d) -MT $@'
        fi
        _cflags_speed='-O3'
        _cflags_size='-Os'
    elif $_cc --version 2>/dev/null | grep -q ^icc; then
        _type=icc
        _ident=$($_cc --version | head -n1)
        _depflags='-MMD'
        _cflags_speed='-O3'
        _cflags_size='-Os'
        _cflags_noopt='-O1'
    elif $_cc -v 2>&1 | grep -q xlc; then
        _type=xlc
        _ident=$($_cc -qversion 2>/dev/null | head -n1)
        _cflags_speed='-O5'
        _cflags_size='-O5 -qcompact'
    elif $_cc -V 2>/dev/null | grep -q Compaq; then
        _type=ccc
        _ident=$($_cc -V | head -n1 | cut -d' ' -f1-3)
        _DEPFLAGS='-M'
        _cflags_speed='-fast'
        _cflags_size='-O1'
        _flags_filter=ccc_flags
    elif $_cc --vsn 2>/dev/null | grep -q "ARM C/C++ Compiler"; then
        test -d "$sysroot" || die "No valid sysroot specified."
        _type=armcc
        _ident=$($_cc --vsn | head -n1)
        armcc_conf="$PWD/armcc.conf"
        $_cc --arm_linux_configure                 \
             --arm_linux_config_file="$armcc_conf" \
             --configure_sysroot="$sysroot"        \
             --configure_cpp_headers="$sysinclude" >>$logfile 2>&1 ||
             die "Error creating armcc configuration file."
        $_cc --vsn | grep -q RVCT && armcc_opt=rvct || armcc_opt=armcc
        _flags="--arm_linux_config_file=$armcc_conf --translate_gcc"
        as_default="${cross_prefix}gcc"
        _depflags='-MMD'
        _cflags_speed='-O3'
        _cflags_size='-Os'
    elif $_cc -version 2>/dev/null | grep -Eq 'TMS470|TI ARM'; then
        _type=tms470
        _ident=$($_cc -version | head -n1 | tr -s ' ')
        _flags='--gcc --abi=eabi -me'
        _cc_e='-ppl -fe=$@'
        _cc_o='-fe=$@'
        _depflags='-ppa -ppd=$(@:.o=.d)'
        _cflags_speed='-O3 -mf=5'
        _cflags_size='-O3 -mf=2'
        _flags_filter=tms470_flags
    elif $_cc -v 2>&1 | grep -q clang; then
        _type=clang
        _ident=$($_cc --version | head -n1)
        _depflags='-MMD -MF $(@:.o=.d) -MT $@'
        _cflags_speed='-O3'
        _cflags_size='-Os'
    elif $_cc -V 2>&1 | grep -q Sun; then
        _type=suncc
        _ident=$($_cc -V 2>&1 | head -n1 | cut -d' ' -f 2-)
        _DEPCMD='$(DEP$(1)) $(DEP$(1)FLAGS) $($(1)DEP_FLAGS) $< | sed -e "1s,^.*: ,$@: ," -e "\$$!s,\$$, \\\," -e "1!s,^.*: , ," > $(@:.o=.d)'
        _DEPFLAGS='-xM1 -xc99'
        _ldflags='-std=c99'
        _cflags_speed='-O5'
        _cflags_size='-O5 -xspace'
        _flags_filter=suncc_flags
    elif $_cc -v 2>&1 | grep -q 'PathScale\|Path64'; then
        _type=pathscale
        _ident=$($_cc -v 2>&1 | head -n1 | tr -d :)
        _depflags='-MMD -MF $(@:.o=.d) -MT $@'
        _cflags_speed='-O2'
        _cflags_size='-Os'
        _flags_filter='filter_out -Wdisabled-optimization'
    elif $_cc -v 2>&1 | grep -q Open64; then
        _type=open64
        _ident=$($_cc -v 2>&1 | head -n1 | tr -d :)
        _depflags='-MMD -MF $(@:.o=.d) -MT $@'
        _cflags_speed='-O2'
        _cflags_size='-Os'
        _flags_filter='filter_out -Wdisabled-optimization|-Wtype-limits|-fno-signed-zeros'
    elif $_cc -V 2>&1 | grep -q Portland; then
        _type=pgi
        _ident="PGI $($_cc -V 2>&1 | awk '/^pgcc/ { print $2; exit }')"
        opt_common='-alias=ansi -Mdse -Mlre -Mpre'
        _cflags_speed="-O3 -Mautoinline -Munroll=c:4 $opt_common"
        _cflags_size="-O2 -Munroll=c:1 $opt_common"
        _cflags_noopt="-O"
        _flags_filter=pgi_flags
    elif $_cc 2>&1 | grep -q Microsoft; then
        _type=msvc
        _ident=$($cc 2>&1 | head -n1)
        _DEPCMD='$(DEP$(1)) $(DEP$(1)FLAGS) $($(1)DEP_FLAGS) $< 2>&1 | awk '\''/including/ { sub(/^.*file: */, ""); gsub(/\\/, "/"); if (!match($$0, / /)) print "$@:", $$0 }'\'' > $(@:.o=.d)'
        _DEPFLAGS='$(CPPFLAGS) $(CFLAGS) -showIncludes -Zs'
        _cflags_speed="-O2"
        _cflags_size="-O1"
        if $_cc 2>&1 | grep -q Linker; then
            _ld_o='-out:$@'
        else
            _ld_o='-Fe$@'
        fi
        _cc_o='-Fo$@'
        _cc_e='-P -Fi$@'
        _flags_filter=msvc_flags
        _ld_lib='lib%.a'
        _ld_path='-libpath:'
        _flags='-nologo'
        _cflags='-D_USE_MATH_DEFINES -D_CRT_SECURE_NO_WARNINGS -Dinline=__inline -FIstdlib.h -Dstrtoll=_strtoi64'
        if [ $pfx = hostcc ]; then
            append _cflags -Dsnprintf=_snprintf
        fi
        disable stripping
    elif $_cc 2>&1 | grep -q Intel; then
        _type=icl
        _ident=$($cc 2>&1 | head -n1)
        _depflags='-QMMD -QMF$(@:.o=.d) -QMT$@'
        # Not only is O3 broken on 13.x+ but it is slower on all previous
        # versions (tested) as well.
        _cflags_speed="-O2"
        _cflags_size="-O1 -Oi" # -O1 without -Oi miscompiles stuff
        if $_cc 2>&1 | grep -q Linker; then
            _ld_o='-out:$@'
        else
            _ld_o='-Fe$@'
        fi
        _cc_o='-Fo$@'
        _cc_e='-P'
        _flags_filter=icl_flags
        _ld_lib='lib%.a'
        _ld_path='-libpath:'
        # -Qdiag-error to make icl error when seeing certain unknown arguments
        _flags='-nologo -Qdiag-error:4044,10157'
        # -Qvec- -Qsimd- to prevent miscompilation, -GS for consistency
        # with MSVC which enables it by default.
        _cflags='-D_USE_MATH_DEFINES -FIstdlib.h -Dstrtoll=_strtoi64 -Qms0 -Qvec- -Qsimd- -GS'
        if [ $pfx = hostcc ]; then
            append _cflags -Dsnprintf=_snprintf
        fi
    elif $_cc --version 2>/dev/null | grep -q ^cparser; then
        _type=cparser
        _ident=$($_cc --version | head -n1)
        _depflags='-MMD'
        _cflags_speed='-O4'
        _cflags_size='-O2'
        _flags_filter=cparser_flags
    fi

    eval ${pfx}_type=\$_type
    eval ${pfx}_ident=\$_ident
}

set_ccvars(){
    eval ${1}_C=\${_cc_c-\${${1}_C}}
    eval ${1}_E=\${_cc_e-\${${1}_E}}
    eval ${1}_O=\${_cc_o-\${${1}_O}}

    if [ -n "$_depflags" ]; then
        eval ${1}_DEPFLAGS=\$_depflags
    else
        eval ${1}DEP=\${_DEPCMD:-\$DEPCMD}
        eval ${1}DEP_FLAGS=\${_DEPFLAGS:-\$DEPFLAGS}
        eval DEP${1}FLAGS=\$_flags
    fi
}

probe_cc cc "$cc"
cflags_filter=$_flags_filter
cflags_speed=$_cflags_speed
cflags_size=$_cflags_size
cflags_noopt=$_cflags_noopt
add_cflags $_flags $_cflags
cc_ldflags=$_ldflags
set_ccvars CC

probe_cc hostcc "$host_cc"
host_cflags_filter=$_flags_filter
add_host_cflags  $_flags $_cflags
set_ccvars HOSTCC

test -n "$cc_type" && enable $cc_type ||
    warn "Unknown C compiler $cc, unable to select optimal CFLAGS"

: ${as_default:=$cc}
: ${dep_cc_default:=$cc}
: ${ld_default:=$cc}
: ${host_ld_default:=$host_cc}
set_default ar as dep_cc ld host_ld windres

probe_cc as "$as"
asflags_filter=$_flags_filter
add_asflags $_flags $_cflags
set_ccvars AS

probe_cc ld "$ld"
ldflags_filter=$_flags_filter
add_ldflags $_flags $_ldflags
test "$cc_type" != "$ld_type" && add_ldflags $cc_ldflags
LD_O=${_ld_o-$LD_O}
LD_LIB=${_ld_lib-$LD_LIB}
LD_PATH=${_ld_path-$LD_PATH}

probe_cc hostld "$host_ld"
host_ldflags_filter=$_flags_filter
add_host_ldflags $_flags $_ldflags
HOSTLD_O=${_ld_o-$HOSTLD_O}

if [ -z "$CC_DEPFLAGS" ] && [ "$dep_cc" != "$cc" ]; then
    probe_cc depcc "$dep_cc"
    CCDEP=${_DEPCMD:-$DEPCMD}
    CCDEP_FLAGS=${_DEPFLAGS:=$DEPFLAGS}
    DEPCCFLAGS=$_flags
fi

if $ar 2>&1 | grep -q Microsoft; then
    arflags="-nologo"
    ar_o='-out:$@'
elif $ar 2>&1 | grep -q 'Texas Instruments'; then
    arflags="rq"
    ar_o='$@'
elif $ar 2>&1 | grep -q 'Usage: ar.*-X.*any'; then
    arflags='-Xany -r -c'
    ar_o='$@'
else
    arflags="rc"
    ar_o='$@'
fi

add_cflags $extra_cflags
add_cxxflags $extra_cxxflags
add_asflags $extra_cflags

if test -n "$sysroot"; then
    case "$cc_type" in
        gcc|llvm_gcc|clang)
            add_cppflags --sysroot="$sysroot"
            add_ldflags --sysroot="$sysroot"
        ;;
        tms470)
            add_cppflags -I"$sysinclude"
            add_ldflags  --sysroot="$sysroot"
        ;;
    esac
fi

if test "$cpu" = host; then
    enabled cross_compile &&
        die "--cpu=host makes no sense when cross-compiling."

    case "$cc_type" in
        gcc|llvm_gcc)
            check_native(){
                $cc $1=native -v -c -o $TMPO $TMPC >$TMPE 2>&1 || return
                sed -n "/cc1.*$1=/{
                            s/.*$1=\\([^ ]*\\).*/\\1/
                            p
                            q
                        }" $TMPE
            }
            cpu=$(check_native -march || check_native -mcpu)
        ;;
    esac

    test "${cpu:-host}" = host &&
        die "--cpu=host not supported with compiler $cc"
fi

# Deal with common $arch aliases
case "$arch" in
    aarch64|arm64)
        arch="aarch64"
    ;;
    arm*|iPad*|iPhone*)
        arch="arm"
    ;;
    mips*|IP*)
        arch="mips"
    ;;
    parisc*|hppa*)
        arch="parisc"
    ;;
    "Power Macintosh"|ppc*|powerpc*)
        arch="ppc"
    ;;
    s390|s390x)
        arch="s390"
    ;;
    sh4|sh)
        arch="sh4"
    ;;
    sun4u|sparc*)
        arch="sparc"
    ;;
    tilegx|tile-gx)
        arch="tilegx"
    ;;
    i[3-6]86|i86pc|BePC|x86pc|x86_64|x86_32|amd64)
        arch="x86"
    ;;
esac

is_in $arch $ARCH_LIST || warn "unknown architecture $arch"
enable $arch

# Add processor-specific flags
if enabled aarch64; then

    case $cpu in
        armv*)
            cpuflags="-march=$cpu"
        ;;
        *)
            cpuflags="-mcpu=$cpu"
        ;;
    esac

elif enabled alpha; then

    cpuflags="-mcpu=$cpu"

elif enabled arm; then

    check_arm_arch() {
        check_cpp_condition stddef.h \
            "defined __ARM_ARCH_${1}__ || defined __TARGET_ARCH_${2:-$1}" \
            $cpuflags
    }

    probe_arm_arch() {
        if   check_arm_arch 4;        then echo armv4;
        elif check_arm_arch 4T;       then echo armv4t;
        elif check_arm_arch 5;        then echo armv5;
        elif check_arm_arch 5E;       then echo armv5e;
        elif check_arm_arch 5T;       then echo armv5t;
        elif check_arm_arch 5TE;      then echo armv5te;
        elif check_arm_arch 5TEJ;     then echo armv5te;
        elif check_arm_arch 6;        then echo armv6;
        elif check_arm_arch 6J;       then echo armv6j;
        elif check_arm_arch 6K;       then echo armv6k;
        elif check_arm_arch 6Z;       then echo armv6z;
        elif check_arm_arch 6ZK;      then echo armv6zk;
        elif check_arm_arch 6T2;      then echo armv6t2;
        elif check_arm_arch 7;        then echo armv7;
        elif check_arm_arch 7A  7_A;  then echo armv7-a;
        elif check_arm_arch 7R  7_R;  then echo armv7-r;
        elif check_arm_arch 7M  7_M;  then echo armv7-m;
        elif check_arm_arch 7EM 7E_M; then echo armv7-m;
        elif check_arm_arch 8A  8_A;  then echo armv8-a;
        fi
    }

    [ "$cpu" = generic ] && cpu=$(probe_arm_arch)

    case $cpu in
        armv*)
            cpuflags="-march=$cpu"
            subarch=$(echo $cpu | sed 's/[^a-z0-9]//g')
        ;;
        *)
            cpuflags="-mcpu=$cpu"
            case $cpu in
                cortex-a*)                               subarch=armv7a  ;;
                cortex-r*)                               subarch=armv7r  ;;
                cortex-m*)                 enable thumb; subarch=armv7m  ;;
                arm11*)                                  subarch=armv6   ;;
                arm[79]*e*|arm9[24]6*|arm96*|arm102[26]) subarch=armv5te ;;
                armv4*|arm7*|arm9[24]*)                  subarch=armv4   ;;
                *)                             subarch=$(probe_arm_arch) ;;
            esac
        ;;
    esac

    case "$subarch" in
        armv5t*)    enable fast_clz                ;;
        armv[6-8]*) enable fast_clz fast_unaligned ;;
    esac

elif enabled avr32; then

    case $cpu in
        ap7[02]0[0-2])
            subarch="avr32_ap"
            cpuflags="-mpart=$cpu"
        ;;
        ap)
            subarch="avr32_ap"
            cpuflags="-march=$cpu"
        ;;
        uc3[ab]*)
            subarch="avr32_uc"
            cpuflags="-mcpu=$cpu"
        ;;
        uc)
            subarch="avr32_uc"
            cpuflags="-march=$cpu"
        ;;
    esac

elif enabled bfin; then

    cpuflags="-mcpu=$cpu"

elif enabled mips; then

    cpuflags="-march=$cpu"

    case $cpu in
        24kc)
            disable mipsfpu
            disable mipsdspr1
            disable mipsdspr2
        ;;
        24kf*)
            disable mipsdspr1
            disable mipsdspr2
        ;;
        24kec|34kc|1004kc)
            disable mipsfpu
            disable mipsdspr2
        ;;
        24kef*|34kf*|1004kf*)
            disable mipsdspr2
        ;;
        74kc)
            disable mipsfpu
        ;;
    esac

elif enabled ppc; then

    case $(tolower $cpu) in
        601|ppc601|powerpc601)
            cpuflags="-mcpu=601"
            disable altivec
        ;;
        603*|ppc603*|powerpc603*)
            cpuflags="-mcpu=603"
            disable altivec
        ;;
        604*|ppc604*|powerpc604*)
            cpuflags="-mcpu=604"
            disable altivec
        ;;
        g3|75*|ppc75*|powerpc75*)
            cpuflags="-mcpu=750"
            disable altivec
        ;;
        g4|745*|ppc745*|powerpc745*)
            cpuflags="-mcpu=7450"
        ;;
        74*|ppc74*|powerpc74*)
            cpuflags="-mcpu=7400"
        ;;
        g5|970|ppc970|powerpc970)
            cpuflags="-mcpu=970"
        ;;
        power[3-7]*)
            cpuflags="-mcpu=$cpu"
        ;;
        cell)
            cpuflags="-mcpu=cell"
            enable ldbrx
        ;;
        e500mc)
            cpuflags="-mcpu=e500mc"
            disable altivec
        ;;
        e500v2)
            cpuflags="-mcpu=8548 -mhard-float -mfloat-gprs=double"
            disable altivec
        ;;
        e500)
            cpuflags="-mcpu=8540 -mhard-float"
            disable altivec
        ;;
    esac

elif enabled sparc; then

    case $cpu in
        cypress|f93[04]|tsc701|sparcl*|supersparc|hypersparc|niagara|v[789])
            cpuflags="-mcpu=$cpu"
        ;;
        ultrasparc*|niagara[234])
            cpuflags="-mcpu=$cpu"
        ;;
    esac

elif enabled x86; then

    case $cpu in
        i[345]86|pentium)
            cpuflags="-march=$cpu"
            disable mmx
        ;;
        # targets that do NOT support nopl and conditional mov (cmov)
        pentium-mmx|k6|k6-[23]|winchip-c6|winchip2|c3)
            cpuflags="-march=$cpu"
            disable i686
        ;;
        # targets that do support nopl and conditional mov (cmov)
        i686|pentiumpro|pentium[23]|pentium-m|athlon|athlon-tbird|athlon-4|athlon-[mx]p|athlon64*|k8*|opteron*|athlon-fx|core2|corei7*|amdfam10|barcelona|atom|bdver*)
            cpuflags="-march=$cpu"
            enable i686
            enable fast_cmov
        ;;
        # targets that do support conditional mov but on which it's slow
        pentium4|pentium4m|prescott|nocona)
            cpuflags="-march=$cpu"
            enable i686
            disable fast_cmov
        ;;
    esac

fi

if [ "$cpu" != generic ]; then
    add_cflags  $cpuflags
    add_asflags $cpuflags
fi

# compiler sanity check
check_exec <<EOF
int main(void){ return 0; }
EOF
if test "$?" != 0; then
    echo "$cc is unable to create an executable file."
    if test -z "$cross_prefix" && ! enabled cross_compile ; then
        echo "If $cc is a cross-compiler, use the --enable-cross-compile option."
        echo "Only do this if you know what cross compiling means."
    fi
    die "C compiler test failed."
fi

add_cppflags -D_ISOC99_SOURCE
add_cxxflags -D__STDC_CONSTANT_MACROS
check_cflags -std=c99
check_cc -D_FILE_OFFSET_BITS=64 <<EOF && add_cppflags -D_FILE_OFFSET_BITS=64
#include <stdlib.h>
EOF
check_cc -D_LARGEFILE_SOURCE <<EOF && add_cppflags -D_LARGEFILE_SOURCE
#include <stdlib.h>
EOF

add_host_cppflags -D_ISOC99_SOURCE
check_host_cflags -std=c99
check_host_cflags -Wall
check_host_cflags -O3

check_64bit(){
    arch32=$1
    arch64=$2
    expr=$3
    check_code cc "" "int test[2*($expr) - 1]" &&
        subarch=$arch64 || subarch=$arch32
}

case "$arch" in
    aarch64|alpha|ia64)
        spic=$shared
    ;;
    mips)
        check_64bit mips mips64 '_MIPS_SIM > 1'
        spic=$shared
    ;;
    parisc)
        check_64bit parisc parisc64 'sizeof(void *) > 4'
        spic=$shared
    ;;
    ppc)
        check_64bit ppc ppc64 'sizeof(void *) > 4'
        spic=$shared
    ;;
    s390)
        check_64bit s390 s390x 'sizeof(void *) > 4'
        spic=$shared
    ;;
    sparc)
        check_64bit sparc sparc64 'sizeof(void *) > 4'
        spic=$shared
    ;;
    x86)
        check_64bit x86_32 x86_64 'sizeof(void *) > 4'
        if test "$subarch" = "x86_64"; then
            spic=$shared
        fi
    ;;
    ppc)
        check_cc <<EOF && subarch="ppc64"
        int test[(int)sizeof(char*) - 7];
EOF
    ;;
esac

enable $subarch
enabled spic && enable_weak pic

# OS specific
case $target_os in
    aix)
        SHFLAGS=-shared
        add_cppflags '-I\$(SRC_PATH)/compat/aix'
        enabled shared && add_ldflags -Wl,-brtl
        ;;
    haiku)
        prefix_default="/boot/common"
        network_extralibs="-lnetwork"
        host_libs=
        ;;
    sunos)
        SHFLAGS='-shared -Wl,-h,$$(@F)'
        enabled x86 && SHFLAGS="-mimpure-text $SHFLAGS"
        network_extralibs="-lsocket -lnsl"
        # When using suncc to build, the Solaris linker will mark
        # an executable with each instruction set encountered by
        # the Solaris assembler.  As our libraries contain their own
        # guards for processor-specific code, instead suppress
        # generation of the HWCAPS ELF section on Solaris x86 only.
        enabled_all suncc x86 &&
            echo "hwcap_1 = OVERRIDE;" > mapfile &&
            add_ldflags -Wl,-M,mapfile
        nm_default='nm -P -g'
        ;;
    netbsd)
        disable symver
        oss_indev_extralibs="-lossaudio"
        oss_outdev_extralibs="-lossaudio"
        enabled gcc || check_ldflags -Wl,-zmuldefs
        ;;
    openbsd|bitrig)
        disable symver
        SHFLAGS='-shared'
        SLIB_INSTALL_NAME='$(SLIBNAME).$(LIBMAJOR).$(LIBMINOR)'
        SLIB_INSTALL_LINKS=
        oss_indev_extralibs="-lossaudio"
        oss_outdev_extralibs="-lossaudio"
        ;;
    dragonfly)
        disable symver
        ;;
    freebsd)
        ;;
    bsd/os)
        add_extralibs -lpoll -lgnugetopt
        strip="strip -d"
        ;;
    darwin)
        gas="gas-preprocessor.pl $cc"
        enabled ppc && add_asflags -force_cpusubtype_ALL
        SHFLAGS='-dynamiclib -Wl,-single_module -Wl,-install_name,$(SHLIBDIR)/$(SLIBNAME_WITH_MAJOR),-current_version,$(LIBVERSION),-compatibility_version,$(LIBMAJOR)'
        enabled x86_32 && append SHFLAGS -Wl,-read_only_relocs,suppress
        strip="${strip} -x"
        add_ldflags -Wl,-dynamic,-search_paths_first
        SLIBSUF=".dylib"
        SLIBNAME_WITH_VERSION='$(SLIBPREF)$(FULLNAME).$(LIBVERSION)$(SLIBSUF)'
        SLIBNAME_WITH_MAJOR='$(SLIBPREF)$(FULLNAME).$(LIBMAJOR)$(SLIBSUF)'
        objformat="macho"
        enabled x86_64 && objformat="macho64"
        enabled_any pic shared ||
            { check_cflags -mdynamic-no-pic && add_asflags -mdynamic-no-pic; }
        ;;
    mingw32*)
        if test $target_os = "mingw32ce"; then
            disable network
        else
            target_os=mingw32
        fi
        LIBTARGET=i386
        if enabled x86_64; then
            LIBTARGET="i386:x86-64"
        elif enabled arm; then
            LIBTARGET=arm-wince
        fi
        enabled shared && ! enabled small && check_cmd $windres --version && enable gnu_windres
        check_ldflags -Wl,--nxcompat
        check_ldflags -Wl,--dynamicbase
        shlibdir_default="$bindir_default"
        SLIBPREF=""
        SLIBSUF=".dll"
        SLIBNAME_WITH_VERSION='$(SLIBPREF)$(FULLNAME)-$(LIBVERSION)$(SLIBSUF)'
        SLIBNAME_WITH_MAJOR='$(SLIBPREF)$(FULLNAME)-$(LIBMAJOR)$(SLIBSUF)'
        dlltool="${cross_prefix}dlltool"
        if check_cmd lib.exe -list; then
            SLIB_EXTRA_CMD=-'sed -e "s/ @[^ ]*//" $$(@:$(SLIBSUF)=.orig.def) > $$(@:$(SLIBSUF)=.def); lib.exe /machine:$(LIBTARGET) /def:$$(@:$(SLIBSUF)=.def) /out:$(SUBDIR)$(SLIBNAME:$(SLIBSUF)=.lib)'
            if enabled x86_64; then
                LIBTARGET=x64
            fi
        elif check_cmd $dlltool --version; then
            SLIB_EXTRA_CMD=-'sed -e "s/ @[^ ]*//" $$(@:$(SLIBSUF)=.orig.def) > $$(@:$(SLIBSUF)=.def); $(DLLTOOL) -m $(LIBTARGET) -d $$(@:$(SLIBSUF)=.def) -l $(SUBDIR)$(SLIBNAME:$(SLIBSUF)=.lib) -D $(SLIBNAME_WITH_MAJOR)'
        fi
        SLIB_INSTALL_NAME='$(SLIBNAME_WITH_MAJOR)'
        SLIB_INSTALL_LINKS=
        SLIB_INSTALL_EXTRA_SHLIB='$(SLIBNAME:$(SLIBSUF)=.lib)'
        SLIB_INSTALL_EXTRA_LIB='lib$(SLIBNAME:$(SLIBSUF)=.dll.a) $(SLIBNAME_WITH_MAJOR:$(SLIBSUF)=.def)'
        SHFLAGS='-shared -Wl,--output-def,$$(@:$(SLIBSUF)=.orig.def) -Wl,--out-implib,$(SUBDIR)lib$(SLIBNAME:$(SLIBSUF)=.dll.a) -Wl,--enable-runtime-pseudo-reloc -Wl,--enable-auto-image-base'
        objformat="win32"
        ranlib=:
        enable dos_paths
        ;;
    win32|win64)
        disable symver
        if enabled shared; then
            # Link to the import library instead of the normal static library
            # for shared libs.
            LD_LIB='%.lib'
            # Cannot build both shared and static libs with MSVC or icl.
            disable static
        fi
        shlibdir_default="$bindir_default"
        SLIBPREF=""
        SLIBSUF=".dll"
        SLIBNAME_WITH_VERSION='$(SLIBPREF)$(FULLNAME)-$(LIBVERSION)$(SLIBSUF)'
        SLIBNAME_WITH_MAJOR='$(SLIBPREF)$(FULLNAME)-$(LIBMAJOR)$(SLIBSUF)'
        SLIB_CREATE_DEF_CMD='$(SRC_PATH)/compat/windows/makedef $(SUBDIR)lib$(NAME).ver $(OBJS) > $$(@:$(SLIBSUF)=.def)'
        SLIB_INSTALL_NAME='$(SLIBNAME_WITH_MAJOR)'
        SLIB_INSTALL_LINKS=
        SLIB_INSTALL_EXTRA_SHLIB='$(SLIBNAME:$(SLIBSUF)=.lib)'
        SLIB_INSTALL_EXTRA_LIB='$(SLIBNAME_WITH_MAJOR:$(SLIBSUF)=.def)'
        SHFLAGS='-dll -def:$$(@:$(SLIBSUF)=.def) -implib:$(SUBDIR)$(SLIBNAME:$(SLIBSUF)=.lib)'
        objformat="win32"
        ranlib=:
        enable dos_paths
        ;;
    cygwin*)
        target_os=cygwin
        shlibdir_default="$bindir_default"
        SLIBPREF="cyg"
        SLIBSUF=".dll"
        SLIBNAME_WITH_VERSION='$(SLIBPREF)$(FULLNAME)-$(LIBVERSION)$(SLIBSUF)'
        SLIBNAME_WITH_MAJOR='$(SLIBPREF)$(FULLNAME)-$(LIBMAJOR)$(SLIBSUF)'
        SLIB_INSTALL_NAME='$(SLIBNAME_WITH_MAJOR)'
        SLIB_INSTALL_LINKS=
        SLIB_INSTALL_EXTRA_LIB='lib$(FULLNAME).dll.a'
        SHFLAGS='-shared -Wl,--out-implib,$(SUBDIR)lib$(FULLNAME).dll.a'
        objformat="win32"
        enable dos_paths
        enabled shared && ! enabled small && check_cmd $windres --version && enable gnu_windres
        ;;
    *-dos|freedos|opendos)
        network_extralibs="-lsocket"
        objformat="coff"
        enable dos_paths
        add_cppflags -U__STRICT_ANSI__
        ;;
    linux)
        enable dv1394
        ;;
    irix*)
        target_os=irix
        ranlib="echo ignoring ranlib"
        ;;
    os/2*)
        strip="lxlite -CS"
        ln_s="cp -f"
        objformat="aout"
        add_cppflags -D_GNU_SOURCE
        add_ldflags -Zomf -Zbin-files -Zargs-wild -Zmap
        SHFLAGS='$(SUBDIR)$(NAME).def -Zdll -Zomf'
        LIBSUF="_s.a"
        SLIBPREF=""
        SLIBSUF=".dll"
        SLIBNAME_WITH_VERSION='$(SLIBPREF)$(NAME)-$(LIBVERSION)$(SLIBSUF)'
        SLIBNAME_WITH_MAJOR='$(SLIBPREF)$(shell echo $(NAME) | cut -c1-6)$(LIBMAJOR)$(SLIBSUF)'
        SLIB_CREATE_DEF_CMD='echo LIBRARY $(SLIBNAME_WITH_MAJOR) INITINSTANCE TERMINSTANCE > $(SUBDIR)$(NAME).def; \
            echo PROTMODE >> $(SUBDIR)$(NAME).def; \
            echo CODE PRELOAD MOVEABLE DISCARDABLE >> $(SUBDIR)$(NAME).def; \
            echo DATA PRELOAD MOVEABLE MULTIPLE NONSHARED >> $(SUBDIR)$(NAME).def; \
            echo EXPORTS >> $(SUBDIR)$(NAME).def; \
            emxexp -o $(OBJS) >> $(SUBDIR)$(NAME).def'
        SLIB_EXTRA_CMD='emximp -o $(SUBDIR)$(LIBPREF)$(NAME)_dll.a $(SUBDIR)$(NAME).def; \
            emximp -o $(SUBDIR)$(LIBPREF)$(NAME)_dll.lib $(SUBDIR)$(NAME).def;'
        SLIB_INSTALL_EXTRA_LIB='$(LIBPREF)$(NAME)_dll.a $(LIBPREF)$(NAME)_dll.lib'
        enable dos_paths
        enable_weak os2threads
        ;;
    gnu/kfreebsd)
        add_cppflags -D_BSD_SOURCE
        ;;
    gnu)
        ;;
    qnx)
        add_cppflags -D_QNX_SOURCE
        network_extralibs="-lsocket"
        ;;
    symbian)
        SLIBSUF=".dll"
        enable dos_paths
        add_cflags --include=$sysinclude/gcce/gcce.h -fvisibility=default
        add_cppflags -D__GCCE__ -D__SYMBIAN32__ -DSYMBIAN_OE_POSIX_SIGNALS
        add_ldflags -Wl,--target1-abs,--no-undefined \
                    -Wl,-Ttext,0x80000,-Tdata,0x1000000 -shared \
                    -Wl,--entry=_E32Startup -Wl,-u,_E32Startup
        add_extralibs -l:eexe.lib -l:usrt2_2.lib -l:dfpaeabi.dso \
                      -l:drtaeabi.dso -l:scppnwdl.dso -lsupc++ -lgcc \
                      -l:libc.dso -l:libm.dso -l:euser.dso -l:libcrt0.lib
        ;;
    osf1)
        add_cppflags -D_OSF_SOURCE -D_POSIX_PII -D_REENTRANT
        ;;
    minix)
        ;;
    plan9)
        add_cppflags -D_C99_SNPRINTF_EXTENSION  \
                     -D_REENTRANT_SOURCE        \
                     -D_RESEARCH_SOURCE         \
                     -DFD_SETSIZE=96            \
                     -DHAVE_SOCK_OPTS
        add_compat strtod.o strtod=avpriv_strtod
        network_extralibs='-lbsd'
        exeobjs=compat/plan9/main.o
        disable ffserver
        cp_f='cp'
        ;;
    none)
        ;;
    *)
        die "Unknown OS '$target_os'."
        ;;
esac

# determine libc flavour

probe_libc(){
    pfx=$1
    pfx_no_=${pfx%_}
    # uclibc defines __GLIBC__, so it needs to be checked before glibc.
    if check_${pfx}cpp_condition features.h "defined __UCLIBC__"; then
        eval ${pfx}libc_type=uclibc
        add_${pfx}cppflags -D_POSIX_C_SOURCE=200112 -D_XOPEN_SOURCE=600
    elif check_${pfx}cpp_condition features.h "defined __GLIBC__"; then
        eval ${pfx}libc_type=glibc
        add_${pfx}cppflags -D_POSIX_C_SOURCE=200112 -D_XOPEN_SOURCE=600
    # MinGW headers can be installed on Cygwin, so check for newlib first.
    elif check_${pfx}cpp_condition newlib.h "defined _NEWLIB_VERSION"; then
        eval ${pfx}libc_type=newlib
        add_${pfx}cppflags -U__STRICT_ANSI__
    # MinGW64 is backwards compatible with MinGW32, so check for it first.
    elif check_${pfx}cpp_condition _mingw.h "defined __MINGW64_VERSION_MAJOR"; then
        eval ${pfx}libc_type=mingw64
        if check_${pfx}cpp_condition _mingw.h "__MINGW64_VERSION_MAJOR < 3"; then
            add_compat msvcrt/snprintf.o
            add_cflags "-include $source_path/compat/msvcrt/snprintf.h"
        fi
        add_${pfx}cppflags -U__STRICT_ANSI__ -D__USE_MINGW_ANSI_STDIO=1
        eval test \$${pfx_no_}cc_type = "gcc" &&
            add_${pfx}cppflags -D__printf__=__gnu_printf__
    elif check_${pfx}cpp_condition _mingw.h "defined __MINGW_VERSION"  ||
         check_${pfx}cpp_condition _mingw.h "defined __MINGW32_VERSION"; then
        eval ${pfx}libc_type=mingw32
        check_${pfx}cpp_condition _mingw.h "__MINGW32_MAJOR_VERSION > 3 || \
            (__MINGW32_MAJOR_VERSION == 3 && __MINGW32_MINOR_VERSION >= 15)" ||
            die "ERROR: MinGW32 runtime version must be >= 3.15."
        add_${pfx}cppflags -U__STRICT_ANSI__ -D__USE_MINGW_ANSI_STDIO=1
        eval test \$${pfx_no_}cc_type = "gcc" &&
            add_${pfx}cppflags -D__printf__=__gnu_printf__
    elif check_${pfx}cpp_condition crtversion.h "defined _VC_CRT_MAJOR_VERSION"; then
        eval ${pfx}libc_type=msvcrt
        # The MSVC 2010 headers (Win 7.0 SDK) set _WIN32_WINNT to
        # 0x601 by default unless something else is set by the user.
        # This can easily lead to us detecting functions only present
        # in such new versions and producing binaries requiring windows 7.0.
        # Therefore explicitly set the default to XP unless the user has
        # set something else on the command line.
        check_${pfx}cpp_condition stdlib.h "defined(_WIN32_WINNT)" ||
            add_${pfx}cppflags -D_WIN32_WINNT=0x0502
    elif check_${pfx}cpp_condition stddef.h "defined __KLIBC__"; then
        eval ${pfx}libc_type=klibc
    elif check_${pfx}cpp_condition sys/cdefs.h "defined __BIONIC__"; then
        eval ${pfx}libc_type=bionic
    elif check_${pfx}cpp_condition sys/brand.h "defined LABELED_BRAND_NAME"; then
        eval ${pfx}libc_type=solaris
        add_${pfx}cppflags -D__EXTENSIONS__ -D_XOPEN_SOURCE=600
    fi
}

probe_libc
test -n "$libc_type" && enable libc_$libc_type
probe_libc host_
test -n "$host_libc_type" && enable host_libc_$host_libc_type

case $libc_type in
    bionic)
        add_compat strtod.o strtod=avpriv_strtod
        ;;
    msvcrt)
        add_compat strtod.o strtod=avpriv_strtod
        add_compat msvcrt/snprintf.o snprintf=avpriv_snprintf   \
                                     _snprintf=avpriv_snprintf  \
                                     vsnprintf=avpriv_vsnprintf
        ;;
esac

# hacks for compiler/libc/os combinations

if enabled_all tms470 libc_glibc; then
    CPPFLAGS="-I${source_path}/compat/tms470 ${CPPFLAGS}"
    add_cppflags -D__USER_LABEL_PREFIX__=
    add_cppflags -D__builtin_memset=memset
    add_cppflags -D__gnuc_va_list=va_list -D_VA_LIST_DEFINED
    add_cflags   -pds=48    # incompatible redefinition of macro
fi

if enabled_all ccc libc_glibc; then
    add_ldflags -Wl,-z,now  # calls to libots crash without this
fi

check_compile_assert flt_lim "float.h limits.h" "DBL_MAX == (double)DBL_MAX" ||
    add_cppflags '-I\$(SRC_PATH)/compat/float'

esc(){
    echo "$*" | sed 's/%/%25/g;s/:/%3a/g'
}

echo "config:$arch:$subarch:$cpu:$target_os:$(esc $cc_ident):$(esc $FFMPEG_CONFIGURATION)" >config.fate

check_cpp_condition stdlib.h "defined(__PIC__) || defined(__pic__) || defined(PIC)" && enable_weak pic

set_default $PATHS_LIST
set_default nm

# we need to build at least one lib type
if ! enabled_any static shared; then
    cat <<EOF
At least one library type must be built.
Specify --enable-static to build the static libraries or --enable-shared to
build the shared libraries as well. To only build the shared libraries specify
--disable-static in addition to --enable-shared.
EOF
    exit 1;
fi

# backward compatibility layer for incompatible_libav/fork_abi
enabled incompatible_fork_abi  && enable incompatible_libav_abi
enabled incompatible_libav_abi && enable incompatible_fork_abi

die_license_disabled() {
    enabled $1 || { enabled $2 && die "$2 is $1 and --enable-$1 is not specified."; }
}

die_license_disabled_gpl() {
    enabled $1 || { enabled $2 && die "$2 is incompatible with the gpl and --enable-$1 is not specified."; }
}

die_license_disabled gpl frei0r
die_license_disabled gpl libcdio
die_license_disabled gpl libutvideo
die_license_disabled gpl libvidstab
die_license_disabled gpl libx264
die_license_disabled gpl libx265
die_license_disabled gpl libxavs
die_license_disabled gpl libxvid
die_license_disabled gpl libzvbi
die_license_disabled gpl x11grab

die_license_disabled nonfree libaacplus
die_license_disabled nonfree libfaac
enabled gpl && die_license_disabled_gpl nonfree libfdk_aac
enabled gpl && die_license_disabled_gpl nonfree openssl

die_license_disabled version3 libopencore_amrnb
die_license_disabled version3 libopencore_amrwb
die_license_disabled version3 libvo_aacenc
die_license_disabled version3 libvo_amrwbenc

enabled version3 && { enabled gpl && enable gplv3 || enable lgplv3; }

disabled optimizations || check_cflags -fomit-frame-pointer

enable_weak_pic() {
    disabled pic && return
    enable pic
    add_cppflags -DPIC
    case "$target_os" in
    mingw*|cygwin*)
        ;;
    *)
        add_cflags -fPIC
        ;;
    esac
    add_asflags  -fPIC
}

enabled pic && enable_weak_pic

check_cc <<EOF || die "Symbol mangling check failed."
int ff_extern;
EOF
sym=$($nm $TMPO | awk '/ff_extern/{ print substr($0, match($0, /[^ \t]*ff_extern/)) }')
extern_prefix=${sym%%ff_extern*}

check_cc <<EOF && enable_weak inline_asm
void foo(void) { __asm__ volatile ("" ::); }
EOF

_restrict=
for restrict_keyword in restrict __restrict__ __restrict; do
    check_cc <<EOF && _restrict=$restrict_keyword && break
void foo(char * $restrict_keyword p);
EOF
done

check_cc <<EOF && enable pragma_deprecated
void foo(void) { _Pragma("GCC diagnostic ignored \"-Wdeprecated-declarations\"") }
EOF

check_cc <<EOF && enable attribute_packed
struct { int x; } __attribute__((packed)) x;
EOF

check_cc <<EOF && enable attribute_may_alias
union { int x; } __attribute__((may_alias)) x;
EOF

check_cc <<EOF || die "endian test failed"
unsigned int endian = 'B' << 24 | 'I' << 16 | 'G' << 8 | 'E';
EOF
od -t x1 $TMPO | grep -q '42 *49 *47 *45' && enable bigendian

check_inline_asm inline_asm_labels '"1:\n"'

if enabled aarch64; then
    # internal assembler in clang 3.3 does not support this instruction
    enabled neon && check_insn neon 'ext   v0.8B, v0.8B, v1.8B, #1'
    enabled vfp  && check_insn vfp  'fmadd d0,    d0,    d1,    d2'

    map 'enabled_any ${v}_external ${v}_inline || disable $v' $ARCH_EXT_LIST_ARM

elif enabled alpha; then

    check_cflags -mieee

elif enabled arm; then

    check_cpp_condition stddef.h "defined __thumb__" && check_cc <<EOF && enable_weak thumb
float func(float a, float b){ return a+b; }
EOF

    enabled thumb && check_cflags -mthumb || check_cflags -marm
    nogas=die

    if     check_cpp_condition stddef.h "defined __ARM_PCS_VFP"; then
        enable vfp_args
    elif ! check_cpp_condition stddef.h "defined __ARM_PCS || defined __SOFTFP__"; then
        case "${cross_prefix:-$cc}" in
            *hardfloat*)         enable vfp_args;   fpabi=vfp ;;
            *) check_ld "cc" <<EOF && enable vfp_args && fpabi=vfp || fpabi=soft ;;
__asm__ (".eabi_attribute 28, 1");
int main(void) { return 0; }
EOF
        esac
        warn "Compiler does not indicate floating-point ABI, guessing $fpabi."
    fi

    enabled armv5te && check_insn armv5te 'qadd r0, r0, r0'
    enabled armv6   && check_insn armv6   'sadd16 r0, r0, r0'
    enabled armv6t2 && check_insn armv6t2 'movt r0, #0'
    enabled neon    && check_insn neon    'vadd.i16 q0, q0, q0'
    enabled vfp     && check_insn vfp     'fadds s0, s0, s0'
    enabled vfpv3   && check_insn vfpv3   'vmov.f32 s0, #1.0'

    [ $target_os = linux ] ||
        map 'enabled_any ${v}_external ${v}_inline || disable $v' \
            $ARCH_EXT_LIST_ARM

    check_inline_asm asm_mod_q '"add r0, %Q0, %R0" :: "r"((long long)0)'

    [ $target_os != win32 ] && enabled_all armv6t2 shared !pic && enable_weak_pic

elif enabled mips; then

    check_inline_asm loongson '"dmult.g $1, $2, $3"'
    enabled mips32r2  && add_cflags "-mips32r2" && add_asflags "-mips32r2" &&
     check_inline_asm mips32r2  '"rotr $t0, $t1, 1"'
    enabled mipsdspr1 && add_cflags "-mdsp" && add_asflags "-mdsp" &&
     check_inline_asm mipsdspr1 '"addu.qb $t0, $t1, $t2"'
    enabled mipsdspr2 && add_cflags "-mdspr2" && add_asflags "-mdspr2" &&
     check_inline_asm mipsdspr2 '"absq_s.qb $t0, $t1"'
    enabled mipsfpu   && add_cflags "-mhard-float" && add_asflags "-mhard-float" &&
     check_inline_asm mipsfpu   '"madd.d $f0, $f2, $f4, $f6"'

elif enabled parisc; then

    if enabled gcc; then
        case $($cc -dumpversion) in
            4.[3-8].*) check_cflags -fno-optimize-sibling-calls ;;
        esac
    fi

elif enabled ppc; then

    enable local_aligned_8 local_aligned_16

    [ $cpu != e500 -a $cpu != e500v2 ] &&
     check_inline_asm dcbzl    '"dcbzl 0, %0" :: "r"(0)'
    check_inline_asm ibm_asm   '"add 0, 0, 0"'
    check_inline_asm ppc4xx    '"maclhw r10, r11, r12"'
    check_inline_asm xform_asm '"lwzx %1, %y0" :: "Z"(*(int*)0), "r"(0)'

    # AltiVec flags: The FSF version of GCC differs from the Apple version
    if enabled altivec; then
        if ! enabled_any pic ppc64; then
            nogas=warn
        fi
        check_cflags -maltivec -mabi=altivec &&
        { check_header altivec.h && inc_altivec_h="#include <altivec.h>" ; } ||
        check_cflags -faltivec

        # check if our compiler supports Motorola AltiVec C API
        check_cc <<EOF || disable altivec
$inc_altivec_h
int main(void) {
    vector signed int v1 = (vector signed int) { 0 };
    vector signed int v2 = (vector signed int) { 1 };
    v1 = vec_add(v1, v2);
    return 0;
}
EOF

        enabled altivec || warn "Altivec disabled, possibly missing --cpu flag"
    fi

elif enabled x86; then

    check_builtin rdtsc    intrin.h   "__rdtsc()"
    check_builtin mm_empty mmintrin.h "_mm_empty()"

    enable local_aligned_8 local_aligned_16

    # check whether EBP is available on x86
    # As 'i' is stored on the stack, this program will crash
    # if the base pointer is used to access it because the
    # base pointer is cleared in the inline assembly code.
    check_exec_crash <<EOF && enable ebp_available
volatile int i=0;
__asm__ volatile ("xorl %%ebp, %%ebp" ::: "%ebp");
return i;
EOF

    # check whether EBX is available on x86
    check_inline_asm ebx_available '""::"b"(0)' &&
        check_inline_asm ebx_available '"":::"%ebx"'

    # check whether xmm clobbers are supported
    check_inline_asm xmm_clobbers '"":::"%xmm0"'

    # check whether binutils is new enough to compile SSSE3/MMXEXT
    enabled ssse3  && check_inline_asm ssse3_inline  '"pabsw %xmm0, %xmm0"'
    enabled mmxext && check_inline_asm mmxext_inline '"pmaxub %mm0, %mm1"'

    if ! disabled_any asm mmx yasm; then
        if check_cmd $yasmexe --version; then
            enabled x86_64 && yasm_extra="-m amd64"
            yasm_debug="-g dwarf2"
        elif check_cmd nasm -v; then
            yasmexe=nasm
            yasm_debug="-g -F dwarf"
            enabled x86_64 && test "$objformat" = elf && objformat=elf64
        fi

        YASMFLAGS="-f $objformat $yasm_extra"
        enabled pic               && append YASMFLAGS "-DPIC"
        test -n "$extern_prefix"  && append YASMFLAGS "-DPREFIX"
        case "$objformat" in
            elf*) enabled debug && append YASMFLAGS $yasm_debug ;;
        esac

        check_yasm "movbe ecx, [5]" && enable yasm ||
            die "yasm/nasm not found or too old. Use --disable-yasm for a crippled build."
        check_yasm "vextractf128 xmm0, ymm0, 0"      || disable avx_external avresample
        check_yasm "vpmacsdd xmm0, xmm1, xmm2, xmm3" || disable xop_external
        check_yasm "vfmadd132ps ymm0, ymm1, ymm2"    || disable fma3_external
        check_yasm "vfmaddps ymm0, ymm1, ymm2, ymm3" || disable fma4_external
        check_yasm "CPU amdnop" || disable cpunop
    fi

    case "$cpu" in
        athlon*|opteron*|k8*|pentium|pentium-mmx|prescott|nocona|atom|geode)
            disable fast_clz
        ;;
    esac

fi

if enabled asm; then
    as=${gas:=$as}
    check_as <<EOF && enable gnu_as || \
        $nogas "GNU assembler not found, install gas-preprocessor"
.macro m n
\n: .int 0
.endm
m x
EOF
fi

check_ldflags -Wl,--as-needed

if check_func dlopen; then
    ldl=
elif check_func dlopen -ldl; then
    ldl=-ldl
fi

if ! disabled network; then
    check_type "sys/types.h sys/socket.h" socklen_t
    check_type netdb.h "struct addrinfo"
    check_type netinet/in.h "struct group_source_req" -D_BSD_SOURCE
    check_type netinet/in.h "struct ip_mreq_source" -D_BSD_SOURCE
    check_type netinet/in.h "struct ipv6_mreq" -D_DARWIN_C_SOURCE
    check_type netinet/in.h "struct sockaddr_in6"
    check_type poll.h "struct pollfd"
    check_type "sys/types.h sys/socket.h" "struct sockaddr_storage"
    check_struct "sys/types.h sys/socket.h" "struct sockaddr" sa_len
    check_type netinet/sctp.h "struct sctp_event_subscribe"
    check_func getaddrinfo $network_extralibs
    check_func getservbyport $network_extralibs
    check_func inet_aton $network_extralibs
    # Prefer arpa/inet.h over winsock2
    if check_header arpa/inet.h ; then
        check_func closesocket
    elif check_header winsock2.h ; then
        check_func_headers winsock2.h closesocket -lws2 &&
            network_extralibs="-lws2" ||
        { check_func_headers winsock2.h closesocket -lws2_32 &&
            network_extralibs="-lws2_32"; } || disable winsock2_h network
        check_func_headers ws2tcpip.h getaddrinfo $network_extralibs
        check_type ws2tcpip.h socklen_t
        check_type ws2tcpip.h "struct addrinfo"
        check_type ws2tcpip.h "struct group_source_req"
        check_type ws2tcpip.h "struct ip_mreq_source"
        check_type ws2tcpip.h "struct ipv6_mreq"
        check_type winsock2.h "struct pollfd"
        check_type ws2tcpip.h "struct sockaddr_in6"
        check_type ws2tcpip.h "struct sockaddr_storage"
        check_struct winsock2.h "struct sockaddr" sa_len
    else
        disable network
    fi
fi

# Solaris has nanosleep in -lrt, OpenSolaris no longer needs that
check_func nanosleep || { check_func nanosleep -lrt && add_extralibs -lrt; }

check_func  access
check_func  clock_gettime || { check_func clock_gettime -lrt && add_extralibs -lrt; }
check_func  fcntl
check_func  fork
check_func_headers stdlib.h getenv
check_func  gethrtime
check_func  getopt
check_func  getrusage
check_struct "sys/time.h sys/resource.h" "struct rusage" ru_maxrss
check_func  gettimeofday
check_func  isatty
check_func  localtime_r
check_func  mach_absolute_time
check_func  ${malloc_prefix}memalign            && enable memalign
check_func  mkstemp
check_func  mmap
check_func  mprotect
check_func  ${malloc_prefix}posix_memalign      && enable posix_memalign
check_func_headers malloc.h _aligned_malloc     && enable aligned_malloc
check_func  setrlimit
check_struct "sys/stat.h" "struct stat" st_mtim.tv_nsec -D_BSD_SOURCE
check_func  strerror_r
check_func  sched_getaffinity
check_builtin sync_val_compare_and_swap "" "int *ptr; int oldval, newval; __sync_val_compare_and_swap(ptr, oldval, newval)"
check_builtin machine_rw_barrier mbarrier.h "__machine_rw_barrier()"
check_builtin atomic_cas_ptr atomic.h "void **ptr; void *oldval, *newval; atomic_cas_ptr(ptr, oldval, newval)"
check_builtin MemoryBarrier windows.h "MemoryBarrier()"
check_builtin sarestart signal.h "SA_RESTART"
check_func  sysconf
check_func  sysctl
check_func  usleep
check_func_headers conio.h kbhit
check_func_headers windows.h PeekNamedPipe
check_func_headers io.h setmode
check_func_headers lzo/lzo1x.h lzo1x_999_compress
check_lib2 "windows.h shellapi.h" CommandLineToArgvW -lshell32
check_lib2 "windows.h wincrypt.h" CryptGenRandom -ladvapi32
check_lib2 "windows.h psapi.h" GetProcessMemoryInfo -lpsapi
check_func_headers windows.h GetProcessAffinityMask
check_func_headers windows.h GetProcessTimes
check_func_headers windows.h GetSystemTimeAsFileTime
check_func_headers windows.h MapViewOfFile
check_func_headers windows.h SetConsoleTextAttribute
check_func_headers windows.h Sleep
check_func_headers windows.h VirtualAlloc
check_func_headers glob.h glob
enabled xlib &&
    check_func_headers "X11/Xlib.h X11/extensions/Xvlib.h" XvGetPortAttribute -lXv -lX11 -lXext

check_header cl/cl.h
check_header direct.h
check_header dlfcn.h
check_header dxva.h
check_header dxva2api.h -D_WIN32_WINNT=0x0600
check_header io.h
check_header libcrystalhd/libcrystalhd_if.h
check_header mach/mach_time.h
check_header malloc.h
check_header poll.h
check_header sys/mman.h
check_header sys/param.h
check_header sys/resource.h
check_header sys/select.h
check_header sys/time.h
check_header sys/un.h
check_header termios.h
check_header unistd.h
check_header vdpau/vdpau.h
check_header vdpau/vdpau_x11.h
check_header VideoDecodeAcceleration/VDADecoder.h
check_header windows.h
check_header X11/extensions/XvMClib.h
check_header asm/types.h

if ! disabled w32threads && ! enabled pthreads; then
    check_func_headers "windows.h process.h" _beginthreadex &&
        enable w32threads || disable w32threads
fi

# check for some common methods of building with pthread support
# do this before the optional library checks as some of them require pthreads
if ! disabled pthreads && ! enabled w32threads && ! enabled os2threads; then
    enable pthreads
    if check_func pthread_join -pthread && check_func pthread_create -pthread; then
        add_cflags -pthread
        add_extralibs -pthread
    elif check_func pthread_join -pthreads && check_func pthread_create -pthreads; then
        add_cflags -pthreads
        add_extralibs -pthreads
    elif check_func pthread_join -lpthreadGC2 && check_func pthread_create -lpthreadGC2; then
        add_extralibs -lpthreadGC2
    elif check_lib pthread.h pthread_join -lpthread && check_lib pthread.h pthread_create -lpthread; then
        :
    elif ! check_func pthread_join && ! check_func pthread_create; then
        disable pthreads
    fi
    check_code cc "pthread.h" "static pthread_mutex_t atomic_lock = PTHREAD_MUTEX_INITIALIZER" || disable pthreads
fi


if enabled pthreads; then
  check_func pthread_cancel
fi

disabled  zlib || check_lib   zlib.h      zlibVersion -lz   || disable  zlib
disabled bzlib || check_lib2 bzlib.h BZ2_bzlibVersion -lbz2 || disable bzlib

check_lib math.h sin -lm && LIBM="-lm"
disabled crystalhd || check_lib libcrystalhd/libcrystalhd_if.h DtsCrystalHDVersion -lcrystalhd || disable crystalhd

atan2f_args=2
ldexpf_args=2
powf_args=2

for func in $MATH_FUNCS; do
    eval check_mathfunc $func \${${func}_args:-1}
done

# these are off by default, so fail if requested and not available
enabled avisynth          && { { check_lib2 "windows.h" LoadLibrary; } ||
                               { check_lib2 "dlfcn.h" dlopen -ldl; } ||
                               die "ERROR: LoadLibrary/dlopen not found for avisynth"; }
enabled decklink          && { check_header DeckLinkAPI.h || die "ERROR: DeckLinkAPI.h header not found"; }
enabled fontconfig        && require_pkg_config fontconfig "fontconfig/fontconfig.h" FcInit
enabled frei0r            && { check_header frei0r.h || die "ERROR: frei0r.h header not found"; }
enabled gnutls            && require_pkg_config gnutls gnutls/gnutls.h gnutls_global_init
enabled ladspa            && { check_header ladspa.h || die "ERROR: ladspa.h header not found"; }
enabled libiec61883       && require libiec61883 libiec61883/iec61883.h iec61883_cmp_connect -lraw1394 -lavc1394 -lrom1394 -liec61883
enabled libaacplus        && require "libaacplus >= 2.0.0" aacplus.h aacplusEncOpen -laacplus
enabled libass            && require_pkg_config libass ass/ass.h ass_library_init
enabled libbluray         && require_pkg_config libbluray libbluray/bluray.h bd_open
enabled libcelt           && require libcelt celt/celt.h celt_decode -lcelt0 &&
                             { check_lib celt/celt.h celt_decoder_create_custom -lcelt0 ||
                               die "ERROR: libcelt must be installed and version must be >= 0.11.0."; }
enabled libcaca           && require_pkg_config caca caca.h caca_create_canvas
enabled libfaac           && require2 libfaac "stdint.h faac.h" faacEncGetVersion -lfaac
enabled libfdk_aac        && require libfdk_aac fdk-aac/aacenc_lib.h aacEncOpen -lfdk-aac
flite_libs="-lflite_cmu_time_awb -lflite_cmu_us_awb -lflite_cmu_us_kal -lflite_cmu_us_kal16 -lflite_cmu_us_rms -lflite_cmu_us_slt -lflite_usenglish -lflite_cmulex -lflite"
enabled libflite          && require2 libflite "flite/flite.h" flite_init $flite_libs
enabled libfreetype       && require_libfreetype
enabled libgme            && require  libgme gme/gme.h gme_new_emu -lgme -lstdc++
enabled libgsm            && { for gsm_hdr in "gsm.h" "gsm/gsm.h"; do
                                   check_lib "${gsm_hdr}" gsm_create -lgsm && break;
                               done || die "ERROR: libgsm not found"; }
enabled libilbc           && require libilbc ilbc.h WebRtcIlbcfix_InitDecode -lilbc
enabled libmodplug        && require libmodplug libmodplug/modplug.h ModPlug_Load -lmodplug
enabled libmp3lame        && require "libmp3lame >= 3.98.3" lame/lame.h lame_set_VBR_quality -lmp3lame
enabled libnut            && require libnut libnut.h nut_demuxer_init -lnut
enabled libopencore_amrnb && require libopencore_amrnb opencore-amrnb/interf_dec.h Decoder_Interface_init -lopencore-amrnb
enabled libopencore_amrwb && require libopencore_amrwb opencore-amrwb/dec_if.h D_IF_init -lopencore-amrwb
enabled libopencv         && require_pkg_config opencv opencv/cxcore.h cvCreateImageHeader
enabled libopenjpeg       && { check_lib openjpeg-1.5/openjpeg.h opj_version -lopenjpeg ||
                               check_lib openjpeg.h opj_version -lopenjpeg ||
                               die "ERROR: libopenjpeg not found"; }
enabled libopus           && require_pkg_config opus opus_multistream.h opus_multistream_decoder_create
enabled libpulse          && require_pkg_config libpulse-simple pulse/simple.h pa_simple_new
enabled libquvi           && require_pkg_config libquvi quvi/quvi.h quvi_init
enabled librtmp           && require_pkg_config librtmp librtmp/rtmp.h RTMP_Socket
enabled libschroedinger   && require_pkg_config schroedinger-1.0 schroedinger/schro.h schro_init
enabled libshine          && require_pkg_config shine shine/layer3.h shine_encode_buffer
enabled libsoxr           && require libsoxr soxr.h soxr_create -lsoxr
enabled libssh            && require_pkg_config libssh libssh/sftp.h sftp_init
enabled libspeex          && require libspeex speex/speex.h speex_decoder_init -lspeex
enabled libstagefright_h264 && require_cpp libstagefright_h264 "binder/ProcessState.h media/stagefright/MetaData.h
    media/stagefright/MediaBufferGroup.h media/stagefright/MediaDebug.h media/stagefright/MediaDefs.h
    media/stagefright/OMXClient.h media/stagefright/OMXCodec.h" android::OMXClient -lstagefright -lmedia -lutils -lbinder -lgnustl_static
enabled libtheora         && require libtheora theora/theoraenc.h th_info_init -ltheoraenc -ltheoradec -logg
enabled libtwolame        && require libtwolame twolame.h twolame_init -ltwolame &&
                             { check_lib twolame.h twolame_encode_buffer_float32_interleaved -ltwolame ||
                               die "ERROR: libtwolame must be installed and version must be >= 0.3.10"; }
enabled libutvideo        && require_cpp utvideo "stdint.h stdlib.h utvideo/utvideo.h utvideo/Codec.h" 'CCodec*' -lutvideo -lstdc++
enabled libv4l2           && require_pkg_config libv4l2 libv4l2.h v4l2_ioctl
enabled libvidstab        && require_pkg_config "vidstab >= 0.98" vid.stab/libvidstab.h vsMotionDetectInit
enabled libvo_aacenc      && require libvo_aacenc vo-aacenc/voAAC.h voGetAACEncAPI -lvo-aacenc
enabled libvo_amrwbenc    && require libvo_amrwbenc vo-amrwbenc/enc_if.h E_IF_init -lvo-amrwbenc
enabled libvorbis         && require libvorbis vorbis/vorbisenc.h vorbis_info_init -lvorbisenc -lvorbis -logg
enabled libvpx            && {
    enabled libvpx_vp8_decoder && { check_lib2 "vpx/vpx_decoder.h vpx/vp8dx.h" vpx_codec_dec_init_ver -lvpx ||
                                    die "ERROR: libvpx decoder version must be >=0.9.1"; }
    enabled libvpx_vp8_encoder && { check_lib2 "vpx/vpx_encoder.h vpx/vp8cx.h" "vpx_codec_enc_init_ver VP8E_SET_MAX_INTRA_BITRATE_PCT" -lvpx ||
                                    die "ERROR: libvpx encoder version must be >=0.9.7"; }
    enabled libvpx_vp9_decoder && { check_lib2 "vpx/vpx_decoder.h vpx/vp8dx.h" "vpx_codec_vp9_dx" -lvpx || disable libvpx_vp9_decoder; }
    enabled libvpx_vp9_encoder && { check_lib2 "vpx/vpx_encoder.h vpx/vp8cx.h" "vpx_codec_vp9_cx VP9E_SET_SVC" -lvpx || disable libvpx_vp9_encoder; } }
enabled libwavpack        && require libwavpack wavpack/wavpack.h WavpackOpenFileOutput  -lwavpack
enabled libwebp           && require_pkg_config libwebp webp/encode.h WebPGetEncoderVersion
enabled libx264           && require libx264 x264.h x264_encoder_encode -lx264 &&
                             { check_cpp_condition x264.h "X264_BUILD >= 118" ||
                               die "ERROR: libx264 must be installed and version must be >= 0.118."; }
enabled libx265           && require_pkg_config x265 x265.h x265_encoder_encode &&
                             { check_cpp_condition x265.h "X265_BUILD >= 9" ||
                               die "ERROR: libx265 version must be >= 9."; }
enabled libxavs           && require libxavs xavs.h xavs_encoder_encode -lxavs
enabled libxvid           && require libxvid xvid.h xvid_global -lxvidcore
enabled libzmq            && require_pkg_config libzmq zmq.h zmq_ctx_new
enabled libzvbi           && require libzvbi libzvbi.h vbi_decoder_new -lzvbi
enabled openal            && { { for al_libs in "${OPENAL_LIBS}" "-lopenal" "-lOpenAL32"; do
                               check_lib 'AL/al.h' alGetError "${al_libs}" && break; done } ||
                               die "ERROR: openal not found"; } &&
                             { check_cpp_condition "AL/al.h" "defined(AL_VERSION_1_1)" ||
                               die "ERROR: openal must be installed and version must be 1.1 or compatible"; }
enabled opencl            && { check_lib2 OpenCL/cl.h clEnqueueNDRangeKernel -Wl,-framework,OpenCL ||
                               check_lib2 CL/cl.h clEnqueueNDRangeKernel -lOpenCL ||
                               die "ERROR: opencl not found"; } &&
                             { ! enabled_any w32threads os2threads ||
                               die "opencl currently needs --enable-pthreads or --disable-w32threads"; } &&
                             { check_cpp_condition "OpenCL/cl.h" "defined(CL_VERSION_1_2)" ||
                               check_cpp_condition "CL/cl.h" "defined(CL_VERSION_1_2)" ||
                               die "ERROR: opencl must be installed and version must be 1.2 or compatible"; }
enabled opengl            && { check_lib GL/glx.h glXGetProcAddress "-lGL" ||
                               check_lib2 windows.h wglGetProcAddress "-lopengl32 -lgdi32" ||
                               check_lib2 OpenGL/gl3.h glGetError "-Wl,-framework,OpenGL" ||
                               check_lib2 ES2/gl.h glGetError "-isysroot=${sysroot} -Wl,-framework,OpenGLES" ||
                               die "ERROR: opengl not found."
                             }
enabled openssl           && { check_lib openssl/ssl.h SSL_library_init -lssl -lcrypto ||
                               check_lib openssl/ssl.h SSL_library_init -lssl32 -leay32 ||
                               check_lib openssl/ssl.h SSL_library_init -lssl -lcrypto -lws2_32 -lgdi32 ||
                               die "ERROR: openssl not found"; }

if enabled gnutls; then
    { check_lib nettle/bignum.h nettle_mpz_get_str_256 -lnettle -lhogweed -lgmp && enable nettle; } ||
    { check_lib gcrypt.h gcry_mpi_new -lgcrypt && enable gcrypt; }
fi

# libdc1394 check
if enabled libdc1394; then
    { check_lib dc1394/dc1394.h dc1394_new -ldc1394 -lraw1394 &&
        enable libdc1394_2; } ||
    { check_lib libdc1394/dc1394_control.h dc1394_create_handle -ldc1394_control -lraw1394 &&
        enable libdc1394_1; } ||
    die "ERROR: No version of libdc1394 found "
fi

SDL_CONFIG="${cross_prefix}sdl-config"
if check_pkg_config sdl SDL_events.h SDL_PollEvent; then
    check_cpp_condition SDL.h "(SDL_MAJOR_VERSION<<16 | SDL_MINOR_VERSION<<8 | SDL_PATCHLEVEL) >= 0x010201" $sdl_cflags &&
    check_cpp_condition SDL.h "(SDL_MAJOR_VERSION<<16 | SDL_MINOR_VERSION<<8 | SDL_PATCHLEVEL) < 0x010300" $sdl_cflags &&
    enable sdl
else
  if "${SDL_CONFIG}" --version > /dev/null 2>&1; then
    sdl_cflags=$("${SDL_CONFIG}" --cflags)
    sdl_libs=$("${SDL_CONFIG}" --libs)
    check_func_headers SDL_version.h SDL_Linked_Version $sdl_cflags $sdl_libs &&
    check_cpp_condition SDL.h "(SDL_MAJOR_VERSION<<16 | SDL_MINOR_VERSION<<8 | SDL_PATCHLEVEL) >= 0x010201" $sdl_cflags &&
    check_cpp_condition SDL.h "(SDL_MAJOR_VERSION<<16 | SDL_MINOR_VERSION<<8 | SDL_PATCHLEVEL) < 0x010300" $sdl_cflags &&
    enable sdl
  fi
fi
enabled sdl && add_cflags $sdl_cflags && add_extralibs $sdl_libs

texi2html --help 2> /dev/null | grep -q 'init-file' && enable texi2html || disable texi2html
makeinfo --version > /dev/null 2>&1 && enable makeinfo  || disable makeinfo
perl -v            > /dev/null 2>&1 && enable perl      || disable perl
pod2man --help     > /dev/null 2>&1 && enable pod2man   || disable pod2man
rsync --help 2> /dev/null | grep -q 'contimeout' && enable rsync_contimeout || disable rsync_contimeout

check_header linux/fb.h
check_header linux/videodev.h
check_header linux/videodev2.h
check_code cc linux/videodev2.h "struct v4l2_frmsizeenum vfse; vfse.discrete.width = 0;" && enable_safe struct_v4l2_frmivalenum_discrete

check_header sys/videoio.h

check_func_headers "windows.h vfw.h" capCreateCaptureWindow "$vfwcap_indev_extralibs"
# check that WM_CAP_DRIVER_CONNECT is defined to the proper value
# w32api 3.12 had it defined wrong
check_cpp_condition vfw.h "WM_CAP_DRIVER_CONNECT > WM_USER" && enable vfwcap_defines

check_type "dshow.h" IBaseFilter

# check for ioctl_meteor.h, ioctl_bt848.h and alternatives
{ check_header dev/bktr/ioctl_meteor.h &&
  check_header dev/bktr/ioctl_bt848.h; } ||
{ check_header machine/ioctl_meteor.h &&
  check_header machine/ioctl_bt848.h; } ||
{ check_header dev/video/meteor/ioctl_meteor.h &&
  check_header dev/video/bktr/ioctl_bt848.h; } ||
check_header dev/ic/bt8xx.h

check_header sndio.h
if check_struct sys/soundcard.h audio_buf_info bytes; then
    enable_safe sys/soundcard.h
else
    check_cc -D__BSD_VISIBLE -D__XSI_VISIBLE <<EOF && add_cppflags -D__BSD_VISIBLE -D__XSI_VISIBLE && enable_safe sys/soundcard.h
    #include <sys/soundcard.h>
    audio_buf_info abc;
EOF
fi
check_header soundcard.h

enabled_any alsa_indev alsa_outdev &&
    check_lib2 alsa/asoundlib.h snd_pcm_htimestamp -lasound

enabled jack_indev && check_lib2 jack/jack.h jack_client_open -ljack && check_func sem_timedwait &&
    check_func jack_port_get_latency_range -ljack

enabled_any sndio_indev sndio_outdev && check_lib2 sndio.h sio_open -lsndio

if enabled libcdio; then
    check_lib2 "cdio/cdda.h cdio/paranoia.h" cdio_cddap_open -lcdio_paranoia -lcdio_cdda -lcdio ||
    check_lib2 "cdio/paranoia/cdda.h cdio/paranoia/paranoia.h" cdio_cddap_open -lcdio_paranoia -lcdio_cdda -lcdio ||
    die "ERROR: libcdio-paranoia not found"
fi

enabled xlib &&
    check_lib X11/Xlib.h XOpenDisplay -lX11 || disable xlib

enabled x11grab                                           &&
require Xext X11/extensions/XShm.h XShmCreateImage -lXext &&
require Xfixes X11/extensions/Xfixes.h XFixesGetCursorImage -lXfixes &&
{ enabled xlib || die "ERROR: Xlib not found"; }

enabled vaapi &&
    check_lib va/va.h vaInitialize -lva ||
    disable vaapi

enabled vdpau &&
    check_cpp_condition vdpau/vdpau.h "defined VDP_DECODER_PROFILE_MPEG4_PART2_ASP" ||
    disable vdpau

enabled vdpau && enabled xlib &&
    check_func_headers "vdpau/vdpau.h vdpau/vdpau_x11.h" vdp_device_create_x11 -lvdpau &&
    prepend ffmpeg_libs $($ldflags_filter "-lvdpau") &&
    enable vdpau_x11

# Funny iconv installations are not unusual, so check it after all flags have been set
disabled iconv || check_func_headers iconv.h iconv || check_lib2 iconv.h iconv -liconv || disable iconv

enabled debug && add_cflags -g"$debuglevel" && add_asflags -g"$debuglevel"

# add some useful compiler flags if supported
check_cflags -Wdeclaration-after-statement
check_cflags -Wall
check_cflags -Wdisabled-optimization
check_cflags -Wpointer-arith
check_cflags -Wredundant-decls
check_cflags -Wwrite-strings
check_cflags -Wtype-limits
check_cflags -Wundef
check_cflags -Wmissing-prototypes
check_cflags -Wno-pointer-to-int-cast
check_cflags -Wstrict-prototypes
enabled extra_warnings && check_cflags -Winline

check_disable_warning(){
    warning_flag=-W${1#-Wno-}
    test_cflags $warning_flag && add_cflags $1
}

check_disable_warning -Wno-parentheses
check_disable_warning -Wno-switch
check_disable_warning -Wno-format-zero-length
check_disable_warning -Wno-pointer-sign

# add some linker flags
check_ldflags -Wl,--warn-common
check_ldflags -Wl,-rpath-link=libpostproc:libswresample:libswscale:libavfilter:libavdevice:libavformat:libavcodec:libavutil:libavresample
enabled rpath && add_ldflags -Wl,-rpath=$libdir
test_ldflags -Wl,-Bsymbolic && append SHFLAGS -Wl,-Bsymbolic

# add some strip flags
# -wN '..@*' is more selective than -x, but not available everywhere.
check_stripflags -wN \'..@*\' || check_stripflags -x

enabled neon_clobber_test &&
    check_ldflags -Wl,--wrap,avcodec_open2              \
                  -Wl,--wrap,avcodec_decode_audio4      \
                  -Wl,--wrap,avcodec_decode_video2      \
                  -Wl,--wrap,avcodec_decode_subtitle2   \
                  -Wl,--wrap,avcodec_encode_audio2      \
                  -Wl,--wrap,avcodec_encode_video2      \
                  -Wl,--wrap,avcodec_encode_subtitle    \
                  -Wl,--wrap,swr_convert                \
                  -Wl,--wrap,avresample_convert ||
    disable neon_clobber_test

enabled xmm_clobber_test &&
    check_ldflags -Wl,--wrap,avcodec_open2              \
                  -Wl,--wrap,avcodec_decode_audio4      \
                  -Wl,--wrap,avcodec_decode_video2      \
                  -Wl,--wrap,avcodec_decode_subtitle2   \
                  -Wl,--wrap,avcodec_encode_audio2      \
                  -Wl,--wrap,avcodec_encode_video       \
                  -Wl,--wrap,avcodec_encode_video2      \
                  -Wl,--wrap,avcodec_encode_subtitle    \
                  -Wl,--wrap,swr_convert                \
                  -Wl,--wrap,avresample_convert         \
                  -Wl,--wrap,sws_scale ||
    disable xmm_clobber_test

echo "X{};" > $TMPV
if test_ldflags -Wl,--version-script,$TMPV; then
    append SHFLAGS '-Wl,--version-script,\$(SUBDIR)lib\$(NAME).ver'
    check_cc <<EOF && enable symver_asm_label
void ff_foo(void) __asm__ ("av_foo@VERSION");
void ff_foo(void) { ${inline_asm+__asm__($quotes);} }
EOF
    check_cc <<EOF && enable symver_gnu_asm
__asm__(".symver ff_foo,av_foo@VERSION");
void ff_foo(void) {}
EOF
fi

if [ -z "$optflags" ]; then
    if enabled small; then
        optflags=$cflags_size
    elif enabled optimizations; then
        optflags=$cflags_speed
    else
        optflags=$cflags_noopt
    fi
fi

check_optflags(){
    check_cflags "$@"
    enabled lto && check_ldflags "$@"
}


if enabled lto; then
    test "$cc_type" != "$ld_type" && die "LTO requires same compiler and linker"
    check_cflags  -flto
    check_ldflags -flto $cpuflags
fi

check_optflags $optflags
check_optflags -fno-math-errno
check_optflags -fno-signed-zeros

enabled ftrapv && check_cflags -ftrapv

check_cc -mno-red-zone <<EOF && noredzone_flags="-mno-red-zone"
int x;
EOF


if enabled icc; then
    # Just warnings, no remarks
    check_cflags -w1
    # -wd: Disable following warnings
    # 144, 167, 556: -Wno-pointer-sign
    # 188: enumerated type mixed with another type
    # 1292: attribute "foo" ignored
    # 1419: external declaration in primary source file
    # 10006: ignoring unknown option -fno-signed-zeros
    # 10148: ignoring unknown option -Wno-parentheses
    # 10156: ignoring option '-W'; no argument required
    check_cflags -wd144,167,188,556,1292,1419,10006,10148,10156
    # 11030: Warning unknown option --as-needed
    # 10156: ignoring option '-export'; no argument required
    check_ldflags -wd10156,11030
    # icc 11.0 and 11.1 work with ebp_available, but don't pass the test
    enable ebp_available
    if enabled x86_32; then
        icc_version=$($cc -dumpversion)
        test ${icc_version%%.*} -ge 11 &&
            check_cflags -falign-stack=maintain-16-byte ||
            disable aligned_stack
    fi
elif enabled ccc; then
    # disable some annoying warnings
    add_cflags -msg_disable bitnotint
    add_cflags -msg_disable mixfuncvoid
    add_cflags -msg_disable nonstandcast
    add_cflags -msg_disable unsupieee
elif enabled gcc; then
    check_optflags -fno-tree-vectorize
    check_cflags -Werror=implicit-function-declaration
    check_cflags -Werror=missing-prototypes
    check_cflags -Werror=return-type
    check_cflags -Werror=vla
    enabled extra_warnings || check_disable_warning -Wno-maybe-uninitialized
elif enabled llvm_gcc; then
    check_cflags -mllvm -stack-alignment=16
elif enabled clang; then
    check_cflags -mllvm -stack-alignment=16
    check_cflags -Qunused-arguments
    check_cflags -Werror=implicit-function-declaration
    check_cflags -Werror=missing-prototypes
    check_cflags -Werror=return-type
elif enabled cparser; then
    add_cflags -Wno-missing-variable-declarations
    add_cflags -Wno-empty-statement
elif enabled armcc; then
    # 2523: use of inline assembler is deprecated
    add_cflags -W${armcc_opt},--diag_suppress=2523
    add_cflags -W${armcc_opt},--diag_suppress=1207
    add_cflags -W${armcc_opt},--diag_suppress=1293 # assignment in condition
    add_cflags -W${armcc_opt},--diag_suppress=3343 # hardfp compat
    add_cflags -W${armcc_opt},--diag_suppress=167  # pointer sign
    add_cflags -W${armcc_opt},--diag_suppress=513  # pointer sign
elif enabled tms470; then
    add_cflags -pds=824 -pds=837
    disable inline_asm
elif enabled pathscale; then
    add_cflags -fstrict-overflow -OPT:wrap_around_unsafe_opt=OFF
elif enabled_any msvc icl; then
    enabled x86_32 && disable aligned_stack
    enabled_all x86_32 debug && add_cflags -Oy-
    enabled debug && add_ldflags -debug
    enable pragma_deprecated
    if enabled icl; then
        # -Qansi-alias is basically -fstrict-aliasing, but does not work
        # (correctly) on icl 13.x.
        check_cpp_condition "windows.h" "__ICL < 1300 || __ICL >= 1400" &&
            add_cflags -Qansi-alias
        # icl will pass the inline asm tests but inline asm is currently
        # not supported (build will fail)
        disabled inline_asm || warn "inline asm disabled due to issues with it in ICL"
        disable inline_asm
    fi
fi

case $as_type in
    clang)
        add_asflags -Qunused-arguments
    ;;
esac

case $ld_type in
    clang)
        check_ldflags -Qunused-arguments
    ;;
esac

case $target_os in
    osf1)
        enabled ccc && add_ldflags '-Wl,-expect_unresolved,*'
    ;;
    plan9)
        add_cppflags -Dmain=plan9_main
    ;;
esac

enable frame_thread_encoder

enabled asm || { arch=c; disable $ARCH_LIST $ARCH_EXT_LIST; }

check_deps $CONFIG_LIST       \
           $CONFIG_EXTRA      \
           $HAVE_LIST         \
           $ALL_COMPONENTS    \

enabled threads && ! enabled pthreads && ! enabled atomics_native && die "non pthread threading without atomics not supported, try adding --enable-pthreads or --cpu=i486 or higher if you are on x86"


if test $target_os = "haiku"; then
    disable memalign
    disable posix_memalign
fi

! enabled_any memalign posix_memalign aligned_malloc &&
    enabled_any $need_memalign && enable memalign_hack

# add_dep lib dep
# -> enable ${lib}_deps_${dep}
# -> add $dep to ${lib}_deps only once
add_dep() {
    lib=$1
    dep=$2
    enabled "${lib}_deps_${dep}" && return 0
    enable  "${lib}_deps_${dep}"
    prepend "${lib}_deps" $dep
}

# merge deps lib components
# merge all ${component}_deps into ${lib}_deps and ${lib}_deps_*
merge_deps() {
    lib=$1
    shift
    for comp in $*; do
        enabled $comp || continue
        eval "dep=\"\$${comp}_deps\""
        for d in $dep; do
            add_dep $lib $d
        done
    done
}

merge_deps libavfilter $FILTER_LIST

for thread in $THREADS_LIST; do
    if enabled $thread; then
        test -n "$thread_type" &&
            die "ERROR: Only one thread type must be selected." ||
            thread_type="$thread"
    fi
done

echo "install prefix            $prefix"
echo "source path               $source_path"
echo "C compiler                $cc"
echo "C library                 $libc_type"
if test "$host_cc" != "$cc"; then
    echo "host C compiler           $host_cc"
    echo "host C library            $host_libc_type"
fi
echo "ARCH                      $arch ($cpu)"
if test "$build_suffix" != ""; then
    echo "build suffix              $build_suffix"
fi
if test "$progs_suffix" != ""; then
    echo "progs suffix              $progs_suffix"
fi
if test "$extra_version" != ""; then
    echo "version string suffix     $extra_version"
fi
echo "big-endian                ${bigendian-no}"
echo "runtime cpu detection     ${runtime_cpudetect-no}"
if enabled x86; then
    echo "${yasmexe}                      ${yasm-no}"
    echo "MMX enabled               ${mmx-no}"
    echo "MMXEXT enabled            ${mmxext-no}"
    echo "3DNow! enabled            ${amd3dnow-no}"
    echo "3DNow! extended enabled   ${amd3dnowext-no}"
    echo "SSE enabled               ${sse-no}"
    echo "SSSE3 enabled             ${ssse3-no}"
    echo "AVX enabled               ${avx-no}"
    echo "XOP enabled               ${xop-no}"
    echo "FMA3 enabled              ${fma3-no}"
    echo "FMA4 enabled              ${fma4-no}"
    echo "i686 features enabled     ${i686-no}"
    echo "CMOV is fast              ${fast_cmov-no}"
    echo "EBX available             ${ebx_available-no}"
    echo "EBP available             ${ebp_available-no}"
fi
if enabled aarch64; then
    echo "NEON enabled              ${neon-no}"
    echo "VFP enabled               ${vfp-no}"
fi
if enabled arm; then
    echo "ARMv5TE enabled           ${armv5te-no}"
    echo "ARMv6 enabled             ${armv6-no}"
    echo "ARMv6T2 enabled           ${armv6t2-no}"
    echo "VFP enabled               ${vfp-no}"
    echo "NEON enabled              ${neon-no}"
    echo "THUMB enabled             ${thumb-no}"
fi
if enabled mips; then
    echo "MIPS FPU enabled          ${mipsfpu-no}"
    echo "MIPS32R2 enabled          ${mips32r2-no}"
    echo "MIPS DSP R1 enabled       ${mipsdspr1-no}"
    echo "MIPS DSP R2 enabled       ${mipsdspr2-no}"
fi
if enabled ppc; then
    echo "AltiVec enabled           ${altivec-no}"
    echo "PPC 4xx optimizations     ${ppc4xx-no}"
    echo "dcbzl available           ${dcbzl-no}"
fi
echo "debug symbols             ${debug-no}"
echo "strip symbols             ${stripping-no}"
echo "optimize for size         ${small-no}"
echo "optimizations             ${optimizations-no}"
echo "static                    ${static-no}"
echo "shared                    ${shared-no}"
echo "postprocessing support    ${postproc-no}"
echo "new filter support        ${avfilter-no}"
echo "network support           ${network-no}"
echo "threading support         ${thread_type-no}"
echo "safe bitstream reader     ${safe_bitstream_reader-no}"
echo "SDL support               ${sdl-no}"
echo "opencl enabled            ${opencl-no}"
echo "libzvbi enabled           ${libzvbi-no}"
echo "texi2html enabled         ${texi2html-no}"
echo "perl enabled              ${perl-no}"
echo "pod2man enabled           ${pod2man-no}"
echo "makeinfo enabled          ${makeinfo-no}"
test -n "$random_seed" &&
    echo "random seed               ${random_seed}"
echo

echo "External libraries:"
print_enabled '' $EXTERNAL_LIBRARY_LIST | print_3_columns
echo

for type in decoder encoder hwaccel parser demuxer muxer protocol filter bsf indev outdev; do
    echo "Enabled ${type}s:"
    eval list=\$$(toupper $type)_LIST
    print_enabled '_*' $list | print_3_columns
    echo
done

license="LGPL version 2.1 or later"
if enabled nonfree; then
    license="nonfree and unredistributable"
elif enabled gplv3; then
    license="GPL version 3 or later"
elif enabled lgplv3; then
    license="LGPL version 3 or later"
elif enabled gpl; then
    license="GPL version 2 or later"
fi

echo "License: $license"

echo "Creating config.mak, config.h, and doc/config.texi..."

test -e Makefile || echo "include $source_path/Makefile" > Makefile

enabled stripping || strip="echo skipping strip"

config_files="$TMPH config.mak doc/config.texi"

cat > config.mak <<EOF
# Automatically generated by configure - do not modify!
ifndef FFMPEG_CONFIG_MAK
FFMPEG_CONFIG_MAK=1
FFMPEG_CONFIGURATION=$FFMPEG_CONFIGURATION
prefix=$prefix
LIBDIR=\$(DESTDIR)$libdir
SHLIBDIR=\$(DESTDIR)$shlibdir
INCDIR=\$(DESTDIR)$incdir
BINDIR=\$(DESTDIR)$bindir
DATADIR=\$(DESTDIR)$datadir
DOCDIR=\$(DESTDIR)$docdir
MANDIR=\$(DESTDIR)$mandir
SRC_PATH=$source_path
ifndef MAIN_MAKEFILE
SRC_PATH:=\$(SRC_PATH:.%=..%)
endif
CC_IDENT=$cc_ident
ARCH=$arch
CC=$cc
CXX=$cxx
AS=$as
LD=$ld
DEPCC=$dep_cc
DEPCCFLAGS=$DEPCCFLAGS \$(CPPFLAGS)
DEPAS=$as
DEPASFLAGS=$DEPASFLAGS \$(CPPFLAGS)
YASM=$yasmexe
DEPYASM=$yasmexe
AR=$ar
ARFLAGS=$arflags
AR_O=$ar_o
RANLIB=$ranlib
STRIP=$strip
CP=cp -p
LN_S=$ln_s
CPPFLAGS=$CPPFLAGS
CFLAGS=$CFLAGS
CXXFLAGS=$CXXFLAGS
ASFLAGS=$ASFLAGS
AS_C=$AS_C
AS_O=$AS_O
CC_C=$CC_C
CC_E=$CC_E
CC_O=$CC_O
CXX_C=$CXX_C
CXX_O=$CXX_O
LD_O=$LD_O
LD_LIB=$LD_LIB
LD_PATH=$LD_PATH
DLLTOOL=$dlltool
WINDRES=$windres
DEPWINDRES=$dep_cc
LDFLAGS=$LDFLAGS
SHFLAGS=$(echo $($ldflags_filter $SHFLAGS))
ASMSTRIPFLAGS=$ASMSTRIPFLAGS
YASMFLAGS=$YASMFLAGS
BUILDSUF=$build_suffix
PROGSSUF=$progs_suffix
FULLNAME=$FULLNAME
LIBPREF=$LIBPREF
LIBSUF=$LIBSUF
LIBNAME=$LIBNAME
SLIBPREF=$SLIBPREF
SLIBSUF=$SLIBSUF
EXESUF=$EXESUF
EXTRA_VERSION=$extra_version
CCDEP=$CCDEP
CXXDEP=$CXXDEP
CCDEP_FLAGS=$CCDEP_FLAGS
ASDEP=$ASDEP
ASDEP_FLAGS=$ASDEP_FLAGS
CC_DEPFLAGS=$CC_DEPFLAGS
AS_DEPFLAGS=$AS_DEPFLAGS
HOSTCC=$host_cc
HOSTLD=$host_ld
HOSTCFLAGS=$host_cflags
HOSTCPPFLAGS=$host_cppflags
HOSTEXESUF=$HOSTEXESUF
HOSTLDFLAGS=$host_ldflags
HOSTLIBS=$host_libs
DEPHOSTCC=$host_cc
DEPHOSTCCFLAGS=$DEPHOSTCCFLAGS \$(HOSTCCFLAGS)
HOSTCCDEP=$HOSTCCDEP
HOSTCCDEP_FLAGS=$HOSTCCDEP_FLAGS
HOSTCC_DEPFLAGS=$HOSTCC_DEPFLAGS
HOSTCC_C=$HOSTCC_C
HOSTCC_O=$HOSTCC_O
HOSTLD_O=$HOSTLD_O
TARGET_EXEC=$target_exec $target_exec_args
TARGET_PATH=$target_path
TARGET_SAMPLES=${target_samples:-\$(SAMPLES)}
CFLAGS-ffplay=$sdl_cflags
ZLIB=$($ldflags_filter -lz)
LIB_INSTALL_EXTRA_CMD=$LIB_INSTALL_EXTRA_CMD
EXTRALIBS=$extralibs
COMPAT_OBJS=$compat_objs
EXEOBJS=$exeobjs
INSTALL=$install
LIBTARGET=${LIBTARGET}
SLIBNAME=${SLIBNAME}
SLIBNAME_WITH_VERSION=${SLIBNAME_WITH_VERSION}
SLIBNAME_WITH_MAJOR=${SLIBNAME_WITH_MAJOR}
SLIB_CREATE_DEF_CMD=${SLIB_CREATE_DEF_CMD}
SLIB_EXTRA_CMD=${SLIB_EXTRA_CMD}
SLIB_INSTALL_NAME=${SLIB_INSTALL_NAME}
SLIB_INSTALL_LINKS=${SLIB_INSTALL_LINKS}
SLIB_INSTALL_EXTRA_LIB=${SLIB_INSTALL_EXTRA_LIB}
SLIB_INSTALL_EXTRA_SHLIB=${SLIB_INSTALL_EXTRA_SHLIB}
SAMPLES:=${samples:-\$(FATE_SAMPLES)}
NOREDZONE_FLAGS=$noredzone_flags
EOF

get_version(){
    lcname=lib${1}
    name=$(toupper $lcname)
    file=$source_path/$lcname/version.h
    eval $(awk "/#define ${name}_VERSION_M/ { print \$2 \"=\" \$3 }" "$file")
    enabled raise_major && eval ${name}_VERSION_MAJOR=$((${name}_VERSION_MAJOR+100))
    eval ${name}_VERSION=\$${name}_VERSION_MAJOR.\$${name}_VERSION_MINOR.\$${name}_VERSION_MICRO
    eval echo "${lcname}_VERSION=\$${name}_VERSION" >> config.mak
    eval echo "${lcname}_VERSION_MAJOR=\$${name}_VERSION_MAJOR" >> config.mak
    eval echo "${lcname}_VERSION_MINOR=\$${name}_VERSION_MINOR" >> config.mak
}

map 'get_version $v' $LIBRARY_LIST

print_program_libs(){
    eval "program_libs=\$${1}_libs"
    eval echo "LIBS-${1}=${program_libs}" >> config.mak
}

map 'print_program_libs $v' $PROGRAM_LIST

cat > $TMPH <<EOF
/* Automatically generated by configure - do not modify! */
#ifndef FFMPEG_CONFIG_H
#define FFMPEG_CONFIG_H
#define FFMPEG_CONFIGURATION "$(c_escape $FFMPEG_CONFIGURATION)"
#define FFMPEG_LICENSE "$(c_escape $license)"
#define CONFIG_THIS_YEAR 2014
#define FFMPEG_DATADIR "$(eval c_escape $datadir)"
#define AVCONV_DATADIR "$(eval c_escape $datadir)"
#define CC_IDENT "$(c_escape ${cc_ident:-Unknown compiler})"
#define av_restrict $_restrict
#define EXTERN_PREFIX "${extern_prefix}"
#define EXTERN_ASM ${extern_prefix}
#define BUILDSUF "$build_suffix"
#define SLIBSUF "$SLIBSUF"
#define HAVE_MMX2 HAVE_MMXEXT
EOF

test -n "$assert_level" &&
    echo "#define ASSERT_LEVEL $assert_level" >>$TMPH

test -n "$malloc_prefix" &&
    echo "#define MALLOC_PREFIX $malloc_prefix" >>$TMPH

if enabled yasm; then
    append config_files $TMPASM
    printf '' >$TMPASM
fi

enabled getenv || echo "#define getenv(x) NULL" >> $TMPH


mkdir -p doc
echo "@c auto-generated by configure" > doc/config.texi

print_config ARCH_   "$config_files" $ARCH_LIST
print_config HAVE_   "$config_files" $HAVE_LIST
print_config CONFIG_ "$config_files" $CONFIG_LIST       \
                                     $CONFIG_EXTRA      \
                                     $ALL_COMPONENTS    \

echo "#endif /* FFMPEG_CONFIG_H */" >> $TMPH
echo "endif # FFMPEG_CONFIG_MAK" >> config.mak

# Do not overwrite an unchanged config.h to avoid superfluous rebuilds.
cp_if_changed $TMPH config.h
touch .config

enabled yasm && cp_if_changed $TMPASM config.asm

cat > $TMPH <<EOF
/* Generated by ffconf */
#ifndef AVUTIL_AVCONFIG_H
#define AVUTIL_AVCONFIG_H
EOF

print_config AV_HAVE_ $TMPH $HAVE_LIST_PUB

echo "#endif /* AVUTIL_AVCONFIG_H */" >> $TMPH

cp_if_changed $TMPH libavutil/avconfig.h

if test -n "$WARNINGS"; then
    printf "\n$WARNINGS"
    enabled fatal_warnings && exit 1
fi

# build pkg-config files

pkgconfig_generate(){
    name=$1
    shortname=${name#lib}${build_suffix}
    comment=$2
    version=$3
    libs=$4
    requires=$5
    enabled ${name#lib} || return 0
    mkdir -p $name
    cat <<EOF > $name/$name${build_suffix}.pc
prefix=$prefix
exec_prefix=\${prefix}
libdir=$libdir
includedir=$incdir

Name: $name
Description: $comment
Version: $version
Requires: $(enabled shared || echo $requires)
Requires.private: $(enabled shared && echo $requires)
Conflicts:
Libs: -L\${libdir} $(enabled rpath && echo "-Wl,-rpath,\${libdir}") -l${shortname} $(enabled shared || echo $libs)
Libs.private: $(enabled shared && echo $libs)
Cflags: -I\${includedir}
EOF

mkdir -p doc/examples/pc-uninstalled
includedir=${source_path}
[ "$includedir" = . ] && includedir="\${pcfiledir}/../../.."
    cat <<EOF > doc/examples/pc-uninstalled/$name.pc
prefix=
exec_prefix=
libdir=\${pcfiledir}/../../../$name
includedir=${includedir}

Name: $name
Description: $comment
Version: $version
Requires: $requires
Conflicts:
Libs: -L\${libdir} -Wl,-rpath,\${libdir} -l${shortname} $(enabled shared || echo $libs)
Cflags: -I\${includedir}
EOF
}

lavfi_libs="libavutil${build_suffix} = $LIBAVUTIL_VERSION"
enabled libavfilter_deps_avcodec    && prepend lavfi_libs "libavcodec${build_suffix} = $LIBAVCODEC_VERSION,"
enabled libavfilter_deps_avformat   && prepend lavfi_libs "libavformat${build_suffix} = $LIBAVFORMAT_VERSION,"
enabled libavfilter_deps_avresample && prepend lavfi_libs "libavresample${build_suffix} = $LIBAVRESAMPLE_VERSION,"
enabled libavfilter_deps_swscale    && prepend lavfi_libs "libswscale${build_suffix} = $LIBSWSCALE_VERSION,"
enabled libavfilter_deps_swresample && prepend lavfi_libs "libswresample${build_suffix} = $LIBSWRESAMPLE_VERSION,"
enabled libavfilter_deps_postproc   && prepend lavfi_libs "libpostproc${build_suffix} = $LIBPOSTPROC_VERSION,"
lavfi_libs=${lavfi_libs%, }

lavd_libs="libavformat${build_suffix} = $LIBAVFORMAT_VERSION"
enabled lavfi_indev && prepend lavd_libs "libavfilter${build_suffix} = $LIBAVFILTER_VERSION,"

pkgconfig_generate libavutil     "FFmpeg utility library"               "$LIBAVUTIL_VERSION"     "$LIBM"
pkgconfig_generate libavcodec    "FFmpeg codec library"                 "$LIBAVCODEC_VERSION"    "$extralibs" "libavutil${build_suffix} = $LIBAVUTIL_VERSION"
pkgconfig_generate libavformat   "FFmpeg container format library"      "$LIBAVFORMAT_VERSION"   "$extralibs" "libavcodec${build_suffix} = $LIBAVCODEC_VERSION"
pkgconfig_generate libavdevice   "FFmpeg device handling library"       "$LIBAVDEVICE_VERSION"   "$extralibs" "$lavd_libs"
pkgconfig_generate libavfilter   "FFmpeg audio/video filtering library" "$LIBAVFILTER_VERSION"   "$extralibs" "$lavfi_libs"
pkgconfig_generate libpostproc   "FFmpeg postprocessing library"        "$LIBPOSTPROC_VERSION"   ""           "libavutil${build_suffix} = $LIBAVUTIL_VERSION"
pkgconfig_generate libavresample "Libav audio resampling library"       "$LIBAVRESAMPLE_VERSION" "$extralibs" "libavutil${build_suffix} = $LIBAVUTIL_VERSION"
pkgconfig_generate libswscale    "FFmpeg image rescaling library"       "$LIBSWSCALE_VERSION"    "$LIBM"      "libavutil${build_suffix} = $LIBAVUTIL_VERSION"
pkgconfig_generate libswresample "FFmpeg audio resampling library"      "$LIBSWRESAMPLE_VERSION" "$LIBM"      "libavutil${build_suffix} = $LIBAVUTIL_VERSION"<|MERGE_RESOLUTION|>--- conflicted
+++ resolved
@@ -1497,14 +1497,10 @@
     $ARCH_EXT_LIST_X86
     altivec
     ppc4xx
-<<<<<<< HEAD
-    vis
     mipsfpu
     mips32r2
     mipsdspr1
     mipsdspr2
-=======
->>>>>>> b4dd424d
 "
 
 HAVE_LIST_CMDLINE="
