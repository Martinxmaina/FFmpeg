--- conflicted
+++ resolved
@@ -256,443 +256,7 @@
         dest[i] += gain * src[i];
 }
 
-<<<<<<< HEAD
 #include "aacdec_template.c"
-=======
-/**
- * channel coupling transformation interface
- *
- * @param   apply_coupling_method   pointer to (in)dependent coupling function
- */
-static void apply_channel_coupling(AACContext *ac, ChannelElement *cc,
-                                   enum RawDataBlockType type, int elem_id,
-                                   enum CouplingPoint coupling_point,
-                                   void (*apply_coupling_method)(AACContext *ac, SingleChannelElement *target, ChannelElement *cce, int index))
-{
-    int i, c;
-
-    for (i = 0; i < MAX_ELEM_ID; i++) {
-        ChannelElement *cce = ac->che[TYPE_CCE][i];
-        int index = 0;
-
-        if (cce && cce->coup.coupling_point == coupling_point) {
-            ChannelCoupling *coup = &cce->coup;
-
-            for (c = 0; c <= coup->num_coupled; c++) {
-                if (coup->type[c] == type && coup->id_select[c] == elem_id) {
-                    if (coup->ch_select[c] != 1) {
-                        apply_coupling_method(ac, &cc->ch[0], cce, index);
-                        if (coup->ch_select[c] != 0)
-                            index++;
-                    }
-                    if (coup->ch_select[c] != 2)
-                        apply_coupling_method(ac, &cc->ch[1], cce, index++);
-                } else
-                    index += 1 + (coup->ch_select[c] == 3);
-            }
-        }
-    }
-}
-
-/**
- * Convert spectral data to float samples, applying all supported tools as appropriate.
- */
-static void spectral_to_sample(AACContext *ac)
-{
-    int i, type;
-    void (*imdct_and_window)(AACContext *ac, SingleChannelElement *sce);
-    switch (ac->oc[1].m4ac.object_type) {
-    case AOT_ER_AAC_LD:
-        imdct_and_window = imdct_and_windowing_ld;
-        break;
-    case AOT_ER_AAC_ELD:
-        imdct_and_window = imdct_and_windowing_eld;
-        break;
-    default:
-        imdct_and_window = imdct_and_windowing;
-    }
-    for (type = 3; type >= 0; type--) {
-        for (i = 0; i < MAX_ELEM_ID; i++) {
-            ChannelElement *che = ac->che[type][i];
-            if (che) {
-                if (type <= TYPE_CPE)
-                    apply_channel_coupling(ac, che, type, i, BEFORE_TNS, apply_dependent_coupling);
-                if (ac->oc[1].m4ac.object_type == AOT_AAC_LTP) {
-                    if (che->ch[0].ics.predictor_present) {
-                        if (che->ch[0].ics.ltp.present)
-                            apply_ltp(ac, &che->ch[0]);
-                        if (che->ch[1].ics.ltp.present && type == TYPE_CPE)
-                            apply_ltp(ac, &che->ch[1]);
-                    }
-                }
-                if (che->ch[0].tns.present)
-                    apply_tns(che->ch[0].coeffs, &che->ch[0].tns, &che->ch[0].ics, 1);
-                if (che->ch[1].tns.present)
-                    apply_tns(che->ch[1].coeffs, &che->ch[1].tns, &che->ch[1].ics, 1);
-                if (type <= TYPE_CPE)
-                    apply_channel_coupling(ac, che, type, i, BETWEEN_TNS_AND_IMDCT, apply_dependent_coupling);
-                if (type != TYPE_CCE || che->coup.coupling_point == AFTER_IMDCT) {
-                    imdct_and_window(ac, &che->ch[0]);
-                    if (ac->oc[1].m4ac.object_type == AOT_AAC_LTP)
-                        update_ltp(ac, &che->ch[0]);
-                    if (type == TYPE_CPE) {
-                        imdct_and_window(ac, &che->ch[1]);
-                        if (ac->oc[1].m4ac.object_type == AOT_AAC_LTP)
-                            update_ltp(ac, &che->ch[1]);
-                    }
-                    if (ac->oc[1].m4ac.sbr > 0) {
-                        ff_sbr_apply(ac, &che->sbr, type, che->ch[0].ret, che->ch[1].ret);
-                    }
-                }
-                if (type <= TYPE_CCE)
-                    apply_channel_coupling(ac, che, type, i, AFTER_IMDCT, apply_independent_coupling);
-            }
-        }
-    }
-}
-
-static int parse_adts_frame_header(AACContext *ac, GetBitContext *gb)
-{
-    int size;
-    AACADTSHeaderInfo hdr_info;
-    uint8_t layout_map[MAX_ELEM_ID*4][3];
-    int layout_map_tags, ret;
-
-    size = avpriv_aac_parse_header(gb, &hdr_info);
-    if (size > 0) {
-        if (hdr_info.num_aac_frames != 1) {
-            avpriv_report_missing_feature(ac->avctx,
-                                          "More than one AAC RDB per ADTS frame");
-            return AVERROR_PATCHWELCOME;
-        }
-        push_output_configuration(ac);
-        if (hdr_info.chan_config) {
-            ac->oc[1].m4ac.chan_config = hdr_info.chan_config;
-            if ((ret = set_default_channel_config(ac->avctx,
-                                                  layout_map,
-                                                  &layout_map_tags,
-                                                  hdr_info.chan_config)) < 0)
-                return ret;
-            if ((ret = output_configure(ac, layout_map, layout_map_tags,
-                                        FFMAX(ac->oc[1].status,
-                                              OC_TRIAL_FRAME), 0)) < 0)
-                return ret;
-        } else {
-            ac->oc[1].m4ac.chan_config = 0;
-        }
-        ac->oc[1].m4ac.sample_rate     = hdr_info.sample_rate;
-        ac->oc[1].m4ac.sampling_index  = hdr_info.sampling_index;
-        ac->oc[1].m4ac.object_type     = hdr_info.object_type;
-        ac->oc[1].m4ac.frame_length_short = 0;
-        if (ac->oc[0].status != OC_LOCKED ||
-            ac->oc[0].m4ac.chan_config != hdr_info.chan_config ||
-            ac->oc[0].m4ac.sample_rate != hdr_info.sample_rate) {
-            ac->oc[1].m4ac.sbr = -1;
-            ac->oc[1].m4ac.ps  = -1;
-        }
-        if (!hdr_info.crc_absent)
-            skip_bits(gb, 16);
-    }
-    return size;
-}
-
-static int aac_decode_er_frame(AVCodecContext *avctx, void *data,
-                               int *got_frame_ptr, GetBitContext *gb)
-{
-    AACContext *ac = avctx->priv_data;
-    const MPEG4AudioConfig *const m4ac = &ac->oc[1].m4ac;
-    ChannelElement *che;
-    int err, i;
-    int samples = m4ac->frame_length_short ? 960 : 1024;
-    int chan_config = m4ac->chan_config;
-    int aot = m4ac->object_type;
-
-    if (aot == AOT_ER_AAC_LD || aot == AOT_ER_AAC_ELD)
-        samples >>= 1;
-
-    ac->frame = data;
-
-    if ((err = frame_configure_elements(avctx)) < 0)
-        return err;
-
-    // The FF_PROFILE_AAC_* defines are all object_type - 1
-    // This may lead to an undefined profile being signaled
-    ac->avctx->profile = aot - 1;
-
-    ac->tags_mapped = 0;
-
-    if (chan_config < 0 || (chan_config >= 8 && chan_config < 11) || chan_config >= 13) {
-        avpriv_request_sample(avctx, "Unknown ER channel configuration %d",
-                              chan_config);
-        return AVERROR_INVALIDDATA;
-    }
-    for (i = 0; i < tags_per_config[chan_config]; i++) {
-        const int elem_type = aac_channel_layout_map[chan_config-1][i][0];
-        const int elem_id   = aac_channel_layout_map[chan_config-1][i][1];
-        if (!(che=get_che(ac, elem_type, elem_id))) {
-            av_log(ac->avctx, AV_LOG_ERROR,
-                   "channel element %d.%d is not allocated\n",
-                   elem_type, elem_id);
-            return AVERROR_INVALIDDATA;
-        }
-        if (aot != AOT_ER_AAC_ELD)
-            skip_bits(gb, 4);
-        switch (elem_type) {
-        case TYPE_SCE:
-            err = decode_ics(ac, &che->ch[0], gb, 0, 0);
-            break;
-        case TYPE_CPE:
-            err = decode_cpe(ac, gb, che);
-            break;
-        case TYPE_LFE:
-            err = decode_ics(ac, &che->ch[0], gb, 0, 0);
-            break;
-        }
-        if (err < 0)
-            return err;
-    }
-
-    spectral_to_sample(ac);
-
-    ac->frame->nb_samples = samples;
-    ac->frame->sample_rate = avctx->sample_rate;
-    *got_frame_ptr = 1;
-
-    skip_bits_long(gb, get_bits_left(gb));
-    return 0;
-}
-
-static int aac_decode_frame_int(AVCodecContext *avctx, void *data,
-                                int *got_frame_ptr, GetBitContext *gb)
-{
-    AACContext *ac = avctx->priv_data;
-    ChannelElement *che = NULL, *che_prev = NULL;
-    enum RawDataBlockType elem_type, elem_type_prev = TYPE_END;
-    int err, elem_id;
-    int samples = 0, multiplier, audio_found = 0, pce_found = 0;
-
-    ac->frame = data;
-
-    if (show_bits(gb, 12) == 0xfff) {
-        if ((err = parse_adts_frame_header(ac, gb)) < 0) {
-            av_log(avctx, AV_LOG_ERROR, "Error decoding AAC frame header.\n");
-            goto fail;
-        }
-        if (ac->oc[1].m4ac.sampling_index > 12) {
-            av_log(ac->avctx, AV_LOG_ERROR, "invalid sampling rate index %d\n", ac->oc[1].m4ac.sampling_index);
-            err = AVERROR_INVALIDDATA;
-            goto fail;
-        }
-    }
-
-    if (avctx->channels)
-        if ((err = frame_configure_elements(avctx)) < 0)
-            goto fail;
-
-    // The FF_PROFILE_AAC_* defines are all object_type - 1
-    // This may lead to an undefined profile being signaled
-    ac->avctx->profile = ac->oc[1].m4ac.object_type - 1;
-
-    ac->tags_mapped = 0;
-    // parse
-    while ((elem_type = get_bits(gb, 3)) != TYPE_END) {
-        elem_id = get_bits(gb, 4);
-
-        if (!avctx->channels && elem_type != TYPE_PCE)
-            goto fail;
-
-        if (elem_type < TYPE_DSE) {
-            if (!(che=get_che(ac, elem_type, elem_id))) {
-                av_log(ac->avctx, AV_LOG_ERROR, "channel element %d.%d is not allocated\n",
-                       elem_type, elem_id);
-                err = AVERROR_INVALIDDATA;
-                goto fail;
-            }
-            samples = 1024;
-        }
-
-        switch (elem_type) {
-
-        case TYPE_SCE:
-            err = decode_ics(ac, &che->ch[0], gb, 0, 0);
-            audio_found = 1;
-            break;
-
-        case TYPE_CPE:
-            err = decode_cpe(ac, gb, che);
-            audio_found = 1;
-            break;
-
-        case TYPE_CCE:
-            err = decode_cce(ac, gb, che);
-            break;
-
-        case TYPE_LFE:
-            err = decode_ics(ac, &che->ch[0], gb, 0, 0);
-            audio_found = 1;
-            break;
-
-        case TYPE_DSE:
-            err = skip_data_stream_element(ac, gb);
-            break;
-
-        case TYPE_PCE: {
-            uint8_t layout_map[MAX_ELEM_ID*4][3];
-            int tags;
-            push_output_configuration(ac);
-            tags = decode_pce(avctx, &ac->oc[1].m4ac, layout_map, gb);
-            if (tags < 0) {
-                err = tags;
-                break;
-            }
-            if (pce_found) {
-                av_log(avctx, AV_LOG_ERROR,
-                       "Not evaluating a further program_config_element as this construct is dubious at best.\n");
-                pop_output_configuration(ac);
-            } else {
-                err = output_configure(ac, layout_map, tags, OC_TRIAL_PCE, 1);
-                pce_found = 1;
-            }
-            break;
-        }
-
-        case TYPE_FIL:
-            if (elem_id == 15)
-                elem_id += get_bits(gb, 8) - 1;
-            if (get_bits_left(gb) < 8 * elem_id) {
-                    av_log(avctx, AV_LOG_ERROR, overread_err);
-                    err = AVERROR_INVALIDDATA;
-                    goto fail;
-            }
-            while (elem_id > 0)
-                elem_id -= decode_extension_payload(ac, gb, elem_id, che_prev, elem_type_prev);
-            err = 0; /* FIXME */
-            break;
-
-        default:
-            err = AVERROR_BUG; /* should not happen, but keeps compiler happy */
-            break;
-        }
-
-        che_prev       = che;
-        elem_type_prev = elem_type;
-
-        if (err)
-            goto fail;
-
-        if (get_bits_left(gb) < 3) {
-            av_log(avctx, AV_LOG_ERROR, overread_err);
-            err = AVERROR_INVALIDDATA;
-            goto fail;
-        }
-    }
-
-    if (!avctx->channels) {
-        *got_frame_ptr = 0;
-        return 0;
-    }
-
-    spectral_to_sample(ac);
-
-    multiplier = (ac->oc[1].m4ac.sbr == 1) ? ac->oc[1].m4ac.ext_sample_rate > ac->oc[1].m4ac.sample_rate : 0;
-    samples <<= multiplier;
-
-    if (ac->oc[1].status && audio_found) {
-        avctx->sample_rate = ac->oc[1].m4ac.sample_rate << multiplier;
-        avctx->frame_size = samples;
-        ac->oc[1].status = OC_LOCKED;
-    }
-
-    if (samples) {
-        ac->frame->nb_samples = samples;
-        ac->frame->sample_rate = avctx->sample_rate;
-    }
-    *got_frame_ptr = !!samples;
-
-    return 0;
-fail:
-    pop_output_configuration(ac);
-    return err;
-}
-
-static int aac_decode_frame(AVCodecContext *avctx, void *data,
-                            int *got_frame_ptr, AVPacket *avpkt)
-{
-    AACContext *ac = avctx->priv_data;
-    const uint8_t *buf = avpkt->data;
-    int buf_size = avpkt->size;
-    GetBitContext gb;
-    int buf_consumed;
-    int buf_offset;
-    int err;
-    int new_extradata_size;
-    const uint8_t *new_extradata = av_packet_get_side_data(avpkt,
-                                       AV_PKT_DATA_NEW_EXTRADATA,
-                                       &new_extradata_size);
-
-    if (new_extradata) {
-        av_free(avctx->extradata);
-        avctx->extradata = av_mallocz(new_extradata_size +
-                                      AV_INPUT_BUFFER_PADDING_SIZE);
-        if (!avctx->extradata)
-            return AVERROR(ENOMEM);
-        avctx->extradata_size = new_extradata_size;
-        memcpy(avctx->extradata, new_extradata, new_extradata_size);
-        push_output_configuration(ac);
-        if (decode_audio_specific_config(ac, ac->avctx, &ac->oc[1].m4ac,
-                                         avctx->extradata,
-                                         avctx->extradata_size*8, 1) < 0) {
-            pop_output_configuration(ac);
-            return AVERROR_INVALIDDATA;
-        }
-    }
-
-    if ((err = init_get_bits(&gb, buf, buf_size * 8)) < 0)
-        return err;
-
-    switch (ac->oc[1].m4ac.object_type) {
-    case AOT_ER_AAC_LC:
-    case AOT_ER_AAC_LTP:
-    case AOT_ER_AAC_LD:
-    case AOT_ER_AAC_ELD:
-        err = aac_decode_er_frame(avctx, data, got_frame_ptr, &gb);
-        break;
-    default:
-        err = aac_decode_frame_int(avctx, data, got_frame_ptr, &gb);
-    }
-    if (err < 0)
-        return err;
-
-    buf_consumed = (get_bits_count(&gb) + 7) >> 3;
-    for (buf_offset = buf_consumed; buf_offset < buf_size; buf_offset++)
-        if (buf[buf_offset])
-            break;
-
-    return buf_size > buf_offset ? buf_consumed : buf_size;
-}
-
-static av_cold int aac_decode_close(AVCodecContext *avctx)
-{
-    AACContext *ac = avctx->priv_data;
-    int i, type;
-
-    for (i = 0; i < MAX_ELEM_ID; i++) {
-        for (type = 0; type < 4; type++) {
-            if (ac->che[type][i])
-                ff_aac_sbr_ctx_close(&ac->che[type][i]->sbr);
-            av_freep(&ac->che[type][i]);
-        }
-    }
-
-    ff_mdct_end(&ac->mdct);
-    ff_mdct_end(&ac->mdct_small);
-    ff_mdct_end(&ac->mdct_ld);
-    ff_mdct_end(&ac->mdct_ltp);
-    ff_imdct15_uninit(&ac->mdct480);
-    return 0;
-}
-
->>>>>>> 059a9348
 
 #define LOAS_SYNC_WORD   0x2b7       ///< 11 bits LOAS sync word
 
