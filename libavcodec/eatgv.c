--- conflicted
+++ resolved
@@ -57,7 +57,6 @@
     s->avctx         = avctx;
     avctx->time_base = (AVRational){1, 15};
     avctx->pix_fmt   = AV_PIX_FMT_PAL8;
-    avcodec_get_frame_defaults(&s->frame);
     avcodec_get_frame_defaults(&s->last_frame);
     return 0;
 }
@@ -292,17 +291,8 @@
     if ((ret = av_image_check_size(s->width, s->height, 0, avctx)) < 0)
         return ret;
 
-<<<<<<< HEAD
-    /* shuffle */
-    FFSWAP(AVFrame, s->frame, s->last_frame);
-    if (!s->frame.data[0]) {
-        s->frame.reference = 3;
-        s->frame.buffer_hints = FF_BUFFER_HINTS_VALID;
-        s->frame.linesize[0] = s->width;
-=======
     if ((ret = ff_get_buffer(avctx, frame, AV_GET_BUFFER_FLAG_REF)) < 0)
         return ret;
->>>>>>> 759001c5
 
     memcpy(frame->data[1], s->palette, AVPALETTE_SIZE);
 
