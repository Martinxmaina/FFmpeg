--- conflicted
+++ resolved
@@ -116,24 +116,5 @@
     .long_name = NULL_IF_CONFIG_SMALL("ATSC A/52A (AC-3)"),
     .priv_class = &ac3enc_class,
     .channel_layouts = ff_ac3_channel_layouts,
-<<<<<<< HEAD
-};
-#endif
-
-#if CONFIG_EAC3_ENCODER
-AVCodec ff_eac3_encoder = {
-    .name            = "eac3",
-    .type            = AVMEDIA_TYPE_AUDIO,
-    .id              = CODEC_ID_EAC3,
-    .priv_data_size  = sizeof(AC3EncodeContext),
-    .init            = ac3_encode_init,
-    .encode          = ac3_encode_frame,
-    .close           = ac3_encode_close,
-    .sample_fmts     = (const enum AVSampleFormat[]){AV_SAMPLE_FMT_FLT,AV_SAMPLE_FMT_NONE},
-    .long_name       = NULL_IF_CONFIG_SMALL("ATSC A/52 E-AC-3"),
-    .priv_class      = &eac3enc_class,
-    .channel_layouts = ff_ac3_channel_layouts,
-=======
->>>>>>> 35bdaf3d
 };
 #endif