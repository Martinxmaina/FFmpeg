--- conflicted
+++ resolved
@@ -63,10 +63,7 @@
     /* Parse the header we just finished unescaping */
     VC1ParseContext *vpc = s->priv_data;
     GetBitContext gb;
-<<<<<<< HEAD
     int ret;
-=======
->>>>>>> 701e8b42
     vpc->v.s.avctx = avctx;
     vpc->v.parse_only = 1;
     init_get_bits(&gb, buf, buf_size * 8);
@@ -79,18 +76,12 @@
         break;
     case VC1_CODE_FRAME & 0xFF:
         if(vpc->v.profile < PROFILE_ADVANCED)
-<<<<<<< HEAD
             ret = ff_vc1_parse_frame_header    (&vpc->v, &gb);
         else
             ret = ff_vc1_parse_frame_header_adv(&vpc->v, &gb);
 
         if (ret < 0)
             break;
-=======
-            ff_vc1_parse_frame_header    (&vpc->v, &gb);
-        else
-            ff_vc1_parse_frame_header_adv(&vpc->v, &gb);
->>>>>>> 701e8b42
 
         /* keep AV_PICTURE_TYPE_BI internal to VC1 */
         if (vpc->v.s.pict_type == AV_PICTURE_TYPE_BI)
@@ -138,7 +129,6 @@
     VC1ParseSearchState search_state = vpc->search_state;
     int next = END_NOT_FOUND;
     int i = vpc->bytes_to_skip;
-<<<<<<< HEAD
 
     if (pic_found && buf_size == 0) {
         /* EOF considered as end of frame */
@@ -227,96 +217,6 @@
     vpc->unesc_index = unesc_index;
     vpc->search_state = search_state;
 
-=======
-
-    if (pic_found && buf_size == 0) {
-        /* EOF considered as end of frame */
-        memset(unesc_buffer + unesc_index, 0, UNESCAPED_THRESHOLD - unesc_index);
-        vc1_extract_header(s, avctx, unesc_buffer, unesc_index);
-        next = 0;
-    }
-    while (i < buf_size) {
-        int start_code_found = 0;
-        uint8_t b;
-        while (i < buf_size && unesc_index < UNESCAPED_THRESHOLD) {
-            b = buf[i++];
-            unesc_buffer[unesc_index++] = b;
-            if (search_state <= ONE_ZERO)
-                search_state = b ? NO_MATCH : search_state + 1;
-            else if (search_state == TWO_ZEROS) {
-                if (b == 1)
-                    search_state = ONE;
-                else if (b > 1) {
-                    if (b == 3)
-                        unesc_index--; // swallow emulation prevention byte
-                    search_state = NO_MATCH;
-                }
-            }
-            else { // search_state == ONE
-                // Header unescaping terminates early due to detection of next start code
-                search_state = NO_MATCH;
-                start_code_found = 1;
-                break;
-            }
-        }
-        if ((s->flags & PARSER_FLAG_COMPLETE_FRAMES) &&
-                unesc_index >= UNESCAPED_THRESHOLD &&
-                vpc->prev_start_code == (VC1_CODE_FRAME & 0xFF))
-        {
-            // No need to keep scanning the rest of the buffer for
-            // start codes if we know it contains a complete frame and
-            // we've already unescaped all we need of the frame header
-            vc1_extract_header(s, avctx, unesc_buffer, unesc_index);
-            break;
-        }
-        if (unesc_index >= UNESCAPED_THRESHOLD && !start_code_found) {
-            while (i < buf_size) {
-                if (search_state == NO_MATCH) {
-                    i += vpc->v.vc1dsp.startcode_find_candidate(buf + i, buf_size - i);
-                    if (i < buf_size) {
-                        search_state = ONE_ZERO;
-                    }
-                    i++;
-                } else {
-                    b = buf[i++];
-                    if (search_state == ONE_ZERO)
-                        search_state = b ? NO_MATCH : TWO_ZEROS;
-                    else if (search_state == TWO_ZEROS) {
-                        if (b >= 1)
-                            search_state = b == 1 ? ONE : NO_MATCH;
-                    }
-                    else { // search_state == ONE
-                        search_state = NO_MATCH;
-                        start_code_found = 1;
-                        break;
-                    }
-                }
-            }
-        }
-        if (start_code_found) {
-            vc1_extract_header(s, avctx, unesc_buffer, unesc_index);
-
-            vpc->prev_start_code = b;
-            unesc_index = 0;
-
-            if (!(s->flags & PARSER_FLAG_COMPLETE_FRAMES)) {
-                if (!pic_found && (b == (VC1_CODE_FRAME & 0xFF) || b == (VC1_CODE_FIELD & 0xFF))) {
-                    pic_found = 1;
-                }
-                else if (pic_found && b != (VC1_CODE_FIELD & 0xFF) && b != (VC1_CODE_SLICE & 0xFF)) {
-                    next = i - 4;
-                    pic_found = b == (VC1_CODE_FRAME & 0xFF);
-                    break;
-                }
-            }
-        }
-    }
-
-    vpc->pc.frame_start_found = pic_found;
-    vpc->unesc_index = unesc_index;
-    vpc->search_state = search_state;
-
->>>>>>> 701e8b42
     if (s->flags & PARSER_FLAG_COMPLETE_FRAMES) {
         next = buf_size;
     } else {
@@ -328,11 +228,6 @@
         }
     }
 
-<<<<<<< HEAD
-    vpc->v.first_pic_header_flag = 1;
-
-=======
->>>>>>> 701e8b42
     /* If we return with a valid pointer to a combined frame buffer
      * then on the next call then we'll have been unhelpfully rewound
      * by up to 4 bytes (depending upon whether the start code
@@ -341,11 +236,7 @@
      * the start code we've already seen, or cause extra bytes to be
      * inserted at the start of the unescaped buffer. */
     vpc->bytes_to_skip = 4;
-<<<<<<< HEAD
     if (next < 0 && next != END_NOT_FOUND)
-=======
-    if (next < 0)
->>>>>>> 701e8b42
         vpc->bytes_to_skip += next;
 
     *poutbuf = buf;
@@ -377,10 +268,7 @@
 {
     VC1ParseContext *vpc = s->priv_data;
     vpc->v.s.slice_context_count = 1;
-<<<<<<< HEAD
     vpc->v.first_pic_header_flag = 1;
-=======
->>>>>>> 701e8b42
     vpc->prev_start_code = 0;
     vpc->bytes_to_skip = 0;
     vpc->unesc_index = 0;
