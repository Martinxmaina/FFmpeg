--- conflicted
+++ resolved
@@ -685,15 +685,8 @@
 
 #define get_vlc(s, vlc)             get_vlc_trace(s, (vlc)->table, (vlc)->bits,   3, __FILE__, __PRETTY_FUNCTION__, __LINE__)
 #define get_vlc2(s, tab, bits, max) get_vlc_trace(s,          tab,        bits, max, __FILE__, __PRETTY_FUNCTION__, __LINE__)
-<<<<<<< HEAD
-
-#define tprintf(p, ...) av_log(p, AV_LOG_DEBUG, __VA_ARGS__)
-
 #else //TRACE
-#define tprintf(p, ...) { }
 #define GET_RL_VLC GET_RL_VLC_INTERNAL
-=======
->>>>>>> 6a85dfc8
 #endif
 
 #endif /* AVCODEC_GET_BITS_H */