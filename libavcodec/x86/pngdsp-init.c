/*
 * x86 PNG optimizations.
 * Copyright (c) 2008 Loren Merrit <lorenm@u.washington.edu>
 *
 * This file is part of FFmpeg.
 *
 * FFmpeg is free software; you can redistribute it and/or
 * modify it under the terms of the GNU Lesser General Public
 * License as published by the Free Software Foundation; either
 * version 2.1 of the License, or (at your option) any later version.
 *
 * FFmpeg is distributed in the hope that it will be useful,
 * but WITHOUT ANY WARRANTY; without even the implied warranty of
 * MERCHANTABILITY or FITNESS FOR A PARTICULAR PURPOSE.  See the GNU
 * Lesser General Public License for more details.
 *
 * You should have received a copy of the GNU Lesser General Public
 * License along with FFmpeg; if not, write to the Free Software
 * Foundation, Inc., 51 Franklin Street, Fifth Floor, Boston, MA 02110-1301 USA
 */

#include "libavutil/common.h"
#include "libavutil/cpu.h"
#include "libavcodec/pngdsp.h"

<<<<<<< HEAD
#define PAETH(cpu, abs3)\
static void add_png_paeth_prediction_##cpu(uint8_t *dst, uint8_t *src, uint8_t *top, int w, int bpp)\
{\
    x86_reg i, end;\
    if(bpp>4) add_png_paeth_prediction_##cpu(dst+bpp/2, src+bpp/2, top+bpp/2, w-bpp/2, -bpp);\
    if(bpp<0) bpp=-bpp;\
    i= -bpp;\
    end = w-3;\
    __asm__ volatile(\
        "pxor      %%mm7, %%mm7 \n"\
        "movd    (%1,%0), %%mm0 \n"\
        "movd    (%2,%0), %%mm1 \n"\
        "punpcklbw %%mm7, %%mm0 \n"\
        "punpcklbw %%mm7, %%mm1 \n"\
        "add       %4, %0 \n"\
        "1: \n"\
        "movq      %%mm1, %%mm2 \n"\
        "movd    (%2,%0), %%mm1 \n"\
        "movq      %%mm2, %%mm3 \n"\
        "punpcklbw %%mm7, %%mm1 \n"\
        "movq      %%mm2, %%mm4 \n"\
        "psubw     %%mm1, %%mm3 \n"\
        "psubw     %%mm0, %%mm4 \n"\
        "movq      %%mm3, %%mm5 \n"\
        "paddw     %%mm4, %%mm5 \n"\
        abs3\
        "movq      %%mm4, %%mm6 \n"\
        "pminsw    %%mm5, %%mm6 \n"\
        "pcmpgtw   %%mm6, %%mm3 \n"\
        "pcmpgtw   %%mm5, %%mm4 \n"\
        "movq      %%mm4, %%mm6 \n"\
        "pand      %%mm3, %%mm4 \n"\
        "pandn     %%mm3, %%mm6 \n"\
        "pandn     %%mm0, %%mm3 \n"\
        "movd    (%3,%0), %%mm0 \n"\
        "pand      %%mm1, %%mm6 \n"\
        "pand      %%mm4, %%mm2 \n"\
        "punpcklbw %%mm7, %%mm0 \n"\
        "paddw     %%mm6, %%mm0 \n"\
        "paddw     %%mm2, %%mm3 \n"\
        "paddw     %%mm3, %%mm0 \n"\
        "pand      %6   , %%mm0 \n"\
        "movq      %%mm0, %%mm3 \n"\
        "packuswb  %%mm3, %%mm3 \n"\
        "movd      %%mm3, (%1,%0) \n"\
        "add       %4, %0 \n"\
        "cmp       %5, %0 \n"\
        "jle 1b \n"\
        :"+r"(i)\
        :"r"(dst), "r"(top), "r"(src), "r"((x86_reg)bpp), "g"(end),\
         "m"(ff_pw_255)\
        :"memory"\
    );\
}

#define ABS3_MMX2\
        "psubw     %%mm5, %%mm7 \n"\
        "pmaxsw    %%mm7, %%mm5 \n"\
        "pxor      %%mm6, %%mm6 \n"\
        "pxor      %%mm7, %%mm7 \n"\
        "psubw     %%mm3, %%mm6 \n"\
        "psubw     %%mm4, %%mm7 \n"\
        "pmaxsw    %%mm6, %%mm3 \n"\
        "pmaxsw    %%mm7, %%mm4 \n"\
        "pxor      %%mm7, %%mm7 \n"

#define ABS3_SSSE3\
        "pabsw     %%mm3, %%mm3 \n"\
        "pabsw     %%mm4, %%mm4 \n"\
        "pabsw     %%mm5, %%mm5 \n"

PAETH(mmx2, ABS3_MMX2)
#if HAVE_SSSE3
PAETH(ssse3, ABS3_SSSE3)
#endif

static void add_bytes_l2_mmx(uint8_t *dst, uint8_t *src1, uint8_t *src2, int w)
{
    x86_reg i=0;
    __asm__ volatile(
        "jmp 2f                         \n\t"
        "1:                             \n\t"
        "movq   (%2, %0), %%mm0         \n\t"
        "movq  8(%2, %0), %%mm1         \n\t"
        "paddb  (%3, %0), %%mm0         \n\t"
        "paddb 8(%3, %0), %%mm1         \n\t"
        "movq %%mm0,  (%1, %0)          \n\t"
        "movq %%mm1, 8(%1, %0)          \n\t"
        "add $16, %0                    \n\t"
        "2:                             \n\t"
        "cmp %4, %0                     \n\t"
        " js 1b                         \n\t"
        : "+r" (i)
        : "r"(dst), "r"(src1), "r"(src2), "r"((x86_reg) w - 15)
    );
    for (; i < w; i++)
        dst[i] = src1[i] + src2[i];
}
=======
void ff_add_png_paeth_prediction_mmx2 (uint8_t *dst, uint8_t *src,
                                       uint8_t *top, int w, int bpp);
void ff_add_png_paeth_prediction_ssse3(uint8_t *dst, uint8_t *src,
                                       uint8_t *top, int w, int bpp);
void ff_add_bytes_l2_mmx (uint8_t *dst, uint8_t *src1,
                          uint8_t *src2, int w);
void ff_add_bytes_l2_sse2(uint8_t *dst, uint8_t *src1,
                          uint8_t *src2, int w);
>>>>>>> d7edd359

void ff_pngdsp_init_x86(PNGDSPContext *dsp)
{
#if HAVE_YASM
    int flags = av_get_cpu_flags();

#if ARCH_X86_32
    if (flags & AV_CPU_FLAG_MMX)
        dsp->add_bytes_l2         = ff_add_bytes_l2_mmx;
#endif
    if (flags & AV_CPU_FLAG_MMX2)
        dsp->add_paeth_prediction = ff_add_png_paeth_prediction_mmx2;
    if (flags & AV_CPU_FLAG_SSE2)
        dsp->add_bytes_l2         = ff_add_bytes_l2_sse2;
    if (flags & AV_CPU_FLAG_SSSE3)
        dsp->add_paeth_prediction = ff_add_png_paeth_prediction_ssse3;
#endif
}<|MERGE_RESOLUTION|>--- conflicted
+++ resolved
@@ -23,106 +23,6 @@
 #include "libavutil/cpu.h"
 #include "libavcodec/pngdsp.h"
 
-<<<<<<< HEAD
-#define PAETH(cpu, abs3)\
-static void add_png_paeth_prediction_##cpu(uint8_t *dst, uint8_t *src, uint8_t *top, int w, int bpp)\
-{\
-    x86_reg i, end;\
-    if(bpp>4) add_png_paeth_prediction_##cpu(dst+bpp/2, src+bpp/2, top+bpp/2, w-bpp/2, -bpp);\
-    if(bpp<0) bpp=-bpp;\
-    i= -bpp;\
-    end = w-3;\
-    __asm__ volatile(\
-        "pxor      %%mm7, %%mm7 \n"\
-        "movd    (%1,%0), %%mm0 \n"\
-        "movd    (%2,%0), %%mm1 \n"\
-        "punpcklbw %%mm7, %%mm0 \n"\
-        "punpcklbw %%mm7, %%mm1 \n"\
-        "add       %4, %0 \n"\
-        "1: \n"\
-        "movq      %%mm1, %%mm2 \n"\
-        "movd    (%2,%0), %%mm1 \n"\
-        "movq      %%mm2, %%mm3 \n"\
-        "punpcklbw %%mm7, %%mm1 \n"\
-        "movq      %%mm2, %%mm4 \n"\
-        "psubw     %%mm1, %%mm3 \n"\
-        "psubw     %%mm0, %%mm4 \n"\
-        "movq      %%mm3, %%mm5 \n"\
-        "paddw     %%mm4, %%mm5 \n"\
-        abs3\
-        "movq      %%mm4, %%mm6 \n"\
-        "pminsw    %%mm5, %%mm6 \n"\
-        "pcmpgtw   %%mm6, %%mm3 \n"\
-        "pcmpgtw   %%mm5, %%mm4 \n"\
-        "movq      %%mm4, %%mm6 \n"\
-        "pand      %%mm3, %%mm4 \n"\
-        "pandn     %%mm3, %%mm6 \n"\
-        "pandn     %%mm0, %%mm3 \n"\
-        "movd    (%3,%0), %%mm0 \n"\
-        "pand      %%mm1, %%mm6 \n"\
-        "pand      %%mm4, %%mm2 \n"\
-        "punpcklbw %%mm7, %%mm0 \n"\
-        "paddw     %%mm6, %%mm0 \n"\
-        "paddw     %%mm2, %%mm3 \n"\
-        "paddw     %%mm3, %%mm0 \n"\
-        "pand      %6   , %%mm0 \n"\
-        "movq      %%mm0, %%mm3 \n"\
-        "packuswb  %%mm3, %%mm3 \n"\
-        "movd      %%mm3, (%1,%0) \n"\
-        "add       %4, %0 \n"\
-        "cmp       %5, %0 \n"\
-        "jle 1b \n"\
-        :"+r"(i)\
-        :"r"(dst), "r"(top), "r"(src), "r"((x86_reg)bpp), "g"(end),\
-         "m"(ff_pw_255)\
-        :"memory"\
-    );\
-}
-
-#define ABS3_MMX2\
-        "psubw     %%mm5, %%mm7 \n"\
-        "pmaxsw    %%mm7, %%mm5 \n"\
-        "pxor      %%mm6, %%mm6 \n"\
-        "pxor      %%mm7, %%mm7 \n"\
-        "psubw     %%mm3, %%mm6 \n"\
-        "psubw     %%mm4, %%mm7 \n"\
-        "pmaxsw    %%mm6, %%mm3 \n"\
-        "pmaxsw    %%mm7, %%mm4 \n"\
-        "pxor      %%mm7, %%mm7 \n"
-
-#define ABS3_SSSE3\
-        "pabsw     %%mm3, %%mm3 \n"\
-        "pabsw     %%mm4, %%mm4 \n"\
-        "pabsw     %%mm5, %%mm5 \n"
-
-PAETH(mmx2, ABS3_MMX2)
-#if HAVE_SSSE3
-PAETH(ssse3, ABS3_SSSE3)
-#endif
-
-static void add_bytes_l2_mmx(uint8_t *dst, uint8_t *src1, uint8_t *src2, int w)
-{
-    x86_reg i=0;
-    __asm__ volatile(
-        "jmp 2f                         \n\t"
-        "1:                             \n\t"
-        "movq   (%2, %0), %%mm0         \n\t"
-        "movq  8(%2, %0), %%mm1         \n\t"
-        "paddb  (%3, %0), %%mm0         \n\t"
-        "paddb 8(%3, %0), %%mm1         \n\t"
-        "movq %%mm0,  (%1, %0)          \n\t"
-        "movq %%mm1, 8(%1, %0)          \n\t"
-        "add $16, %0                    \n\t"
-        "2:                             \n\t"
-        "cmp %4, %0                     \n\t"
-        " js 1b                         \n\t"
-        : "+r" (i)
-        : "r"(dst), "r"(src1), "r"(src2), "r"((x86_reg) w - 15)
-    );
-    for (; i < w; i++)
-        dst[i] = src1[i] + src2[i];
-}
-=======
 void ff_add_png_paeth_prediction_mmx2 (uint8_t *dst, uint8_t *src,
                                        uint8_t *top, int w, int bpp);
 void ff_add_png_paeth_prediction_ssse3(uint8_t *dst, uint8_t *src,
@@ -131,7 +31,6 @@
                           uint8_t *src2, int w);
 void ff_add_bytes_l2_sse2(uint8_t *dst, uint8_t *src1,
                           uint8_t *src2, int w);
->>>>>>> d7edd359
 
 void ff_pngdsp_init_x86(PNGDSPContext *dsp)
 {
