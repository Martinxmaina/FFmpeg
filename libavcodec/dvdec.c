--- conflicted
+++ resolved
@@ -287,15 +287,9 @@
     GetBitContext gb;
     BlockInfo mb_data[5 * DV_MAX_BPM], *mb, *mb1;
     LOCAL_ALIGNED_16(int16_t, sblock, [5 * DV_MAX_BPM], [64]);
-<<<<<<< HEAD
-    LOCAL_ALIGNED_16(uint8_t, mb_bit_buffer, [80     + FF_INPUT_BUFFER_PADDING_SIZE]); /* allow some slack */
-    LOCAL_ALIGNED_16(uint8_t, vs_bit_buffer, [80 * 5 + FF_INPUT_BUFFER_PADDING_SIZE]); /* allow some slack */
-    const int log2_blocksize = 3-s->avctx->lowres;
-=======
     LOCAL_ALIGNED_16(uint8_t, mb_bit_buffer, [80     + AV_INPUT_BUFFER_PADDING_SIZE]); /* allow some slack */
     LOCAL_ALIGNED_16(uint8_t, vs_bit_buffer, [80 * 5 + AV_INPUT_BUFFER_PADDING_SIZE]); /* allow some slack */
-    const int log2_blocksize = 3;
->>>>>>> 059a9348
+    const int log2_blocksize = 3-s->avctx->lowres;
     int is_field_mode[5];
     int vs_bit_buffer_damaged = 0;
     int mb_bit_buffer_damaged[5] = {0};
