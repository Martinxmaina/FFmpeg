--- conflicted
+++ resolved
@@ -701,16 +701,12 @@
 
     sh->slice_ctb_addr_rs = sh->slice_segment_addr;
 
-<<<<<<< HEAD
-    s->HEVClc->first_qp_group = !s->sh.dependent_slice_segment_flag;
-=======
     if (!s->sh.slice_ctb_addr_rs && s->sh.dependent_slice_segment_flag) {
         av_log(s->avctx, AV_LOG_ERROR, "Impossible slice segment.\n");
         return AVERROR_INVALIDDATA;
     }
 
-    s->HEVClc.first_qp_group = !s->sh.dependent_slice_segment_flag;
->>>>>>> 816e5b99
+    s->HEVClc->first_qp_group = !s->sh.dependent_slice_segment_flag;
 
     if (!s->pps->cu_qp_delta_enabled_flag)
         s->HEVClc->qp_y = FFUMOD(s->sh.slice_qp + 52 + 2 * s->sps->qp_bd_offset,
