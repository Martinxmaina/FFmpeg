--- conflicted
+++ resolved
@@ -198,13 +198,8 @@
 
     if(c->pic.data[0])
         avctx->release_buffer(avctx, &c->pic);
-<<<<<<< HEAD
     c->pic.reference = 3;
-    if(avctx->get_buffer(avctx, &c->pic) < 0){
-=======
-    c->pic.reference = 1;
     if(ff_get_buffer(avctx, &c->pic) < 0){
->>>>>>> 594d4d5d
         av_log(avctx, AV_LOG_ERROR, "get_buffer() failed\n");
         return -1;
     }
