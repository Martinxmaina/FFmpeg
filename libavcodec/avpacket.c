--- conflicted
+++ resolved
@@ -27,19 +27,7 @@
 #include "bytestream.h"
 #include "internal.h"
 
-<<<<<<< HEAD
-void av_destruct_packet_nofree(AVPacket *pkt)
-{
-    pkt->data            = NULL;
-    pkt->size            = 0;
-    pkt->side_data       = NULL;
-    pkt->side_data_elems = 0;
-}
-
 void ff_packet_free_side_data(AVPacket *pkt)
-=======
-void av_destruct_packet(AVPacket *pkt)
->>>>>>> 3f7fd59d
 {
     int i;
     for (i = 0; i < pkt->side_data_elems; i++)
