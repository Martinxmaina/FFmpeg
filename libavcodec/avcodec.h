/*
 * copyright (c) 2001 Fabrice Bellard
 *
 * This file is part of FFmpeg.
 *
 * FFmpeg is free software; you can redistribute it and/or
 * modify it under the terms of the GNU Lesser General Public
 * License as published by the Free Software Foundation; either
 * version 2.1 of the License, or (at your option) any later version.
 *
 * FFmpeg is distributed in the hope that it will be useful,
 * but WITHOUT ANY WARRANTY; without even the implied warranty of
 * MERCHANTABILITY or FITNESS FOR A PARTICULAR PURPOSE.  See the GNU
 * Lesser General Public License for more details.
 *
 * You should have received a copy of the GNU Lesser General Public
 * License along with FFmpeg; if not, write to the Free Software
 * Foundation, Inc., 51 Franklin Street, Fifth Floor, Boston, MA 02110-1301 USA
 */

#ifndef AVCODEC_AVCODEC_H
#define AVCODEC_AVCODEC_H

/**
 * @file
 * external API header
 */

#include <errno.h>
#include "libavutil/samplefmt.h"
#include "libavutil/avutil.h"
#include "libavutil/buffer.h"
#include "libavutil/cpu.h"
#include "libavutil/channel_layout.h"
#include "libavutil/dict.h"
#include "libavutil/frame.h"
#include "libavutil/log.h"
#include "libavutil/pixfmt.h"
#include "libavutil/rational.h"

#include "libavcodec/version.h"
/**
 * @defgroup libavc Encoding/Decoding Library
 * @{
 *
 * @defgroup lavc_decoding Decoding
 * @{
 * @}
 *
 * @defgroup lavc_encoding Encoding
 * @{
 * @}
 *
 * @defgroup lavc_codec Codecs
 * @{
 * @defgroup lavc_codec_native Native Codecs
 * @{
 * @}
 * @defgroup lavc_codec_wrappers External library wrappers
 * @{
 * @}
 * @defgroup lavc_codec_hwaccel Hardware Accelerators bridge
 * @{
 * @}
 * @}
 * @defgroup lavc_internal Internal
 * @{
 * @}
 * @}
 *
 */

/**
 * @defgroup lavc_core Core functions/structures.
 * @ingroup libavc
 *
 * Basic definitions, functions for querying libavcodec capabilities,
 * allocating core structures, etc.
 * @{
 */


/**
 * Identify the syntax and semantics of the bitstream.
 * The principle is roughly:
 * Two decoders with the same ID can decode the same streams.
 * Two encoders with the same ID can encode compatible streams.
 * There may be slight deviations from the principle due to implementation
 * details.
 *
 * If you add a codec ID to this list, add it so that
 * 1. no value of a existing codec ID changes (that would break ABI),
 * 2. Give it a value which when taken as ASCII is recognized uniquely by a human as this specific codec.
 *    This ensures that 2 forks can independently add AVCodecIDs without producing conflicts.
 *
 * After adding new codec IDs, do not forget to add an entry to the codec
 * descriptor list and bump libavcodec minor version.
 */
enum AVCodecID {
    AV_CODEC_ID_NONE,

    /* video codecs */
    AV_CODEC_ID_MPEG1VIDEO,
    AV_CODEC_ID_MPEG2VIDEO, ///< preferred ID for MPEG-1/2 video decoding
    AV_CODEC_ID_MPEG2VIDEO_XVMC,
    AV_CODEC_ID_H261,
    AV_CODEC_ID_H263,
    AV_CODEC_ID_RV10,
    AV_CODEC_ID_RV20,
    AV_CODEC_ID_MJPEG,
    AV_CODEC_ID_MJPEGB,
    AV_CODEC_ID_LJPEG,
    AV_CODEC_ID_SP5X,
    AV_CODEC_ID_JPEGLS,
    AV_CODEC_ID_MPEG4,
    AV_CODEC_ID_RAWVIDEO,
    AV_CODEC_ID_MSMPEG4V1,
    AV_CODEC_ID_MSMPEG4V2,
    AV_CODEC_ID_MSMPEG4V3,
    AV_CODEC_ID_WMV1,
    AV_CODEC_ID_WMV2,
    AV_CODEC_ID_H263P,
    AV_CODEC_ID_H263I,
    AV_CODEC_ID_FLV1,
    AV_CODEC_ID_SVQ1,
    AV_CODEC_ID_SVQ3,
    AV_CODEC_ID_DVVIDEO,
    AV_CODEC_ID_HUFFYUV,
    AV_CODEC_ID_CYUV,
    AV_CODEC_ID_H264,
    AV_CODEC_ID_INDEO3,
    AV_CODEC_ID_VP3,
    AV_CODEC_ID_THEORA,
    AV_CODEC_ID_ASV1,
    AV_CODEC_ID_ASV2,
    AV_CODEC_ID_FFV1,
    AV_CODEC_ID_4XM,
    AV_CODEC_ID_VCR1,
    AV_CODEC_ID_CLJR,
    AV_CODEC_ID_MDEC,
    AV_CODEC_ID_ROQ,
    AV_CODEC_ID_INTERPLAY_VIDEO,
    AV_CODEC_ID_XAN_WC3,
    AV_CODEC_ID_XAN_WC4,
    AV_CODEC_ID_RPZA,
    AV_CODEC_ID_CINEPAK,
    AV_CODEC_ID_WS_VQA,
    AV_CODEC_ID_MSRLE,
    AV_CODEC_ID_MSVIDEO1,
    AV_CODEC_ID_IDCIN,
    AV_CODEC_ID_8BPS,
    AV_CODEC_ID_SMC,
    AV_CODEC_ID_FLIC,
    AV_CODEC_ID_TRUEMOTION1,
    AV_CODEC_ID_VMDVIDEO,
    AV_CODEC_ID_MSZH,
    AV_CODEC_ID_ZLIB,
    AV_CODEC_ID_QTRLE,
<<<<<<< HEAD
    AV_CODEC_ID_SNOW,
=======
>>>>>>> 3bcdf8dc
    AV_CODEC_ID_TSCC,
    AV_CODEC_ID_ULTI,
    AV_CODEC_ID_QDRAW,
    AV_CODEC_ID_VIXL,
    AV_CODEC_ID_QPEG,
    AV_CODEC_ID_PNG,
    AV_CODEC_ID_PPM,
    AV_CODEC_ID_PBM,
    AV_CODEC_ID_PGM,
    AV_CODEC_ID_PGMYUV,
    AV_CODEC_ID_PAM,
    AV_CODEC_ID_FFVHUFF,
    AV_CODEC_ID_RV30,
    AV_CODEC_ID_RV40,
    AV_CODEC_ID_VC1,
    AV_CODEC_ID_WMV3,
    AV_CODEC_ID_LOCO,
    AV_CODEC_ID_WNV1,
    AV_CODEC_ID_AASC,
    AV_CODEC_ID_INDEO2,
    AV_CODEC_ID_FRAPS,
    AV_CODEC_ID_TRUEMOTION2,
    AV_CODEC_ID_BMP,
    AV_CODEC_ID_CSCD,
    AV_CODEC_ID_MMVIDEO,
    AV_CODEC_ID_ZMBV,
    AV_CODEC_ID_AVS,
    AV_CODEC_ID_SMACKVIDEO,
    AV_CODEC_ID_NUV,
    AV_CODEC_ID_KMVC,
    AV_CODEC_ID_FLASHSV,
    AV_CODEC_ID_CAVS,
    AV_CODEC_ID_JPEG2000,
    AV_CODEC_ID_VMNC,
    AV_CODEC_ID_VP5,
    AV_CODEC_ID_VP6,
    AV_CODEC_ID_VP6F,
    AV_CODEC_ID_TARGA,
    AV_CODEC_ID_DSICINVIDEO,
    AV_CODEC_ID_TIERTEXSEQVIDEO,
    AV_CODEC_ID_TIFF,
    AV_CODEC_ID_GIF,
    AV_CODEC_ID_DXA,
    AV_CODEC_ID_DNXHD,
    AV_CODEC_ID_THP,
    AV_CODEC_ID_SGI,
    AV_CODEC_ID_C93,
    AV_CODEC_ID_BETHSOFTVID,
    AV_CODEC_ID_PTX,
    AV_CODEC_ID_TXD,
    AV_CODEC_ID_VP6A,
    AV_CODEC_ID_AMV,
    AV_CODEC_ID_VB,
    AV_CODEC_ID_PCX,
    AV_CODEC_ID_SUNRAST,
    AV_CODEC_ID_INDEO4,
    AV_CODEC_ID_INDEO5,
    AV_CODEC_ID_MIMIC,
    AV_CODEC_ID_RL2,
    AV_CODEC_ID_ESCAPE124,
    AV_CODEC_ID_DIRAC,
    AV_CODEC_ID_BFI,
    AV_CODEC_ID_CMV,
    AV_CODEC_ID_MOTIONPIXELS,
    AV_CODEC_ID_TGV,
    AV_CODEC_ID_TGQ,
    AV_CODEC_ID_TQI,
    AV_CODEC_ID_AURA,
    AV_CODEC_ID_AURA2,
    AV_CODEC_ID_V210X,
    AV_CODEC_ID_TMV,
    AV_CODEC_ID_V210,
    AV_CODEC_ID_DPX,
    AV_CODEC_ID_MAD,
    AV_CODEC_ID_FRWU,
    AV_CODEC_ID_FLASHSV2,
    AV_CODEC_ID_CDGRAPHICS,
    AV_CODEC_ID_R210,
    AV_CODEC_ID_ANM,
    AV_CODEC_ID_BINKVIDEO,
    AV_CODEC_ID_IFF_ILBM,
    AV_CODEC_ID_IFF_BYTERUN1,
    AV_CODEC_ID_KGV1,
    AV_CODEC_ID_YOP,
    AV_CODEC_ID_VP8,
    AV_CODEC_ID_PICTOR,
    AV_CODEC_ID_ANSI,
    AV_CODEC_ID_A64_MULTI,
    AV_CODEC_ID_A64_MULTI5,
    AV_CODEC_ID_R10K,
    AV_CODEC_ID_MXPEG,
    AV_CODEC_ID_LAGARITH,
    AV_CODEC_ID_PRORES,
    AV_CODEC_ID_JV,
    AV_CODEC_ID_DFA,
    AV_CODEC_ID_WMV3IMAGE,
    AV_CODEC_ID_VC1IMAGE,
    AV_CODEC_ID_UTVIDEO,
    AV_CODEC_ID_BMV_VIDEO,
    AV_CODEC_ID_VBLE,
    AV_CODEC_ID_DXTORY,
    AV_CODEC_ID_V410,
    AV_CODEC_ID_XWD,
    AV_CODEC_ID_CDXL,
    AV_CODEC_ID_XBM,
    AV_CODEC_ID_ZEROCODEC,
    AV_CODEC_ID_MSS1,
    AV_CODEC_ID_MSA1,
    AV_CODEC_ID_TSCC2,
    AV_CODEC_ID_MTS2,
    AV_CODEC_ID_CLLC,
    AV_CODEC_ID_MSS2,
    AV_CODEC_ID_VP9,
    AV_CODEC_ID_BRENDER_PIX= MKBETAG('B','P','I','X'),
    AV_CODEC_ID_Y41P       = MKBETAG('Y','4','1','P'),
    AV_CODEC_ID_ESCAPE130  = MKBETAG('E','1','3','0'),
    AV_CODEC_ID_EXR        = MKBETAG('0','E','X','R'),
    AV_CODEC_ID_AVRP       = MKBETAG('A','V','R','P'),

    AV_CODEC_ID_012V       = MKBETAG('0','1','2','V'),
    AV_CODEC_ID_G2M        = MKBETAG( 0 ,'G','2','M'),
    AV_CODEC_ID_AVUI       = MKBETAG('A','V','U','I'),
    AV_CODEC_ID_AYUV       = MKBETAG('A','Y','U','V'),
    AV_CODEC_ID_TARGA_Y216 = MKBETAG('T','2','1','6'),
    AV_CODEC_ID_V308       = MKBETAG('V','3','0','8'),
    AV_CODEC_ID_V408       = MKBETAG('V','4','0','8'),
    AV_CODEC_ID_YUV4       = MKBETAG('Y','U','V','4'),
    AV_CODEC_ID_SANM       = MKBETAG('S','A','N','M'),
    AV_CODEC_ID_PAF_VIDEO  = MKBETAG('P','A','F','V'),
    AV_CODEC_ID_AVRN       = MKBETAG('A','V','R','n'),
    AV_CODEC_ID_CPIA       = MKBETAG('C','P','I','A'),
    AV_CODEC_ID_XFACE      = MKBETAG('X','F','A','C'),
    AV_CODEC_ID_SGIRLE     = MKBETAG('S','G','I','R'),
    AV_CODEC_ID_MVC1       = MKBETAG('M','V','C','1'),
    AV_CODEC_ID_MVC2       = MKBETAG('M','V','C','2'),

    /* various PCM "codecs" */
    AV_CODEC_ID_FIRST_AUDIO = 0x10000,     ///< A dummy id pointing at the start of audio codecs
    AV_CODEC_ID_PCM_S16LE = 0x10000,
    AV_CODEC_ID_PCM_S16BE,
    AV_CODEC_ID_PCM_U16LE,
    AV_CODEC_ID_PCM_U16BE,
    AV_CODEC_ID_PCM_S8,
    AV_CODEC_ID_PCM_U8,
    AV_CODEC_ID_PCM_MULAW,
    AV_CODEC_ID_PCM_ALAW,
    AV_CODEC_ID_PCM_S32LE,
    AV_CODEC_ID_PCM_S32BE,
    AV_CODEC_ID_PCM_U32LE,
    AV_CODEC_ID_PCM_U32BE,
    AV_CODEC_ID_PCM_S24LE,
    AV_CODEC_ID_PCM_S24BE,
    AV_CODEC_ID_PCM_U24LE,
    AV_CODEC_ID_PCM_U24BE,
    AV_CODEC_ID_PCM_S24DAUD,
    AV_CODEC_ID_PCM_ZORK,
    AV_CODEC_ID_PCM_S16LE_PLANAR,
    AV_CODEC_ID_PCM_DVD,
    AV_CODEC_ID_PCM_F32BE,
    AV_CODEC_ID_PCM_F32LE,
    AV_CODEC_ID_PCM_F64BE,
    AV_CODEC_ID_PCM_F64LE,
    AV_CODEC_ID_PCM_BLURAY,
    AV_CODEC_ID_PCM_LXF,
    AV_CODEC_ID_S302M,
    AV_CODEC_ID_PCM_S8_PLANAR,
    AV_CODEC_ID_PCM_S24LE_PLANAR = MKBETAG(24,'P','S','P'),
    AV_CODEC_ID_PCM_S32LE_PLANAR = MKBETAG(32,'P','S','P'),
    AV_CODEC_ID_PCM_S16BE_PLANAR = MKBETAG('P','S','P',16),

    /* various ADPCM codecs */
    AV_CODEC_ID_ADPCM_IMA_QT = 0x11000,
    AV_CODEC_ID_ADPCM_IMA_WAV,
    AV_CODEC_ID_ADPCM_IMA_DK3,
    AV_CODEC_ID_ADPCM_IMA_DK4,
    AV_CODEC_ID_ADPCM_IMA_WS,
    AV_CODEC_ID_ADPCM_IMA_SMJPEG,
    AV_CODEC_ID_ADPCM_MS,
    AV_CODEC_ID_ADPCM_4XM,
    AV_CODEC_ID_ADPCM_XA,
    AV_CODEC_ID_ADPCM_ADX,
    AV_CODEC_ID_ADPCM_EA,
    AV_CODEC_ID_ADPCM_G726,
    AV_CODEC_ID_ADPCM_CT,
    AV_CODEC_ID_ADPCM_SWF,
    AV_CODEC_ID_ADPCM_YAMAHA,
    AV_CODEC_ID_ADPCM_SBPRO_4,
    AV_CODEC_ID_ADPCM_SBPRO_3,
    AV_CODEC_ID_ADPCM_SBPRO_2,
    AV_CODEC_ID_ADPCM_THP,
    AV_CODEC_ID_ADPCM_IMA_AMV,
    AV_CODEC_ID_ADPCM_EA_R1,
    AV_CODEC_ID_ADPCM_EA_R3,
    AV_CODEC_ID_ADPCM_EA_R2,
    AV_CODEC_ID_ADPCM_IMA_EA_SEAD,
    AV_CODEC_ID_ADPCM_IMA_EA_EACS,
    AV_CODEC_ID_ADPCM_EA_XAS,
    AV_CODEC_ID_ADPCM_EA_MAXIS_XA,
    AV_CODEC_ID_ADPCM_IMA_ISS,
    AV_CODEC_ID_ADPCM_G722,
    AV_CODEC_ID_ADPCM_IMA_APC,
    AV_CODEC_ID_VIMA       = MKBETAG('V','I','M','A'),
    AV_CODEC_ID_ADPCM_AFC  = MKBETAG('A','F','C',' '),
    AV_CODEC_ID_ADPCM_IMA_OKI = MKBETAG('O','K','I',' '),

    /* AMR */
    AV_CODEC_ID_AMR_NB = 0x12000,
    AV_CODEC_ID_AMR_WB,

    /* RealAudio codecs*/
    AV_CODEC_ID_RA_144 = 0x13000,
    AV_CODEC_ID_RA_288,

    /* various DPCM codecs */
    AV_CODEC_ID_ROQ_DPCM = 0x14000,
    AV_CODEC_ID_INTERPLAY_DPCM,
    AV_CODEC_ID_XAN_DPCM,
    AV_CODEC_ID_SOL_DPCM,

    /* audio codecs */
    AV_CODEC_ID_MP2 = 0x15000,
    AV_CODEC_ID_MP3, ///< preferred ID for decoding MPEG audio layer 1, 2 or 3
    AV_CODEC_ID_AAC,
    AV_CODEC_ID_AC3,
    AV_CODEC_ID_DTS,
    AV_CODEC_ID_VORBIS,
    AV_CODEC_ID_DVAUDIO,
    AV_CODEC_ID_WMAV1,
    AV_CODEC_ID_WMAV2,
    AV_CODEC_ID_MACE3,
    AV_CODEC_ID_MACE6,
    AV_CODEC_ID_VMDAUDIO,
    AV_CODEC_ID_FLAC,
    AV_CODEC_ID_MP3ADU,
    AV_CODEC_ID_MP3ON4,
    AV_CODEC_ID_SHORTEN,
    AV_CODEC_ID_ALAC,
    AV_CODEC_ID_WESTWOOD_SND1,
    AV_CODEC_ID_GSM, ///< as in Berlin toast format
    AV_CODEC_ID_QDM2,
    AV_CODEC_ID_COOK,
    AV_CODEC_ID_TRUESPEECH,
    AV_CODEC_ID_TTA,
    AV_CODEC_ID_SMACKAUDIO,
    AV_CODEC_ID_QCELP,
    AV_CODEC_ID_WAVPACK,
    AV_CODEC_ID_DSICINAUDIO,
    AV_CODEC_ID_IMC,
    AV_CODEC_ID_MUSEPACK7,
    AV_CODEC_ID_MLP,
    AV_CODEC_ID_GSM_MS, /* as found in WAV */
    AV_CODEC_ID_ATRAC3,
    AV_CODEC_ID_VOXWARE,
    AV_CODEC_ID_APE,
    AV_CODEC_ID_NELLYMOSER,
    AV_CODEC_ID_MUSEPACK8,
    AV_CODEC_ID_SPEEX,
    AV_CODEC_ID_WMAVOICE,
    AV_CODEC_ID_WMAPRO,
    AV_CODEC_ID_WMALOSSLESS,
    AV_CODEC_ID_ATRAC3P,
    AV_CODEC_ID_EAC3,
    AV_CODEC_ID_SIPR,
    AV_CODEC_ID_MP1,
    AV_CODEC_ID_TWINVQ,
    AV_CODEC_ID_TRUEHD,
    AV_CODEC_ID_MP4ALS,
    AV_CODEC_ID_ATRAC1,
    AV_CODEC_ID_BINKAUDIO_RDFT,
    AV_CODEC_ID_BINKAUDIO_DCT,
    AV_CODEC_ID_AAC_LATM,
    AV_CODEC_ID_QDMC,
    AV_CODEC_ID_CELT,
    AV_CODEC_ID_G723_1,
    AV_CODEC_ID_G729,
    AV_CODEC_ID_8SVX_EXP,
    AV_CODEC_ID_8SVX_FIB,
    AV_CODEC_ID_BMV_AUDIO,
    AV_CODEC_ID_RALF,
    AV_CODEC_ID_IAC,
    AV_CODEC_ID_ILBC,
    AV_CODEC_ID_OPUS_DEPRECATED,
    AV_CODEC_ID_COMFORT_NOISE,
    AV_CODEC_ID_TAK_DEPRECATED,
    AV_CODEC_ID_FFWAVESYNTH = MKBETAG('F','F','W','S'),
#if LIBAVCODEC_VERSION_MAJOR <= 54
    AV_CODEC_ID_8SVX_RAW    = MKBETAG('8','S','V','X'),
#endif
    AV_CODEC_ID_SONIC       = MKBETAG('S','O','N','C'),
    AV_CODEC_ID_SONIC_LS    = MKBETAG('S','O','N','L'),
    AV_CODEC_ID_PAF_AUDIO   = MKBETAG('P','A','F','A'),
    AV_CODEC_ID_OPUS        = MKBETAG('O','P','U','S'),
    AV_CODEC_ID_TAK         = MKBETAG('t','B','a','K'),
    AV_CODEC_ID_EVRC        = MKBETAG('s','e','v','c'),
    AV_CODEC_ID_SMV         = MKBETAG('s','s','m','v'),

    /* subtitle codecs */
    AV_CODEC_ID_FIRST_SUBTITLE = 0x17000,          ///< A dummy ID pointing at the start of subtitle codecs.
    AV_CODEC_ID_DVD_SUBTITLE = 0x17000,
    AV_CODEC_ID_DVB_SUBTITLE,
    AV_CODEC_ID_TEXT,  ///< raw UTF-8 text
    AV_CODEC_ID_XSUB,
    AV_CODEC_ID_SSA,
    AV_CODEC_ID_MOV_TEXT,
    AV_CODEC_ID_HDMV_PGS_SUBTITLE,
    AV_CODEC_ID_DVB_TELETEXT,
    AV_CODEC_ID_SRT,
    AV_CODEC_ID_MICRODVD   = MKBETAG('m','D','V','D'),
    AV_CODEC_ID_EIA_608    = MKBETAG('c','6','0','8'),
    AV_CODEC_ID_JACOSUB    = MKBETAG('J','S','U','B'),
    AV_CODEC_ID_SAMI       = MKBETAG('S','A','M','I'),
    AV_CODEC_ID_REALTEXT   = MKBETAG('R','T','X','T'),
    AV_CODEC_ID_SUBVIEWER1 = MKBETAG('S','b','V','1'),
    AV_CODEC_ID_SUBVIEWER  = MKBETAG('S','u','b','V'),
    AV_CODEC_ID_SUBRIP     = MKBETAG('S','R','i','p'),
    AV_CODEC_ID_WEBVTT     = MKBETAG('W','V','T','T'),
    AV_CODEC_ID_MPL2       = MKBETAG('M','P','L','2'),
    AV_CODEC_ID_VPLAYER    = MKBETAG('V','P','l','r'),
    AV_CODEC_ID_PJS        = MKBETAG('P','h','J','S'),

    /* other specific kind of codecs (generally used for attachments) */
    AV_CODEC_ID_FIRST_UNKNOWN = 0x18000,           ///< A dummy ID pointing at the start of various fake codecs.
    AV_CODEC_ID_TTF = 0x18000,
    AV_CODEC_ID_BINTEXT    = MKBETAG('B','T','X','T'),
    AV_CODEC_ID_XBIN       = MKBETAG('X','B','I','N'),
    AV_CODEC_ID_IDF        = MKBETAG( 0 ,'I','D','F'),
    AV_CODEC_ID_OTF        = MKBETAG( 0 ,'O','T','F'),
    AV_CODEC_ID_SMPTE_KLV  = MKBETAG('K','L','V','A'),

    AV_CODEC_ID_PROBE = 0x19000, ///< codec_id is not known (like AV_CODEC_ID_NONE) but lavf should attempt to identify it

    AV_CODEC_ID_MPEG2TS = 0x20000, /**< _FAKE_ codec to indicate a raw MPEG-2 TS
                                * stream (only used by libavformat) */
    AV_CODEC_ID_MPEG4SYSTEMS = 0x20001, /**< _FAKE_ codec to indicate a MPEG-4 Systems
                                * stream (only used by libavformat) */
    AV_CODEC_ID_FFMETADATA = 0x21000,   ///< Dummy codec for streams containing only metadata information.

#if FF_API_CODEC_ID
#include "old_codec_ids.h"
#endif
};

/**
 * This struct describes the properties of a single codec described by an
 * AVCodecID.
 * @see avcodec_get_descriptor()
 */
typedef struct AVCodecDescriptor {
    enum AVCodecID     id;
    enum AVMediaType type;
    /**
     * Name of the codec described by this descriptor. It is non-empty and
     * unique for each codec descriptor. It should contain alphanumeric
     * characters and '_' only.
     */
    const char      *name;
    /**
     * A more descriptive name for this codec. May be NULL.
     */
    const char *long_name;
    /**
     * Codec properties, a combination of AV_CODEC_PROP_* flags.
     */
    int             props;
} AVCodecDescriptor;

/**
 * Codec uses only intra compression.
 * Video codecs only.
 */
#define AV_CODEC_PROP_INTRA_ONLY    (1 << 0)
/**
 * Codec supports lossy compression. Audio and video codecs only.
 * @note a codec may support both lossy and lossless
 * compression modes
 */
#define AV_CODEC_PROP_LOSSY         (1 << 1)
/**
 * Codec supports lossless compression. Audio and video codecs only.
 */
#define AV_CODEC_PROP_LOSSLESS      (1 << 2)
/**
 * Subtitle codec is bitmap based
 */
#define AV_CODEC_PROP_BITMAP_SUB    (1 << 16)

/**
 * @ingroup lavc_decoding
 * Required number of additionally allocated bytes at the end of the input bitstream for decoding.
 * This is mainly needed because some optimized bitstream readers read
 * 32 or 64 bit at once and could read over the end.<br>
 * Note: If the first 23 bits of the additional bytes are not 0, then damaged
 * MPEG bitstreams could cause overread and segfault.
 */
#define FF_INPUT_BUFFER_PADDING_SIZE 16

/**
 * @ingroup lavc_encoding
 * minimum encoding buffer size
 * Used to avoid some checks during header writing.
 */
#define FF_MIN_BUFFER_SIZE 16384


/**
 * @ingroup lavc_encoding
 * motion estimation type.
 */
enum Motion_Est_ID {
    ME_ZERO = 1,    ///< no search, that is use 0,0 vector whenever one is needed
    ME_FULL,
    ME_LOG,
    ME_PHODS,
    ME_EPZS,        ///< enhanced predictive zonal search
    ME_X1,          ///< reserved for experiments
    ME_HEX,         ///< hexagon based search
    ME_UMH,         ///< uneven multi-hexagon search
<<<<<<< HEAD
    ME_ITER,        ///< iterative search
=======
>>>>>>> 3bcdf8dc
    ME_TESA,        ///< transformed exhaustive search algorithm
};

/**
 * @ingroup lavc_decoding
 */
enum AVDiscard{
    /* We leave some space between them for extensions (drop some
     * keyframes for intra-only or drop just some bidir frames). */
    AVDISCARD_NONE    =-16, ///< discard nothing
    AVDISCARD_DEFAULT =  0, ///< discard useless packets like 0 size packets in avi
    AVDISCARD_NONREF  =  8, ///< discard all non reference
    AVDISCARD_BIDIR   = 16, ///< discard all bidirectional frames
    AVDISCARD_NONKEY  = 32, ///< discard all frames except keyframes
    AVDISCARD_ALL     = 48, ///< discard all
};

enum AVColorPrimaries{
    AVCOL_PRI_BT709       = 1, ///< also ITU-R BT1361 / IEC 61966-2-4 / SMPTE RP177 Annex B
    AVCOL_PRI_UNSPECIFIED = 2,
    AVCOL_PRI_BT470M      = 4,
    AVCOL_PRI_BT470BG     = 5, ///< also ITU-R BT601-6 625 / ITU-R BT1358 625 / ITU-R BT1700 625 PAL & SECAM
    AVCOL_PRI_SMPTE170M   = 6, ///< also ITU-R BT601-6 525 / ITU-R BT1358 525 / ITU-R BT1700 NTSC
    AVCOL_PRI_SMPTE240M   = 7, ///< functionally identical to above
    AVCOL_PRI_FILM        = 8,
    AVCOL_PRI_NB             , ///< Not part of ABI
};

enum AVColorTransferCharacteristic{
    AVCOL_TRC_BT709       = 1, ///< also ITU-R BT1361
    AVCOL_TRC_UNSPECIFIED = 2,
    AVCOL_TRC_GAMMA22     = 4, ///< also ITU-R BT470M / ITU-R BT1700 625 PAL & SECAM
    AVCOL_TRC_GAMMA28     = 5, ///< also ITU-R BT470BG
    AVCOL_TRC_SMPTE240M   = 7,
    AVCOL_TRC_NB             , ///< Not part of ABI
};

enum AVColorSpace{
    AVCOL_SPC_RGB         = 0,
    AVCOL_SPC_BT709       = 1, ///< also ITU-R BT1361 / IEC 61966-2-4 xvYCC709 / SMPTE RP177 Annex B
    AVCOL_SPC_UNSPECIFIED = 2,
    AVCOL_SPC_FCC         = 4,
    AVCOL_SPC_BT470BG     = 5, ///< also ITU-R BT601-6 625 / ITU-R BT1358 625 / ITU-R BT1700 625 PAL & SECAM / IEC 61966-2-4 xvYCC601
    AVCOL_SPC_SMPTE170M   = 6, ///< also ITU-R BT601-6 525 / ITU-R BT1358 525 / ITU-R BT1700 NTSC / functionally identical to above
    AVCOL_SPC_SMPTE240M   = 7,
    AVCOL_SPC_YCOCG       = 8, ///< Used by Dirac / VC-2 and H.264 FRext, see ITU-T SG16
    AVCOL_SPC_NB             , ///< Not part of ABI
};
#define AVCOL_SPC_YCGCO AVCOL_SPC_YCOCG

enum AVColorRange{
    AVCOL_RANGE_UNSPECIFIED = 0,
    AVCOL_RANGE_MPEG        = 1, ///< the normal 219*2^(n-8) "MPEG" YUV ranges
    AVCOL_RANGE_JPEG        = 2, ///< the normal     2^n-1   "JPEG" YUV ranges
    AVCOL_RANGE_NB             , ///< Not part of ABI
};

/**
 *  X   X      3 4 X      X are luma samples,
 *             1 2        1-6 are possible chroma positions
 *  X   X      5 6 X      0 is undefined/unknown position
 */
enum AVChromaLocation{
    AVCHROMA_LOC_UNSPECIFIED = 0,
    AVCHROMA_LOC_LEFT        = 1, ///< mpeg2/4, h264 default
    AVCHROMA_LOC_CENTER      = 2, ///< mpeg1, jpeg, h263
    AVCHROMA_LOC_TOPLEFT     = 3, ///< DV
    AVCHROMA_LOC_TOP         = 4,
    AVCHROMA_LOC_BOTTOMLEFT  = 5,
    AVCHROMA_LOC_BOTTOM      = 6,
    AVCHROMA_LOC_NB             , ///< Not part of ABI
};

enum AVAudioServiceType {
    AV_AUDIO_SERVICE_TYPE_MAIN              = 0,
    AV_AUDIO_SERVICE_TYPE_EFFECTS           = 1,
    AV_AUDIO_SERVICE_TYPE_VISUALLY_IMPAIRED = 2,
    AV_AUDIO_SERVICE_TYPE_HEARING_IMPAIRED  = 3,
    AV_AUDIO_SERVICE_TYPE_DIALOGUE          = 4,
    AV_AUDIO_SERVICE_TYPE_COMMENTARY        = 5,
    AV_AUDIO_SERVICE_TYPE_EMERGENCY         = 6,
    AV_AUDIO_SERVICE_TYPE_VOICE_OVER        = 7,
    AV_AUDIO_SERVICE_TYPE_KARAOKE           = 8,
    AV_AUDIO_SERVICE_TYPE_NB                   , ///< Not part of ABI
};

/**
 * @ingroup lavc_encoding
 */
typedef struct RcOverride{
    int start_frame;
    int end_frame;
    int qscale; // If this is 0 then quality_factor will be used instead.
    float quality_factor;
} RcOverride;

#define FF_MAX_B_FRAMES 16

/* encoding support
   These flags can be passed in AVCodecContext.flags before initialization.
   Note: Not everything is supported yet.
*/

#define CODEC_FLAG_QSCALE 0x0002  ///< Use fixed qscale.
#define CODEC_FLAG_4MV    0x0004  ///< 4 MV per MB allowed / advanced prediction for H.263.
#define CODEC_FLAG_QPEL   0x0010  ///< Use qpel MC.
#define CODEC_FLAG_GMC    0x0020  ///< Use GMC.
#define CODEC_FLAG_MV0    0x0040  ///< Always try a MB with MV=<0,0>.
/**
 * The parent program guarantees that the input for B-frames containing
 * streams is not written to for at least s->max_b_frames+1 frames, if
 * this is not set the input will be copied.
 */
#define CODEC_FLAG_INPUT_PRESERVED 0x0100
#define CODEC_FLAG_PASS1           0x0200   ///< Use internal 2pass ratecontrol in first pass mode.
#define CODEC_FLAG_PASS2           0x0400   ///< Use internal 2pass ratecontrol in second pass mode.
#define CODEC_FLAG_GRAY            0x2000   ///< Only decode/encode grayscale.
#define CODEC_FLAG_EMU_EDGE        0x4000   ///< Don't draw edges.
#define CODEC_FLAG_PSNR            0x8000   ///< error[?] variables will be set during encoding.
#define CODEC_FLAG_TRUNCATED       0x00010000 /** Input bitstream might be truncated at a random
                                                  location instead of only at frame boundaries. */
#define CODEC_FLAG_NORMALIZE_AQP  0x00020000 ///< Normalize adaptive quantization.
#define CODEC_FLAG_INTERLACED_DCT 0x00040000 ///< Use interlaced DCT.
#define CODEC_FLAG_LOW_DELAY      0x00080000 ///< Force low delay.
#define CODEC_FLAG_GLOBAL_HEADER  0x00400000 ///< Place global headers in extradata instead of every keyframe.
#define CODEC_FLAG_BITEXACT       0x00800000 ///< Use only bitexact stuff (except (I)DCT).
/* Fx : Flag for h263+ extra options */
#define CODEC_FLAG_AC_PRED        0x01000000 ///< H.263 advanced intra coding / MPEG-4 AC prediction
#define CODEC_FLAG_LOOP_FILTER    0x00000800 ///< loop filter
#define CODEC_FLAG_INTERLACED_ME  0x20000000 ///< interlaced motion estimation
#define CODEC_FLAG_CLOSED_GOP     0x80000000
#define CODEC_FLAG2_FAST          0x00000001 ///< Allow non spec compliant speedup tricks.
#define CODEC_FLAG2_NO_OUTPUT     0x00000004 ///< Skip bitstream encoding.
#define CODEC_FLAG2_LOCAL_HEADER  0x00000008 ///< Place global headers at every keyframe instead of in extradata.
#define CODEC_FLAG2_DROP_FRAME_TIMECODE 0x00002000 ///< timecode is in drop frame format. DEPRECATED!!!!
#define CODEC_FLAG2_IGNORE_CROP   0x00010000 ///< Discard cropping information from SPS.

#define CODEC_FLAG2_CHUNKS        0x00008000 ///< Input bitstream might be truncated at a packet boundaries instead of only at frame boundaries.
#define CODEC_FLAG2_SHOW_ALL      0x00400000 ///< Show all frames before the first keyframe

/* Unsupported options :
 *              Syntax Arithmetic coding (SAC)
 *              Reference Picture Selection
 *              Independent Segment Decoding */
/* /Fx */
/* codec capabilities */

#define CODEC_CAP_DRAW_HORIZ_BAND 0x0001 ///< Decoder can use draw_horiz_band callback.
/**
 * Codec uses get_buffer() for allocating buffers and supports custom allocators.
 * If not set, it might not use get_buffer() at all or use operations that
 * assume the buffer was allocated by avcodec_default_get_buffer.
 */
#define CODEC_CAP_DR1             0x0002
#define CODEC_CAP_TRUNCATED       0x0008
/* Codec can export data for HW decoding (XvMC). */
#define CODEC_CAP_HWACCEL         0x0010
/**
 * Encoder or decoder requires flushing with NULL input at the end in order to
 * give the complete and correct output.
 *
 * NOTE: If this flag is not set, the codec is guaranteed to never be fed with
 *       with NULL data. The user can still send NULL data to the public encode
 *       or decode function, but libavcodec will not pass it along to the codec
 *       unless this flag is set.
 *
 * Decoders:
 * The decoder has a non-zero delay and needs to be fed with avpkt->data=NULL,
 * avpkt->size=0 at the end to get the delayed data until the decoder no longer
 * returns frames.
 *
 * Encoders:
 * The encoder needs to be fed with NULL data at the end of encoding until the
 * encoder no longer returns data.
 *
 * NOTE: For encoders implementing the AVCodec.encode2() function, setting this
 *       flag also means that the encoder must set the pts and duration for
 *       each output packet. If this flag is not set, the pts and duration will
 *       be determined by libavcodec from the input frame.
 */
#define CODEC_CAP_DELAY           0x0020
/**
 * Codec can be fed a final frame with a smaller size.
 * This can be used to prevent truncation of the last audio samples.
 */
#define CODEC_CAP_SMALL_LAST_FRAME 0x0040
/**
 * Codec can export data for HW decoding (VDPAU).
 */
#define CODEC_CAP_HWACCEL_VDPAU    0x0080
/**
 * Codec can output multiple frames per AVPacket
 * Normally demuxers return one frame at a time, demuxers which do not do
 * are connected to a parser to split what they return into proper frames.
 * This flag is reserved to the very rare category of codecs which have a
 * bitstream that cannot be split into frames without timeconsuming
 * operations like full decoding. Demuxers carring such bitstreams thus
 * may return multiple frames in a packet. This has many disadvantages like
 * prohibiting stream copy in many cases thus it should only be considered
 * as a last resort.
 */
#define CODEC_CAP_SUBFRAMES        0x0100
/**
 * Codec is experimental and is thus avoided in favor of non experimental
 * encoders
 */
#define CODEC_CAP_EXPERIMENTAL     0x0200
/**
 * Codec should fill in channel configuration and samplerate instead of container
 */
#define CODEC_CAP_CHANNEL_CONF     0x0400

/**
 * Codec is able to deal with negative linesizes
 */
#define CODEC_CAP_NEG_LINESIZES    0x0800

/**
 * Codec supports frame-level multithreading.
 */
#define CODEC_CAP_FRAME_THREADS    0x1000
/**
 * Codec supports slice-based (or partition-based) multithreading.
 */
#define CODEC_CAP_SLICE_THREADS    0x2000
/**
 * Codec supports changed parameters at any point.
 */
#define CODEC_CAP_PARAM_CHANGE     0x4000
/**
 * Codec supports avctx->thread_count == 0 (auto).
 */
#define CODEC_CAP_AUTO_THREADS     0x8000
/**
 * Audio encoder supports receiving a different number of samples in each call.
 */
#define CODEC_CAP_VARIABLE_FRAME_SIZE 0x10000
/**
 * Codec is intra only.
 */
#define CODEC_CAP_INTRA_ONLY       0x40000000
/**
 * Codec is lossless.
 */
#define CODEC_CAP_LOSSLESS         0x80000000

//The following defines may change, don't expect compatibility if you use them.
#define MB_TYPE_INTRA4x4   0x0001
#define MB_TYPE_INTRA16x16 0x0002 //FIXME H.264-specific
#define MB_TYPE_INTRA_PCM  0x0004 //FIXME H.264-specific
#define MB_TYPE_16x16      0x0008
#define MB_TYPE_16x8       0x0010
#define MB_TYPE_8x16       0x0020
#define MB_TYPE_8x8        0x0040
#define MB_TYPE_INTERLACED 0x0080
#define MB_TYPE_DIRECT2    0x0100 //FIXME
#define MB_TYPE_ACPRED     0x0200
#define MB_TYPE_GMC        0x0400
#define MB_TYPE_SKIP       0x0800
#define MB_TYPE_P0L0       0x1000
#define MB_TYPE_P1L0       0x2000
#define MB_TYPE_P0L1       0x4000
#define MB_TYPE_P1L1       0x8000
#define MB_TYPE_L0         (MB_TYPE_P0L0 | MB_TYPE_P1L0)
#define MB_TYPE_L1         (MB_TYPE_P0L1 | MB_TYPE_P1L1)
#define MB_TYPE_L0L1       (MB_TYPE_L0   | MB_TYPE_L1)
#define MB_TYPE_QUANT      0x00010000
#define MB_TYPE_CBP        0x00020000
//Note bits 24-31 are reserved for codec specific use (h264 ref0, mpeg1 0mv, ...)

/**
 * Pan Scan area.
 * This specifies the area which should be displayed.
 * Note there may be multiple such areas for one frame.
 */
typedef struct AVPanScan{
    /**
     * id
     * - encoding: Set by user.
     * - decoding: Set by libavcodec.
     */
    int id;

    /**
     * width and height in 1/16 pel
     * - encoding: Set by user.
     * - decoding: Set by libavcodec.
     */
    int width;
    int height;

    /**
     * position of the top left corner in 1/16 pel for up to 3 fields/frames
     * - encoding: Set by user.
     * - decoding: Set by libavcodec.
     */
    int16_t position[3][2];
}AVPanScan;

#define FF_QSCALE_TYPE_MPEG1 0
#define FF_QSCALE_TYPE_MPEG2 1
#define FF_QSCALE_TYPE_H264  2
#define FF_QSCALE_TYPE_VP56  3

#if FF_API_GET_BUFFER
#define FF_BUFFER_TYPE_INTERNAL 1
#define FF_BUFFER_TYPE_USER     2 ///< direct rendering buffers (image is (de)allocated by user)
#define FF_BUFFER_TYPE_SHARED   4 ///< Buffer from somewhere else; don't deallocate image (data/base), all other tables are not shared.
#define FF_BUFFER_TYPE_COPY     8 ///< Just a (modified) copy of some other buffer, don't deallocate anything.

#define FF_BUFFER_HINTS_VALID    0x01 // Buffer hints value is meaningful (if 0 ignore).
#define FF_BUFFER_HINTS_READABLE 0x02 // Codec will read from buffer.
#define FF_BUFFER_HINTS_PRESERVE 0x04 // User must not alter buffer content.
#define FF_BUFFER_HINTS_REUSABLE 0x08 // Codec will reuse the buffer (update).
#endif

/**
 * The decoder will keep a reference to the frame and may reuse it later.
 */
#define AV_GET_BUFFER_FLAG_REF (1 << 0)

/**
 * @defgroup lavc_packet AVPacket
 *
 * Types and functions for working with AVPacket.
 * @{
 */
enum AVPacketSideDataType {
    AV_PKT_DATA_PALETTE,
    AV_PKT_DATA_NEW_EXTRADATA,

    /**
     * An AV_PKT_DATA_PARAM_CHANGE side data packet is laid out as follows:
     * @code
     * u32le param_flags
     * if (param_flags & AV_SIDE_DATA_PARAM_CHANGE_CHANNEL_COUNT)
     *     s32le channel_count
     * if (param_flags & AV_SIDE_DATA_PARAM_CHANGE_CHANNEL_LAYOUT)
     *     u64le channel_layout
     * if (param_flags & AV_SIDE_DATA_PARAM_CHANGE_SAMPLE_RATE)
     *     s32le sample_rate
     * if (param_flags & AV_SIDE_DATA_PARAM_CHANGE_DIMENSIONS)
     *     s32le width
     *     s32le height
     * @endcode
     */
    AV_PKT_DATA_PARAM_CHANGE,

    /**
     * An AV_PKT_DATA_H263_MB_INFO side data packet contains a number of
     * structures with info about macroblocks relevant to splitting the
     * packet into smaller packets on macroblock edges (e.g. as for RFC 2190).
     * That is, it does not necessarily contain info about all macroblocks,
     * as long as the distance between macroblocks in the info is smaller
     * than the target payload size.
     * Each MB info structure is 12 bytes, and is laid out as follows:
     * @code
     * u32le bit offset from the start of the packet
     * u8    current quantizer at the start of the macroblock
     * u8    GOB number
     * u16le macroblock address within the GOB
     * u8    horizontal MV predictor
     * u8    vertical MV predictor
     * u8    horizontal MV predictor for block number 3
     * u8    vertical MV predictor for block number 3
     * @endcode
     */
    AV_PKT_DATA_H263_MB_INFO,

    /**
     * Recommmends skipping the specified number of samples
     * @code
     * u32le number of samples to skip from start of this packet
     * u32le number of samples to skip from end of this packet
     * u8    reason for start skip
     * u8    reason for end   skip (0=padding silence, 1=convergence)
     * @endcode
     */
    AV_PKT_DATA_SKIP_SAMPLES=70,

    /**
     * An AV_PKT_DATA_JP_DUALMONO side data packet indicates that
     * the packet may contain "dual mono" audio specific to Japanese DTV
     * and if it is true, recommends only the selected channel to be used.
     * @code
     * u8    selected channels (0=mail/left, 1=sub/right, 2=both)
     * @endcode
     */
    AV_PKT_DATA_JP_DUALMONO,

    /**
     * A list of zero terminated key/value strings. There is no end marker for
     * the list, so it is required to rely on the side data size to stop.
     */
    AV_PKT_DATA_STRINGS_METADATA,

    /**
     * Subtitle event position
     * @code
     * u32le x1
     * u32le y1
     * u32le x2
     * u32le y2
     * @endcode
     */
    AV_PKT_DATA_SUBTITLE_POSITION,

    /**
     * Data found in BlockAdditional element of matroska container. There is
     * no end marker for the data, so it is required to rely on the side data
     * size to recognize the end. 8 byte id (as found in BlockAddId) followed
     * by data.
     */
    AV_PKT_DATA_MATROSKA_BLOCKADDITIONAL,
};

/**
 * This structure stores compressed data. It is typically exported by demuxers
 * and then passed as input to decoders, or received as output from encoders and
 * then passed to muxers.
 *
 * For video, it should typically contain one compressed frame. For audio it may
 * contain several compressed frames.
 *
 * AVPacket is one of the few structs in FFmpeg, whose size is a part of public
 * ABI. Thus it may be allocated on stack and no new fields can be added to it
 * without libavcodec and libavformat major bump.
 *
 * The semantics of data ownership depends on the buf or destruct (deprecated)
 * fields. If either is set, the packet data is dynamically allocated and is
 * valid indefinitely until av_free_packet() is called (which in turn calls
 * av_buffer_unref()/the destruct callback to free the data). If neither is set,
 * the packet data is typically backed by some static buffer somewhere and is
 * only valid for a limited time (e.g. until the next read call when demuxing).
 *
 * The side data is always allocated with av_malloc() and is freed in
 * av_free_packet().
 */
typedef struct AVPacket {
    /**
     * A reference to the reference-counted buffer where the packet data is
     * stored.
     * May be NULL, then the packet data is not reference-counted.
     */
    AVBufferRef *buf;
    /**
     * Presentation timestamp in AVStream->time_base units; the time at which
     * the decompressed packet will be presented to the user.
     * Can be AV_NOPTS_VALUE if it is not stored in the file.
     * pts MUST be larger or equal to dts as presentation cannot happen before
     * decompression, unless one wants to view hex dumps. Some formats misuse
     * the terms dts and pts/cts to mean something different. Such timestamps
     * must be converted to true pts/dts before they are stored in AVPacket.
     */
    int64_t pts;
    /**
     * Decompression timestamp in AVStream->time_base units; the time at which
     * the packet is decompressed.
     * Can be AV_NOPTS_VALUE if it is not stored in the file.
     */
    int64_t dts;
    uint8_t *data;
    int   size;
    int   stream_index;
    /**
     * A combination of AV_PKT_FLAG values
     */
    int   flags;
    /**
     * Additional packet data that can be provided by the container.
     * Packet can contain several types of side information.
     */
    struct {
        uint8_t *data;
        int      size;
        enum AVPacketSideDataType type;
    } *side_data;
    int side_data_elems;

    /**
     * Duration of this packet in AVStream->time_base units, 0 if unknown.
     * Equals next_pts - this_pts in presentation order.
     */
    int   duration;
#if FF_API_DESTRUCT_PACKET
    attribute_deprecated
    void  (*destruct)(struct AVPacket *);
    attribute_deprecated
    void  *priv;
#endif
    int64_t pos;                            ///< byte position in stream, -1 if unknown

    /**
     * Time difference in AVStream->time_base units from the pts of this
     * packet to the point at which the output from the decoder has converged
     * independent from the availability of previous frames. That is, the
     * frames are virtually identical no matter if decoding started from
     * the very first frame or from this keyframe.
     * Is AV_NOPTS_VALUE if unknown.
     * This field is not the display duration of the current packet.
     * This field has no meaning if the packet does not have AV_PKT_FLAG_KEY
     * set.
     *
     * The purpose of this field is to allow seeking in streams that have no
     * keyframes in the conventional sense. It corresponds to the
     * recovery point SEI in H.264 and match_time_delta in NUT. It is also
     * essential for some types of subtitle streams to ensure that all
     * subtitles are correctly displayed after seeking.
     */
    int64_t convergence_duration;
} AVPacket;
#define AV_PKT_FLAG_KEY     0x0001 ///< The packet contains a keyframe
#define AV_PKT_FLAG_CORRUPT 0x0002 ///< The packet content is corrupted

enum AVSideDataParamChangeFlags {
    AV_SIDE_DATA_PARAM_CHANGE_CHANNEL_COUNT  = 0x0001,
    AV_SIDE_DATA_PARAM_CHANGE_CHANNEL_LAYOUT = 0x0002,
    AV_SIDE_DATA_PARAM_CHANGE_SAMPLE_RATE    = 0x0004,
    AV_SIDE_DATA_PARAM_CHANGE_DIMENSIONS     = 0x0008,
};
/**
 * @}
 */

struct AVCodecInternal;

enum AVFieldOrder {
    AV_FIELD_UNKNOWN,
    AV_FIELD_PROGRESSIVE,
    AV_FIELD_TT,          //< Top coded_first, top displayed first
    AV_FIELD_BB,          //< Bottom coded first, bottom displayed first
    AV_FIELD_TB,          //< Top coded first, bottom displayed first
    AV_FIELD_BT,          //< Bottom coded first, top displayed first
};

/**
 * main external API structure.
 * New fields can be added to the end with minor version bumps.
 * Removal, reordering and changes to existing fields require a major
 * version bump.
 * Please use AVOptions (av_opt* / av_set/get*()) to access these fields from user
 * applications.
 * sizeof(AVCodecContext) must not be used outside libav*.
 */
typedef struct AVCodecContext {
    /**
     * information on struct for av_log
     * - set by avcodec_alloc_context3
     */
    const AVClass *av_class;
    int log_level_offset;

    enum AVMediaType codec_type; /* see AVMEDIA_TYPE_xxx */
    const struct AVCodec  *codec;
    char             codec_name[32];
    enum AVCodecID     codec_id; /* see AV_CODEC_ID_xxx */

    /**
     * fourcc (LSB first, so "ABCD" -> ('D'<<24) + ('C'<<16) + ('B'<<8) + 'A').
     * This is used to work around some encoder bugs.
     * A demuxer should set this to what is stored in the field used to identify the codec.
     * If there are multiple such fields in a container then the demuxer should choose the one
     * which maximizes the information about the used codec.
     * If the codec tag field in a container is larger than 32 bits then the demuxer should
     * remap the longer ID to 32 bits with a table or other structure. Alternatively a new
     * extra_codec_tag + size could be added but for this a clear advantage must be demonstrated
     * first.
     * - encoding: Set by user, if not then the default based on codec_id will be used.
     * - decoding: Set by user, will be converted to uppercase by libavcodec during init.
     */
    unsigned int codec_tag;

    /**
     * fourcc from the AVI stream header (LSB first, so "ABCD" -> ('D'<<24) + ('C'<<16) + ('B'<<8) + 'A').
     * This is used to work around some encoder bugs.
     * - encoding: unused
     * - decoding: Set by user, will be converted to uppercase by libavcodec during init.
     */
    unsigned int stream_codec_tag;

    void *priv_data;

    /**
     * Private context used for internal data.
     *
     * Unlike priv_data, this is not codec-specific. It is used in general
     * libavcodec functions.
     */
    struct AVCodecInternal *internal;

    /**
     * Private data of the user, can be used to carry app specific stuff.
     * - encoding: Set by user.
     * - decoding: Set by user.
     */
    void *opaque;

    /**
     * the average bitrate
     * - encoding: Set by user; unused for constant quantizer encoding.
     * - decoding: Set by libavcodec. 0 or some bitrate if this info is available in the stream.
     */
    int bit_rate;

    /**
     * number of bits the bitstream is allowed to diverge from the reference.
     *           the reference can be CBR (for CBR pass1) or VBR (for pass2)
     * - encoding: Set by user; unused for constant quantizer encoding.
     * - decoding: unused
     */
    int bit_rate_tolerance;

    /**
     * Global quality for codecs which cannot change it per frame.
     * This should be proportional to MPEG-1/2/4 qscale.
     * - encoding: Set by user.
     * - decoding: unused
     */
    int global_quality;

    /**
     * - encoding: Set by user.
     * - decoding: unused
     */
    int compression_level;
#define FF_COMPRESSION_DEFAULT -1

    /**
     * CODEC_FLAG_*.
     * - encoding: Set by user.
     * - decoding: Set by user.
     */
    int flags;

    /**
     * CODEC_FLAG2_*
     * - encoding: Set by user.
     * - decoding: Set by user.
     */
    int flags2;

    /**
     * some codecs need / can use extradata like Huffman tables.
     * mjpeg: Huffman tables
     * rv10: additional flags
     * mpeg4: global headers (they can be in the bitstream or here)
     * The allocated memory should be FF_INPUT_BUFFER_PADDING_SIZE bytes larger
     * than extradata_size to avoid prolems if it is read with the bitstream reader.
     * The bytewise contents of extradata must not depend on the architecture or CPU endianness.
     * - encoding: Set/allocated/freed by libavcodec.
     * - decoding: Set/allocated/freed by user.
     */
    uint8_t *extradata;
    int extradata_size;

    /**
     * This is the fundamental unit of time (in seconds) in terms
     * of which frame timestamps are represented. For fixed-fps content,
     * timebase should be 1/framerate and timestamp increments should be
     * identically 1.
     * - encoding: MUST be set by user.
     * - decoding: Set by libavcodec.
     */
    AVRational time_base;

    /**
     * For some codecs, the time base is closer to the field rate than the frame rate.
     * Most notably, H.264 and MPEG-2 specify time_base as half of frame duration
     * if no telecine is used ...
     *
     * Set to time_base ticks per frame. Default 1, e.g., H.264/MPEG-2 set it to 2.
     */
    int ticks_per_frame;

    /**
     * Codec delay.
     *
     * Encoding: Number of frames delay there will be from the encoder input to
     *           the decoder output. (we assume the decoder matches the spec)
     * Decoding: Number of frames delay in addition to what a standard decoder
     *           as specified in the spec would produce.
     *
     * Video:
     *   Number of frames the decoded output will be delayed relative to the
     *   encoded input.
     *
     * Audio:
     *   For encoding, this is the number of "priming" samples added to the
     *   beginning of the stream. The decoded output will be delayed by this
     *   many samples relative to the input to the encoder. Note that this
     *   field is purely informational and does not directly affect the pts
     *   output by the encoder, which should always be based on the actual
     *   presentation time, including any delay.
     *   For decoding, this is the number of samples the decoder needs to
     *   output before the decoder's output is valid. When seeking, you should
     *   start decoding this many samples prior to your desired seek point.
     *
     * - encoding: Set by libavcodec.
     * - decoding: Set by libavcodec.
     */
    int delay;


    /* video only */
    /**
     * picture width / height.
     * - encoding: MUST be set by user.
     * - decoding: Set by libavcodec.
     * Note: For compatibility it is possible to set this instead of
     * coded_width/height before decoding.
     */
    int width, height;

    /**
     * Bitstream width / height, may be different from width/height if lowres enabled.
     * - encoding: unused
     * - decoding: Set by user before init if known. Codec should override / dynamically change if needed.
     */
    int coded_width, coded_height;

#define FF_ASPECT_EXTENDED 15

    /**
     * the number of pictures in a group of pictures, or 0 for intra_only
     * - encoding: Set by user.
     * - decoding: unused
     */
    int gop_size;

    /**
     * Pixel format, see AV_PIX_FMT_xxx.
     * May be set by the demuxer if known from headers.
     * May be overridden by the decoder if it knows better.
     * - encoding: Set by user.
     * - decoding: Set by user if known, overridden by libavcodec if known
     */
    enum AVPixelFormat pix_fmt;

    /**
     * Motion estimation algorithm used for video coding.
     * 1 (zero), 2 (full), 3 (log), 4 (phods), 5 (epzs), 6 (x1), 7 (hex),
     * 8 (umh), 9 (iter), 10 (tesa) [7, 8, 10 are x264 specific, 9 is snow specific]
     * - encoding: MUST be set by user.
     * - decoding: unused
     */
    int me_method;

    /**
     * If non NULL, 'draw_horiz_band' is called by the libavcodec
     * decoder to draw a horizontal band. It improves cache usage. Not
     * all codecs can do that. You must check the codec capabilities
     * beforehand.
     * When multithreading is used, it may be called from multiple threads
     * at the same time; threads might draw different parts of the same AVFrame,
     * or multiple AVFrames, and there is no guarantee that slices will be drawn
     * in order.
     * The function is also used by hardware acceleration APIs.
     * It is called at least once during frame decoding to pass
     * the data needed for hardware render.
     * In that mode instead of pixel data, AVFrame points to
     * a structure specific to the acceleration API. The application
     * reads the structure and can change some fields to indicate progress
     * or mark state.
     * - encoding: unused
     * - decoding: Set by user.
     * @param height the height of the slice
     * @param y the y position of the slice
     * @param type 1->top field, 2->bottom field, 3->frame
     * @param offset offset into the AVFrame.data from which the slice should be read
     */
    void (*draw_horiz_band)(struct AVCodecContext *s,
                            const AVFrame *src, int offset[AV_NUM_DATA_POINTERS],
                            int y, int type, int height);

    /**
     * callback to negotiate the pixelFormat
     * @param fmt is the list of formats which are supported by the codec,
     * it is terminated by -1 as 0 is a valid format, the formats are ordered by quality.
     * The first is always the native one.
     * @return the chosen format
     * - encoding: unused
     * - decoding: Set by user, if not set the native format will be chosen.
     */
    enum AVPixelFormat (*get_format)(struct AVCodecContext *s, const enum AVPixelFormat * fmt);

    /**
     * maximum number of B-frames between non-B-frames
     * Note: The output will be delayed by max_b_frames+1 relative to the input.
     * - encoding: Set by user.
     * - decoding: unused
     */
    int max_b_frames;

    /**
     * qscale factor between IP and B-frames
     * If > 0 then the last P-frame quantizer will be used (q= lastp_q*factor+offset).
     * If < 0 then normal ratecontrol will be done (q= -normal_q*factor+offset).
     * - encoding: Set by user.
     * - decoding: unused
     */
    float b_quant_factor;

    /** obsolete FIXME remove */
    int rc_strategy;
#define FF_RC_STRATEGY_XVID 1

    int b_frame_strategy;

    /**
     * qscale offset between IP and B-frames
     * - encoding: Set by user.
     * - decoding: unused
     */
    float b_quant_offset;

    /**
     * Size of the frame reordering buffer in the decoder.
     * For MPEG-2 it is 1 IPB or 0 low delay IP.
     * - encoding: Set by libavcodec.
     * - decoding: Set by libavcodec.
     */
    int has_b_frames;

    /**
     * 0-> h263 quant 1-> mpeg quant
     * - encoding: Set by user.
     * - decoding: unused
     */
    int mpeg_quant;

    /**
     * qscale factor between P and I-frames
     * If > 0 then the last p frame quantizer will be used (q= lastp_q*factor+offset).
     * If < 0 then normal ratecontrol will be done (q= -normal_q*factor+offset).
     * - encoding: Set by user.
     * - decoding: unused
     */
    float i_quant_factor;

    /**
     * qscale offset between P and I-frames
     * - encoding: Set by user.
     * - decoding: unused
     */
    float i_quant_offset;

    /**
     * luminance masking (0-> disabled)
     * - encoding: Set by user.
     * - decoding: unused
     */
    float lumi_masking;

    /**
     * temporary complexity masking (0-> disabled)
     * - encoding: Set by user.
     * - decoding: unused
     */
    float temporal_cplx_masking;

    /**
     * spatial complexity masking (0-> disabled)
     * - encoding: Set by user.
     * - decoding: unused
     */
    float spatial_cplx_masking;

    /**
     * p block masking (0-> disabled)
     * - encoding: Set by user.
     * - decoding: unused
     */
    float p_masking;

    /**
     * darkness masking (0-> disabled)
     * - encoding: Set by user.
     * - decoding: unused
     */
    float dark_masking;

    /**
     * slice count
     * - encoding: Set by libavcodec.
     * - decoding: Set by user (or 0).
     */
    int slice_count;
    /**
     * prediction method (needed for huffyuv)
     * - encoding: Set by user.
     * - decoding: unused
     */
     int prediction_method;
#define FF_PRED_LEFT   0
#define FF_PRED_PLANE  1
#define FF_PRED_MEDIAN 2

    /**
     * slice offsets in the frame in bytes
     * - encoding: Set/allocated by libavcodec.
     * - decoding: Set/allocated by user (or NULL).
     */
    int *slice_offset;

    /**
     * sample aspect ratio (0 if unknown)
     * That is the width of a pixel divided by the height of the pixel.
     * Numerator and denominator must be relatively prime and smaller than 256 for some video standards.
     * - encoding: Set by user.
     * - decoding: Set by libavcodec.
     */
    AVRational sample_aspect_ratio;

    /**
     * motion estimation comparison function
     * - encoding: Set by user.
     * - decoding: unused
     */
    int me_cmp;
    /**
     * subpixel motion estimation comparison function
     * - encoding: Set by user.
     * - decoding: unused
     */
    int me_sub_cmp;
    /**
     * macroblock comparison function (not supported yet)
     * - encoding: Set by user.
     * - decoding: unused
     */
    int mb_cmp;
    /**
     * interlaced DCT comparison function
     * - encoding: Set by user.
     * - decoding: unused
     */
    int ildct_cmp;
#define FF_CMP_SAD    0
#define FF_CMP_SSE    1
#define FF_CMP_SATD   2
#define FF_CMP_DCT    3
#define FF_CMP_PSNR   4
#define FF_CMP_BIT    5
#define FF_CMP_RD     6
#define FF_CMP_ZERO   7
#define FF_CMP_VSAD   8
#define FF_CMP_VSSE   9
#define FF_CMP_NSSE   10
<<<<<<< HEAD
#define FF_CMP_W53    11
#define FF_CMP_W97    12
=======
>>>>>>> 3bcdf8dc
#define FF_CMP_DCTMAX 13
#define FF_CMP_DCT264 14
#define FF_CMP_CHROMA 256

    /**
     * ME diamond size & shape
     * - encoding: Set by user.
     * - decoding: unused
     */
    int dia_size;

    /**
     * amount of previous MV predictors (2a+1 x 2a+1 square)
     * - encoding: Set by user.
     * - decoding: unused
     */
    int last_predictor_count;

    /**
     * prepass for motion estimation
     * - encoding: Set by user.
     * - decoding: unused
     */
    int pre_me;

    /**
     * motion estimation prepass comparison function
     * - encoding: Set by user.
     * - decoding: unused
     */
    int me_pre_cmp;

    /**
     * ME prepass diamond size & shape
     * - encoding: Set by user.
     * - decoding: unused
     */
    int pre_dia_size;

    /**
     * subpel ME quality
     * - encoding: Set by user.
     * - decoding: unused
     */
    int me_subpel_quality;

    /**
     * DTG active format information (additional aspect ratio
     * information only used in DVB MPEG-2 transport streams)
     * 0 if not set.
     *
     * - encoding: unused
     * - decoding: Set by decoder.
     */
    int dtg_active_format;
#define FF_DTG_AFD_SAME         8
#define FF_DTG_AFD_4_3          9
#define FF_DTG_AFD_16_9         10
#define FF_DTG_AFD_14_9         11
#define FF_DTG_AFD_4_3_SP_14_9  13
#define FF_DTG_AFD_16_9_SP_14_9 14
#define FF_DTG_AFD_SP_4_3       15

    /**
     * maximum motion estimation search range in subpel units
     * If 0 then no limit.
     *
     * - encoding: Set by user.
     * - decoding: unused
     */
    int me_range;

    /**
     * intra quantizer bias
     * - encoding: Set by user.
     * - decoding: unused
     */
    int intra_quant_bias;
#define FF_DEFAULT_QUANT_BIAS 999999

    /**
     * inter quantizer bias
     * - encoding: Set by user.
     * - decoding: unused
     */
    int inter_quant_bias;

    /**
     * slice flags
     * - encoding: unused
     * - decoding: Set by user.
     */
    int slice_flags;
#define SLICE_FLAG_CODED_ORDER    0x0001 ///< draw_horiz_band() is called in coded order instead of display
#define SLICE_FLAG_ALLOW_FIELD    0x0002 ///< allow draw_horiz_band() with field slices (MPEG2 field pics)
#define SLICE_FLAG_ALLOW_PLANE    0x0004 ///< allow draw_horiz_band() with 1 component at a time (SVQ1)

    /**
     * XVideo Motion Acceleration
     * - encoding: forbidden
     * - decoding: set by decoder
     */
    int xvmc_acceleration;

    /**
     * macroblock decision mode
     * - encoding: Set by user.
     * - decoding: unused
     */
    int mb_decision;
#define FF_MB_DECISION_SIMPLE 0        ///< uses mb_cmp
#define FF_MB_DECISION_BITS   1        ///< chooses the one which needs the fewest bits
#define FF_MB_DECISION_RD     2        ///< rate distortion

    /**
     * custom intra quantization matrix
     * - encoding: Set by user, can be NULL.
     * - decoding: Set by libavcodec.
     */
    uint16_t *intra_matrix;

    /**
     * custom inter quantization matrix
     * - encoding: Set by user, can be NULL.
     * - decoding: Set by libavcodec.
     */
    uint16_t *inter_matrix;

    /**
     * scene change detection threshold
     * 0 is default, larger means fewer detected scene changes.
     * - encoding: Set by user.
     * - decoding: unused
     */
    int scenechange_threshold;

    /**
     * noise reduction strength
     * - encoding: Set by user.
     * - decoding: unused
     */
    int noise_reduction;

    /**
     * Motion estimation threshold below which no motion estimation is
     * performed, but instead the user specified motion vectors are used.
     *
     * - encoding: Set by user.
     * - decoding: unused
     */
    int me_threshold;

    /**
     * Macroblock threshold below which the user specified macroblock types will be used.
     * - encoding: Set by user.
     * - decoding: unused
     */
    int mb_threshold;

    /**
     * precision of the intra DC coefficient - 8
     * - encoding: Set by user.
     * - decoding: unused
     */
    int intra_dc_precision;

    /**
     * Number of macroblock rows at the top which are skipped.
     * - encoding: unused
     * - decoding: Set by user.
     */
    int skip_top;

    /**
     * Number of macroblock rows at the bottom which are skipped.
     * - encoding: unused
     * - decoding: Set by user.
     */
    int skip_bottom;

    /**
     * Border processing masking, raises the quantizer for mbs on the borders
     * of the picture.
     * - encoding: Set by user.
     * - decoding: unused
     */
    float border_masking;

    /**
     * minimum MB lagrange multipler
     * - encoding: Set by user.
     * - decoding: unused
     */
    int mb_lmin;

    /**
     * maximum MB lagrange multipler
     * - encoding: Set by user.
     * - decoding: unused
     */
    int mb_lmax;

    /**
     *
     * - encoding: Set by user.
     * - decoding: unused
     */
    int me_penalty_compensation;

    /**
     *
     * - encoding: Set by user.
     * - decoding: unused
     */
    int bidir_refine;

    /**
     *
     * - encoding: Set by user.
     * - decoding: unused
     */
    int brd_scale;

    /**
     * minimum GOP size
     * - encoding: Set by user.
     * - decoding: unused
     */
    int keyint_min;

    /**
     * number of reference frames
     * - encoding: Set by user.
     * - decoding: Set by lavc.
     */
    int refs;

    /**
     * chroma qp offset from luma
     * - encoding: Set by user.
     * - decoding: unused
     */
    int chromaoffset;

    /**
     * Multiplied by qscale for each frame and added to scene_change_score.
     * - encoding: Set by user.
     * - decoding: unused
     */
    int scenechange_factor;

    /**
     *
     * Note: Value depends upon the compare function used for fullpel ME.
     * - encoding: Set by user.
     * - decoding: unused
     */
    int mv0_threshold;

    /**
     * Adjust sensitivity of b_frame_strategy 1.
     * - encoding: Set by user.
     * - decoding: unused
     */
    int b_sensitivity;

    /**
     * Chromaticity coordinates of the source primaries.
     * - encoding: Set by user
     * - decoding: Set by libavcodec
     */
    enum AVColorPrimaries color_primaries;

    /**
     * Color Transfer Characteristic.
     * - encoding: Set by user
     * - decoding: Set by libavcodec
     */
    enum AVColorTransferCharacteristic color_trc;

    /**
     * YUV colorspace type.
     * - encoding: Set by user
     * - decoding: Set by libavcodec
     */
    enum AVColorSpace colorspace;

    /**
     * MPEG vs JPEG YUV range.
     * - encoding: Set by user
     * - decoding: Set by libavcodec
     */
    enum AVColorRange color_range;

    /**
     * This defines the location of chroma samples.
     * - encoding: Set by user
     * - decoding: Set by libavcodec
     */
    enum AVChromaLocation chroma_sample_location;

    /**
     * Number of slices.
     * Indicates number of picture subdivisions. Used for parallelized
     * decoding.
     * - encoding: Set by user
     * - decoding: unused
     */
    int slices;

    /** Field order
     * - encoding: set by libavcodec
     * - decoding: Set by user.
     */
    enum AVFieldOrder field_order;

    /* audio only */
    int sample_rate; ///< samples per second
    int channels;    ///< number of audio channels

    /**
     * audio sample format
     * - encoding: Set by user.
     * - decoding: Set by libavcodec.
     */
    enum AVSampleFormat sample_fmt;  ///< sample format

    /* The following data should not be initialized. */
    /**
     * Number of samples per channel in an audio frame.
     *
     * - encoding: set by libavcodec in avcodec_open2(). Each submitted frame
     *   except the last must contain exactly frame_size samples per channel.
     *   May be 0 when the codec has CODEC_CAP_VARIABLE_FRAME_SIZE set, then the
     *   frame size is not restricted.
     * - decoding: may be set by some decoders to indicate constant frame size
     */
    int frame_size;

    /**
     * Frame counter, set by libavcodec.
     *
     * - decoding: total number of frames returned from the decoder so far.
     * - encoding: total number of frames passed to the encoder so far.
     *
     *   @note the counter is not incremented if encoding/decoding resulted in
     *   an error.
     */
    int frame_number;

    /**
     * number of bytes per packet if constant and known or 0
     * Used by some WAV based audio codecs.
     */
    int block_align;

    /**
     * Audio cutoff bandwidth (0 means "automatic")
     * - encoding: Set by user.
     * - decoding: unused
     */
    int cutoff;

#if FF_API_REQUEST_CHANNELS
    /**
     * Decoder should decode to this many channels if it can (0 for default)
     * - encoding: unused
     * - decoding: Set by user.
     * @deprecated Deprecated in favor of request_channel_layout.
     */
    int request_channels;
#endif

    /**
     * Audio channel layout.
     * - encoding: set by user.
     * - decoding: set by user, may be overwritten by libavcodec.
     */
    uint64_t channel_layout;

    /**
     * Request decoder to use this channel layout if it can (0 for default)
     * - encoding: unused
     * - decoding: Set by user.
     */
    uint64_t request_channel_layout;

    /**
     * Type of service that the audio stream conveys.
     * - encoding: Set by user.
     * - decoding: Set by libavcodec.
     */
    enum AVAudioServiceType audio_service_type;

    /**
     * desired sample format
     * - encoding: Not used.
     * - decoding: Set by user.
     * Decoder will decode to this format if it can.
     */
    enum AVSampleFormat request_sample_fmt;

#if FF_API_GET_BUFFER
    /**
     * Called at the beginning of each frame to get a buffer for it.
     *
     * The function will set AVFrame.data[], AVFrame.linesize[].
     * AVFrame.extended_data[] must also be set, but it should be the same as
     * AVFrame.data[] except for planar audio with more channels than can fit
     * in AVFrame.data[]. In that case, AVFrame.data[] shall still contain as
     * many data pointers as it can hold.
     *
     * if CODEC_CAP_DR1 is not set then get_buffer() must call
     * avcodec_default_get_buffer() instead of providing buffers allocated by
     * some other means.
     *
     * AVFrame.data[] should be 32- or 16-byte-aligned unless the CPU doesn't
     * need it. avcodec_default_get_buffer() aligns the output buffer properly,
     * but if get_buffer() is overridden then alignment considerations should
     * be taken into account.
     *
     * @see avcodec_default_get_buffer()
     *
     * Video:
     *
     * If pic.reference is set then the frame will be read later by libavcodec.
     * avcodec_align_dimensions2() should be used to find the required width and
     * height, as they normally need to be rounded up to the next multiple of 16.
     *
     * If frame multithreading is used and thread_safe_callbacks is set,
     * it may be called from a different thread, but not from more than one at
     * once. Does not need to be reentrant.
     *
     * @see release_buffer(), reget_buffer()
     * @see avcodec_align_dimensions2()
     *
     * Audio:
     *
     * Decoders request a buffer of a particular size by setting
     * AVFrame.nb_samples prior to calling get_buffer(). The decoder may,
     * however, utilize only part of the buffer by setting AVFrame.nb_samples
     * to a smaller value in the output frame.
     *
     * Decoders cannot use the buffer after returning from
     * avcodec_decode_audio4(), so they will not call release_buffer(), as it
     * is assumed to be released immediately upon return. In some rare cases,
     * a decoder may need to call get_buffer() more than once in a single
     * call to avcodec_decode_audio4(). In that case, when get_buffer() is
     * called again after it has already been called once, the previously
     * acquired buffer is assumed to be released at that time and may not be
     * reused by the decoder.
     *
     * As a convenience, av_samples_get_buffer_size() and
     * av_samples_fill_arrays() in libavutil may be used by custom get_buffer()
     * functions to find the required data size and to fill data pointers and
     * linesize. In AVFrame.linesize, only linesize[0] may be set for audio
     * since all planes must be the same size.
     *
     * @see av_samples_get_buffer_size(), av_samples_fill_arrays()
     *
     * - encoding: unused
     * - decoding: Set by libavcodec, user can override.
     *
     * @deprecated use get_buffer2()
     */
    attribute_deprecated
    int (*get_buffer)(struct AVCodecContext *c, AVFrame *pic);

    /**
     * Called to release buffers which were allocated with get_buffer.
     * A released buffer can be reused in get_buffer().
     * pic.data[*] must be set to NULL.
     * May be called from a different thread if frame multithreading is used,
     * but not by more than one thread at once, so does not need to be reentrant.
     * - encoding: unused
     * - decoding: Set by libavcodec, user can override.
     *
     * @deprecated custom freeing callbacks should be set from get_buffer2()
     */
    attribute_deprecated
    void (*release_buffer)(struct AVCodecContext *c, AVFrame *pic);

    /**
     * Called at the beginning of a frame to get cr buffer for it.
     * Buffer type (size, hints) must be the same. libavcodec won't check it.
     * libavcodec will pass previous buffer in pic, function should return
     * same buffer or new buffer with old frame "painted" into it.
     * If pic.data[0] == NULL must behave like get_buffer().
     * if CODEC_CAP_DR1 is not set then reget_buffer() must call
     * avcodec_default_reget_buffer() instead of providing buffers allocated by
     * some other means.
     * - encoding: unused
     * - decoding: Set by libavcodec, user can override.
     */
    attribute_deprecated
    int (*reget_buffer)(struct AVCodecContext *c, AVFrame *pic);
#endif

    /**
     * This callback is called at the beginning of each frame to get data
     * buffer(s) for it. There may be one contiguous buffer for all the data or
     * there may be a buffer per each data plane or anything in between. Each
     * buffer must be reference-counted using the AVBuffer API.
     *
     * The following fields will be set in the frame before this callback is
     * called:
     * - format
     * - width, height (video only)
     * - sample_rate, channel_layout, nb_samples (audio only)
     * Their values may differ from the corresponding values in
     * AVCodecContext. This callback must use the frame values, not the codec
     * context values, to calculate the required buffer size.
     *
     * This callback must fill the following fields in the frame:
     * - data[]
     * - linesize[]
     * - extended_data:
     *   * if the data is planar audio with more than 8 channels, then this
     *     callback must allocate and fill extended_data to contain all pointers
     *     to all data planes. data[] must hold as many pointers as it can.
     *     extended_data must be allocated with av_malloc() and will be freed in
     *     av_frame_unref().
     *   * otherwise exended_data must point to data
     * - buf[] must contain references to the buffers that contain the frame
     *   data.
     * - extended_buf and nb_extended_buf must be allocated with av_malloc() by
     *   this callback and filled with the extra buffers if there are more
     *   buffers than buf[] can hold. extended_buf will be freed in
     *   av_frame_unref().
     *
     * If CODEC_CAP_DR1 is not set then get_buffer2() must call
     * avcodec_default_get_buffer2() instead of providing buffers allocated by
     * some other means.
     *
     * Each data plane must be aligned to the maximum required by the target
     * CPU.
     *
     * @see avcodec_default_get_buffer2()
     *
     * Video:
     *
     * If AV_GET_BUFFER_FLAG_REF is set in flags then the frame may be reused
     * (read and/or written to if it is writable) later by libavcodec.
     *
     * If CODEC_FLAG_EMU_EDGE is not set in s->flags, the buffer must contain an
     * edge of the size returned by avcodec_get_edge_width() on all sides.
     *
     * avcodec_align_dimensions2() should be used to find the required width and
     * height, as they normally need to be rounded up to the next multiple of 16.
     *
     * If frame multithreading is used and thread_safe_callbacks is set,
     * this callback may be called from a different thread, but not from more
     * than one at once. Does not need to be reentrant.
     *
     * @see avcodec_align_dimensions2()
     *
     * Audio:
     *
     * Decoders request a buffer of a particular size by setting
     * AVFrame.nb_samples prior to calling get_buffer2(). The decoder may,
     * however, utilize only part of the buffer by setting AVFrame.nb_samples
     * to a smaller value in the output frame.
     *
     * As a convenience, av_samples_get_buffer_size() and
     * av_samples_fill_arrays() in libavutil may be used by custom get_buffer2()
     * functions to find the required data size and to fill data pointers and
     * linesize. In AVFrame.linesize, only linesize[0] may be set for audio
     * since all planes must be the same size.
     *
     * @see av_samples_get_buffer_size(), av_samples_fill_arrays()
     *
     * - encoding: unused
     * - decoding: Set by libavcodec, user can override.
     */
    int (*get_buffer2)(struct AVCodecContext *s, AVFrame *frame, int flags);

    /**
     * If non-zero, the decoded audio and video frames returned from
     * avcodec_decode_video2() and avcodec_decode_audio4() are reference-counted
     * and are valid indefinitely. The caller must free them with
     * av_frame_unref() when they are not needed anymore.
     * Otherwise, the decoded frames must not be freed by the caller and are
     * only valid until the next decode call.
     *
     * - encoding: unused
     * - decoding: set by the caller before avcodec_open2().
     */
    int refcounted_frames;

    /* - encoding parameters */
    float qcompress;  ///< amount of qscale change between easy & hard scenes (0.0-1.0)
    float qblur;      ///< amount of qscale smoothing over time (0.0-1.0)

    /**
     * minimum quantizer
     * - encoding: Set by user.
     * - decoding: unused
     */
    int qmin;

    /**
     * maximum quantizer
     * - encoding: Set by user.
     * - decoding: unused
     */
    int qmax;

    /**
     * maximum quantizer difference between frames
     * - encoding: Set by user.
     * - decoding: unused
     */
    int max_qdiff;

    /**
     * ratecontrol qmin qmax limiting method
     * 0-> clipping, 1-> use a nice continuous function to limit qscale wthin qmin/qmax.
     * - encoding: Set by user.
     * - decoding: unused
     */
    float rc_qsquish;

    float rc_qmod_amp;
    int rc_qmod_freq;

    /**
     * decoder bitstream buffer size
     * - encoding: Set by user.
     * - decoding: unused
     */
    int rc_buffer_size;

    /**
     * ratecontrol override, see RcOverride
     * - encoding: Allocated/set/freed by user.
     * - decoding: unused
     */
    int rc_override_count;
    RcOverride *rc_override;

    /**
     * rate control equation
     * - encoding: Set by user
     * - decoding: unused
     */
    const char *rc_eq;

    /**
     * maximum bitrate
     * - encoding: Set by user.
     * - decoding: unused
     */
    int rc_max_rate;

    /**
     * minimum bitrate
     * - encoding: Set by user.
     * - decoding: unused
     */
    int rc_min_rate;

    float rc_buffer_aggressivity;

    /**
     * initial complexity for pass1 ratecontrol
     * - encoding: Set by user.
     * - decoding: unused
     */
    float rc_initial_cplx;

    /**
     * Ratecontrol attempt to use, at maximum, <value> of what can be used without an underflow.
     * - encoding: Set by user.
     * - decoding: unused.
     */
    float rc_max_available_vbv_use;

    /**
     * Ratecontrol attempt to use, at least, <value> times the amount needed to prevent a vbv overflow.
     * - encoding: Set by user.
     * - decoding: unused.
     */
    float rc_min_vbv_overflow_use;

    /**
     * Number of bits which should be loaded into the rc buffer before decoding starts.
     * - encoding: Set by user.
     * - decoding: unused
     */
    int rc_initial_buffer_occupancy;

#define FF_CODER_TYPE_VLC       0
#define FF_CODER_TYPE_AC        1
#define FF_CODER_TYPE_RAW       2
#define FF_CODER_TYPE_RLE       3
#define FF_CODER_TYPE_DEFLATE   4
    /**
     * coder type
     * - encoding: Set by user.
     * - decoding: unused
     */
    int coder_type;

    /**
     * context model
     * - encoding: Set by user.
     * - decoding: unused
     */
    int context_model;

    /**
     * minimum Lagrange multipler
     * - encoding: Set by user.
     * - decoding: unused
     */
    int lmin;

    /**
     * maximum Lagrange multipler
     * - encoding: Set by user.
     * - decoding: unused
     */
    int lmax;

    /**
     * frame skip threshold
     * - encoding: Set by user.
     * - decoding: unused
     */
    int frame_skip_threshold;

    /**
     * frame skip factor
     * - encoding: Set by user.
     * - decoding: unused
     */
    int frame_skip_factor;

    /**
     * frame skip exponent
     * - encoding: Set by user.
     * - decoding: unused
     */
    int frame_skip_exp;

    /**
     * frame skip comparison function
     * - encoding: Set by user.
     * - decoding: unused
     */
    int frame_skip_cmp;

    /**
     * trellis RD quantization
     * - encoding: Set by user.
     * - decoding: unused
     */
    int trellis;

    /**
     * - encoding: Set by user.
     * - decoding: unused
     */
    int min_prediction_order;

    /**
     * - encoding: Set by user.
     * - decoding: unused
     */
    int max_prediction_order;

    /**
     * GOP timecode frame start number
     * - encoding: Set by user, in non drop frame format
     * - decoding: Set by libavcodec (timecode in the 25 bits format, -1 if unset)
     */
    int64_t timecode_frame_start;

    /* The RTP callback: This function is called    */
    /* every time the encoder has a packet to send. */
    /* It depends on the encoder if the data starts */
    /* with a Start Code (it should). H.263 does.   */
    /* mb_nb contains the number of macroblocks     */
    /* encoded in the RTP payload.                  */
    void (*rtp_callback)(struct AVCodecContext *avctx, void *data, int size, int mb_nb);

    int rtp_payload_size;   /* The size of the RTP payload: the coder will  */
                            /* do its best to deliver a chunk with size     */
                            /* below rtp_payload_size, the chunk will start */
                            /* with a start code on some codecs like H.263. */
                            /* This doesn't take account of any particular  */
                            /* headers inside the transmitted RTP payload.  */

    /* statistics, used for 2-pass encoding */
    int mv_bits;
    int header_bits;
    int i_tex_bits;
    int p_tex_bits;
    int i_count;
    int p_count;
    int skip_count;
    int misc_bits;

    /**
     * number of bits used for the previously encoded frame
     * - encoding: Set by libavcodec.
     * - decoding: unused
     */
    int frame_bits;

    /**
     * pass1 encoding statistics output buffer
     * - encoding: Set by libavcodec.
     * - decoding: unused
     */
    char *stats_out;

    /**
     * pass2 encoding statistics input buffer
     * Concatenated stuff from stats_out of pass1 should be placed here.
     * - encoding: Allocated/set/freed by user.
     * - decoding: unused
     */
    char *stats_in;

    /**
     * Work around bugs in encoders which sometimes cannot be detected automatically.
     * - encoding: Set by user
     * - decoding: Set by user
     */
    int workaround_bugs;
#define FF_BUG_AUTODETECT       1  ///< autodetection
#define FF_BUG_OLD_MSMPEG4      2
#define FF_BUG_XVID_ILACE       4
#define FF_BUG_UMP4             8
#define FF_BUG_NO_PADDING       16
#define FF_BUG_AMV              32
#define FF_BUG_AC_VLC           0  ///< Will be removed, libavcodec can now handle these non-compliant files by default.
#define FF_BUG_QPEL_CHROMA      64
#define FF_BUG_STD_QPEL         128
#define FF_BUG_QPEL_CHROMA2     256
#define FF_BUG_DIRECT_BLOCKSIZE 512
#define FF_BUG_EDGE             1024
#define FF_BUG_HPEL_CHROMA      2048
#define FF_BUG_DC_CLIP          4096
#define FF_BUG_MS               8192 ///< Work around various bugs in Microsoft's broken decoders.
#define FF_BUG_TRUNCATED       16384

    /**
     * strictly follow the standard (MPEG4, ...).
     * - encoding: Set by user.
     * - decoding: Set by user.
     * Setting this to STRICT or higher means the encoder and decoder will
     * generally do stupid things, whereas setting it to unofficial or lower
     * will mean the encoder might produce output that is not supported by all
     * spec-compliant decoders. Decoders don't differentiate between normal,
     * unofficial and experimental (that is, they always try to decode things
     * when they can) unless they are explicitly asked to behave stupidly
     * (=strictly conform to the specs)
     */
    int strict_std_compliance;
#define FF_COMPLIANCE_VERY_STRICT   2 ///< Strictly conform to an older more strict version of the spec or reference software.
#define FF_COMPLIANCE_STRICT        1 ///< Strictly conform to all the things in the spec no matter what consequences.
#define FF_COMPLIANCE_NORMAL        0
#define FF_COMPLIANCE_UNOFFICIAL   -1 ///< Allow unofficial extensions
#define FF_COMPLIANCE_EXPERIMENTAL -2 ///< Allow nonstandardized experimental things.

    /**
     * error concealment flags
     * - encoding: unused
     * - decoding: Set by user.
     */
    int error_concealment;
#define FF_EC_GUESS_MVS   1
#define FF_EC_DEBLOCK     2

    /**
     * debug
     * - encoding: Set by user.
     * - decoding: Set by user.
     */
    int debug;
#define FF_DEBUG_PICT_INFO   1
#define FF_DEBUG_RC          2
#define FF_DEBUG_BITSTREAM   4
#define FF_DEBUG_MB_TYPE     8
#define FF_DEBUG_QP          16
#define FF_DEBUG_MV          32
#define FF_DEBUG_DCT_COEFF   0x00000040
#define FF_DEBUG_SKIP        0x00000080
#define FF_DEBUG_STARTCODE   0x00000100
#define FF_DEBUG_PTS         0x00000200
#define FF_DEBUG_ER          0x00000400
#define FF_DEBUG_MMCO        0x00000800
#define FF_DEBUG_BUGS        0x00001000
#define FF_DEBUG_VIS_QP      0x00002000
#define FF_DEBUG_VIS_MB_TYPE 0x00004000
#define FF_DEBUG_BUFFERS     0x00008000
#define FF_DEBUG_THREADS     0x00010000

    /**
     * debug
     * - encoding: Set by user.
     * - decoding: Set by user.
     */
    int debug_mv;
#define FF_DEBUG_VIS_MV_P_FOR  0x00000001 //visualize forward predicted MVs of P frames
#define FF_DEBUG_VIS_MV_B_FOR  0x00000002 //visualize forward predicted MVs of B frames
#define FF_DEBUG_VIS_MV_B_BACK 0x00000004 //visualize backward predicted MVs of B frames

    /**
     * Error recognition; may misdetect some more or less valid parts as errors.
     * - encoding: unused
     * - decoding: Set by user.
     */
    int err_recognition;
#define AV_EF_CRCCHECK  (1<<0)
#define AV_EF_BITSTREAM (1<<1)
#define AV_EF_BUFFER    (1<<2)
#define AV_EF_EXPLODE   (1<<3)

#define AV_EF_CAREFUL    (1<<16)
#define AV_EF_COMPLIANT  (1<<17)
#define AV_EF_AGGRESSIVE (1<<18)


    /**
     * opaque 64bit number (generally a PTS) that will be reordered and
     * output in AVFrame.reordered_opaque
     * @deprecated in favor of pkt_pts
     * - encoding: unused
     * - decoding: Set by user.
     */
    int64_t reordered_opaque;

    /**
     * Hardware accelerator in use
     * - encoding: unused.
     * - decoding: Set by libavcodec
     */
    struct AVHWAccel *hwaccel;

    /**
     * Hardware accelerator context.
     * For some hardware accelerators, a global context needs to be
     * provided by the user. In that case, this holds display-dependent
     * data FFmpeg cannot instantiate itself. Please refer to the
     * FFmpeg HW accelerator documentation to know how to fill this
     * is. e.g. for VA API, this is a struct vaapi_context.
     * - encoding: unused
     * - decoding: Set by user
     */
    void *hwaccel_context;

    /**
     * error
     * - encoding: Set by libavcodec if flags&CODEC_FLAG_PSNR.
     * - decoding: unused
     */
    uint64_t error[AV_NUM_DATA_POINTERS];

    /**
     * DCT algorithm, see FF_DCT_* below
     * - encoding: Set by user.
     * - decoding: unused
     */
    int dct_algo;
#define FF_DCT_AUTO    0
#define FF_DCT_FASTINT 1
#define FF_DCT_INT     2
#define FF_DCT_MMX     3
#define FF_DCT_ALTIVEC 5
#define FF_DCT_FAAN    6

    /**
     * IDCT algorithm, see FF_IDCT_* below.
     * - encoding: Set by user.
     * - decoding: Set by user.
     */
    int idct_algo;
#define FF_IDCT_AUTO          0
#define FF_IDCT_INT           1
#define FF_IDCT_SIMPLE        2
#define FF_IDCT_SIMPLEMMX     3
#define FF_IDCT_ARM           7
#define FF_IDCT_ALTIVEC       8
#define FF_IDCT_SH4           9
#define FF_IDCT_SIMPLEARM     10
#define FF_IDCT_IPP           13
#define FF_IDCT_XVIDMMX       14
#define FF_IDCT_SIMPLEARMV5TE 16
#define FF_IDCT_SIMPLEARMV6   17
#define FF_IDCT_SIMPLEVIS     18
#define FF_IDCT_FAAN          20
#define FF_IDCT_SIMPLENEON    22
#define FF_IDCT_SIMPLEALPHA   23
#if FF_API_IDCT
#define FF_IDCT_H264          11
#define FF_IDCT_VP3           12
#define FF_IDCT_CAVS          15
#define FF_IDCT_WMV2          19
#define FF_IDCT_EA            21
#define FF_IDCT_BINK          24
#endif

    /**
     * bits per sample/pixel from the demuxer (needed for huffyuv).
     * - encoding: Set by libavcodec.
     * - decoding: Set by user.
     */
     int bits_per_coded_sample;

    /**
     * Bits per sample/pixel of internal libavcodec pixel/sample format.
     * - encoding: set by user.
     * - decoding: set by libavcodec.
     */
    int bits_per_raw_sample;

    /**
     * low resolution decoding, 1-> 1/2 size, 2->1/4 size
     * - encoding: unused
     * - decoding: Set by user.
     */
     int lowres;

    /**
     * the picture in the bitstream
     * - encoding: Set by libavcodec.
     * - decoding: Set by libavcodec.
     */
    AVFrame *coded_frame;

    /**
     * thread count
     * is used to decide how many independent tasks should be passed to execute()
     * - encoding: Set by user.
     * - decoding: Set by user.
     */
    int thread_count;

    /**
     * Which multithreading methods to use.
     * Use of FF_THREAD_FRAME will increase decoding delay by one frame per thread,
     * so clients which cannot provide future frames should not use it.
     *
     * - encoding: Set by user, otherwise the default is used.
     * - decoding: Set by user, otherwise the default is used.
     */
    int thread_type;
#define FF_THREAD_FRAME   1 ///< Decode more than one frame at once
#define FF_THREAD_SLICE   2 ///< Decode more than one part of a single frame at once

    /**
     * Which multithreading methods are in use by the codec.
     * - encoding: Set by libavcodec.
     * - decoding: Set by libavcodec.
     */
    int active_thread_type;

    /**
     * Set by the client if its custom get_buffer() callback can be called
     * synchronously from another thread, which allows faster multithreaded decoding.
     * draw_horiz_band() will be called from other threads regardless of this setting.
     * Ignored if the default get_buffer() is used.
     * - encoding: Set by user.
     * - decoding: Set by user.
     */
    int thread_safe_callbacks;

    /**
     * The codec may call this to execute several independent things.
     * It will return only after finishing all tasks.
     * The user may replace this with some multithreaded implementation,
     * the default implementation will execute the parts serially.
     * @param count the number of things to execute
     * - encoding: Set by libavcodec, user can override.
     * - decoding: Set by libavcodec, user can override.
     */
    int (*execute)(struct AVCodecContext *c, int (*func)(struct AVCodecContext *c2, void *arg), void *arg2, int *ret, int count, int size);

    /**
     * The codec may call this to execute several independent things.
     * It will return only after finishing all tasks.
     * The user may replace this with some multithreaded implementation,
     * the default implementation will execute the parts serially.
     * Also see avcodec_thread_init and e.g. the --enable-pthread configure option.
     * @param c context passed also to func
     * @param count the number of things to execute
     * @param arg2 argument passed unchanged to func
     * @param ret return values of executed functions, must have space for "count" values. May be NULL.
     * @param func function that will be called count times, with jobnr from 0 to count-1.
     *             threadnr will be in the range 0 to c->thread_count-1 < MAX_THREADS and so that no
     *             two instances of func executing at the same time will have the same threadnr.
     * @return always 0 currently, but code should handle a future improvement where when any call to func
     *         returns < 0 no further calls to func may be done and < 0 is returned.
     * - encoding: Set by libavcodec, user can override.
     * - decoding: Set by libavcodec, user can override.
     */
    int (*execute2)(struct AVCodecContext *c, int (*func)(struct AVCodecContext *c2, void *arg, int jobnr, int threadnr), void *arg2, int *ret, int count);

    /**
     * thread opaque
     * Can be used by execute() to store some per AVCodecContext stuff.
     * - encoding: set by execute()
     * - decoding: set by execute()
     */
    void *thread_opaque;

    /**
     * noise vs. sse weight for the nsse comparsion function
     * - encoding: Set by user.
     * - decoding: unused
     */
     int nsse_weight;

    /**
     * profile
     * - encoding: Set by user.
     * - decoding: Set by libavcodec.
     */
     int profile;
#define FF_PROFILE_UNKNOWN -99
#define FF_PROFILE_RESERVED -100

#define FF_PROFILE_AAC_MAIN 0
#define FF_PROFILE_AAC_LOW  1
#define FF_PROFILE_AAC_SSR  2
#define FF_PROFILE_AAC_LTP  3
#define FF_PROFILE_AAC_HE   4
#define FF_PROFILE_AAC_HE_V2 28
#define FF_PROFILE_AAC_LD   22
#define FF_PROFILE_AAC_ELD  38

#define FF_PROFILE_DTS         20
#define FF_PROFILE_DTS_ES      30
#define FF_PROFILE_DTS_96_24   40
#define FF_PROFILE_DTS_HD_HRA  50
#define FF_PROFILE_DTS_HD_MA   60

#define FF_PROFILE_MPEG2_422    0
#define FF_PROFILE_MPEG2_HIGH   1
#define FF_PROFILE_MPEG2_SS     2
#define FF_PROFILE_MPEG2_SNR_SCALABLE  3
#define FF_PROFILE_MPEG2_MAIN   4
#define FF_PROFILE_MPEG2_SIMPLE 5

#define FF_PROFILE_H264_CONSTRAINED  (1<<9)  // 8+1; constraint_set1_flag
#define FF_PROFILE_H264_INTRA        (1<<11) // 8+3; constraint_set3_flag

#define FF_PROFILE_H264_BASELINE             66
#define FF_PROFILE_H264_CONSTRAINED_BASELINE (66|FF_PROFILE_H264_CONSTRAINED)
#define FF_PROFILE_H264_MAIN                 77
#define FF_PROFILE_H264_EXTENDED             88
#define FF_PROFILE_H264_HIGH                 100
#define FF_PROFILE_H264_HIGH_10              110
#define FF_PROFILE_H264_HIGH_10_INTRA        (110|FF_PROFILE_H264_INTRA)
#define FF_PROFILE_H264_HIGH_422             122
#define FF_PROFILE_H264_HIGH_422_INTRA       (122|FF_PROFILE_H264_INTRA)
#define FF_PROFILE_H264_HIGH_444             144
#define FF_PROFILE_H264_HIGH_444_PREDICTIVE  244
#define FF_PROFILE_H264_HIGH_444_INTRA       (244|FF_PROFILE_H264_INTRA)
#define FF_PROFILE_H264_CAVLC_444            44

#define FF_PROFILE_VC1_SIMPLE   0
#define FF_PROFILE_VC1_MAIN     1
#define FF_PROFILE_VC1_COMPLEX  2
#define FF_PROFILE_VC1_ADVANCED 3

#define FF_PROFILE_MPEG4_SIMPLE                     0
#define FF_PROFILE_MPEG4_SIMPLE_SCALABLE            1
#define FF_PROFILE_MPEG4_CORE                       2
#define FF_PROFILE_MPEG4_MAIN                       3
#define FF_PROFILE_MPEG4_N_BIT                      4
#define FF_PROFILE_MPEG4_SCALABLE_TEXTURE           5
#define FF_PROFILE_MPEG4_SIMPLE_FACE_ANIMATION      6
#define FF_PROFILE_MPEG4_BASIC_ANIMATED_TEXTURE     7
#define FF_PROFILE_MPEG4_HYBRID                     8
#define FF_PROFILE_MPEG4_ADVANCED_REAL_TIME         9
#define FF_PROFILE_MPEG4_CORE_SCALABLE             10
#define FF_PROFILE_MPEG4_ADVANCED_CODING           11
#define FF_PROFILE_MPEG4_ADVANCED_CORE             12
#define FF_PROFILE_MPEG4_ADVANCED_SCALABLE_TEXTURE 13
#define FF_PROFILE_MPEG4_SIMPLE_STUDIO             14
#define FF_PROFILE_MPEG4_ADVANCED_SIMPLE           15

    /**
     * level
     * - encoding: Set by user.
     * - decoding: Set by libavcodec.
     */
     int level;
#define FF_LEVEL_UNKNOWN -99

    /**
     * Skip loop filtering for selected frames.
     * - encoding: unused
     * - decoding: Set by user.
     */
    enum AVDiscard skip_loop_filter;

    /**
     * Skip IDCT/dequantization for selected frames.
     * - encoding: unused
     * - decoding: Set by user.
     */
    enum AVDiscard skip_idct;

    /**
     * Skip decoding for selected frames.
     * - encoding: unused
     * - decoding: Set by user.
     */
    enum AVDiscard skip_frame;

    /**
     * Header containing style information for text subtitles.
     * For SUBTITLE_ASS subtitle type, it should contain the whole ASS
     * [Script Info] and [V4+ Styles] section, plus the [Events] line and
     * the Format line following. It shouldn't include any Dialogue line.
     * - encoding: Set/allocated/freed by user (before avcodec_open2())
     * - decoding: Set/allocated/freed by libavcodec (by avcodec_open2())
     */
    uint8_t *subtitle_header;
    int subtitle_header_size;

    /**
     * Simulates errors in the bitstream to test error concealment.
     * - encoding: Set by user.
     * - decoding: unused
     */
    int error_rate;

    /**
     * Current packet as passed into the decoder, to avoid having
     * to pass the packet into every function. Currently only valid
     * inside lavc and get/release_buffer callbacks.
     * - decoding: set by avcodec_decode_*, read by get_buffer() for setting pkt_pts
     * - encoding: unused
     */
    AVPacket *pkt;

    /**
     * VBV delay coded in the last frame (in periods of a 27 MHz clock).
     * Used for compliant TS muxing.
     * - encoding: Set by libavcodec.
     * - decoding: unused.
     */
    uint64_t vbv_delay;

    /**
     * Timebase in which pkt_dts/pts and AVPacket.dts/pts are.
     * Code outside libavcodec should access this field using:
     * av_codec_{get,set}_pkt_timebase(avctx)
     * - encoding unused.
     * - decodimg set by user
     */
    AVRational pkt_timebase;

    /**
     * AVCodecDescriptor
     * Code outside libavcodec should access this field using:
     * av_codec_{get,set}_codec_descriptor(avctx)
     * - encoding: unused.
     * - decoding: set by libavcodec.
     */
    const AVCodecDescriptor *codec_descriptor;

    /**
     * Current statistics for PTS correction.
     * - decoding: maintained and used by libavcodec, not intended to be used by user apps
     * - encoding: unused
     */
    int64_t pts_correction_num_faulty_pts; /// Number of incorrect PTS values so far
    int64_t pts_correction_num_faulty_dts; /// Number of incorrect DTS values so far
    int64_t pts_correction_last_pts;       /// PTS of the last frame
    int64_t pts_correction_last_dts;       /// DTS of the last frame

    /**
     * Current frame metadata.
     * - decoding: maintained and used by libavcodec, not intended to be used by user apps
     * - encoding: unused
     */
    AVDictionary *metadata;

    /**
     * Character encoding of the input subtitles file.
     * - decoding: set by user
     * - encoding: unused
     */
    char *sub_charenc;

    /**
     * Subtitles character encoding mode. Formats or codecs might be adjusting
     * this setting (if they are doing the conversion themselves for instance).
     * - decoding: set by libavcodec
     * - encoding: unused
     */
    int sub_charenc_mode;
#define FF_SUB_CHARENC_MODE_DO_NOTHING  -1  ///< do nothing (demuxer outputs a stream supposed to be already in UTF-8, or the codec is bitmap for instance)
#define FF_SUB_CHARENC_MODE_AUTOMATIC    0  ///< libavcodec will select the mode itself
#define FF_SUB_CHARENC_MODE_PRE_DECODER  1  ///< the AVPacket data needs to be recoded to UTF-8 before being fed to the decoder, requires iconv
} AVCodecContext;

AVRational av_codec_get_pkt_timebase         (const AVCodecContext *avctx);
void       av_codec_set_pkt_timebase         (AVCodecContext *avctx, AVRational val);

const AVCodecDescriptor *av_codec_get_codec_descriptor(const AVCodecContext *avctx);
void                     av_codec_set_codec_descriptor(AVCodecContext *avctx, const AVCodecDescriptor *desc);

/**
 * AVProfile.
 */
typedef struct AVProfile {
    int profile;
    const char *name; ///< short name for the profile
} AVProfile;

typedef struct AVCodecDefault AVCodecDefault;

struct AVSubtitle;

/**
 * AVCodec.
 */
typedef struct AVCodec {
    /**
     * Name of the codec implementation.
     * The name is globally unique among encoders and among decoders (but an
     * encoder and a decoder can share the same name).
     * This is the primary way to find a codec from the user perspective.
     */
    const char *name;
    /**
     * Descriptive name for the codec, meant to be more human readable than name.
     * You should use the NULL_IF_CONFIG_SMALL() macro to define it.
     */
    const char *long_name;
    enum AVMediaType type;
    enum AVCodecID id;
    /**
     * Codec capabilities.
     * see CODEC_CAP_*
     */
    int capabilities;
    const AVRational *supported_framerates; ///< array of supported framerates, or NULL if any, array is terminated by {0,0}
    const enum AVPixelFormat *pix_fmts;     ///< array of supported pixel formats, or NULL if unknown, array is terminated by -1
    const int *supported_samplerates;       ///< array of supported audio samplerates, or NULL if unknown, array is terminated by 0
    const enum AVSampleFormat *sample_fmts; ///< array of supported sample formats, or NULL if unknown, array is terminated by -1
    const uint64_t *channel_layouts;         ///< array of support channel layouts, or NULL if unknown. array is terminated by 0
    uint8_t max_lowres;                     ///< maximum value for lowres supported by the decoder
    const AVClass *priv_class;              ///< AVClass for the private context
    const AVProfile *profiles;              ///< array of recognized profiles, or NULL if unknown, array is terminated by {FF_PROFILE_UNKNOWN}

    /*****************************************************************
     * No fields below this line are part of the public API. They
     * may not be used outside of libavcodec and can be changed and
     * removed at will.
     * New public fields should be added right above.
     *****************************************************************
     */
    int priv_data_size;
    struct AVCodec *next;
    /**
     * @name Frame-level threading support functions
     * @{
     */
    /**
     * If defined, called on thread contexts when they are created.
     * If the codec allocates writable tables in init(), re-allocate them here.
     * priv_data will be set to a copy of the original.
     */
    int (*init_thread_copy)(AVCodecContext *);
    /**
     * Copy necessary context variables from a previous thread context to the current one.
     * If not defined, the next thread will start automatically; otherwise, the codec
     * must call ff_thread_finish_setup().
     *
     * dst and src will (rarely) point to the same context, in which case memcpy should be skipped.
     */
    int (*update_thread_context)(AVCodecContext *dst, const AVCodecContext *src);
    /** @} */

    /**
     * Private codec-specific defaults.
     */
    const AVCodecDefault *defaults;

    /**
     * Initialize codec static data, called from avcodec_register().
     */
    void (*init_static_data)(struct AVCodec *codec);

    int (*init)(AVCodecContext *);
    int (*encode_sub)(AVCodecContext *, uint8_t *buf, int buf_size,
                      const struct AVSubtitle *sub);
    /**
     * Encode data to an AVPacket.
     *
     * @param      avctx          codec context
     * @param      avpkt          output AVPacket (may contain a user-provided buffer)
     * @param[in]  frame          AVFrame containing the raw data to be encoded
     * @param[out] got_packet_ptr encoder sets to 0 or 1 to indicate that a
     *                            non-empty packet was returned in avpkt.
     * @return 0 on success, negative error code on failure
     */
    int (*encode2)(AVCodecContext *avctx, AVPacket *avpkt, const AVFrame *frame,
                   int *got_packet_ptr);
    int (*decode)(AVCodecContext *, void *outdata, int *outdata_size, AVPacket *avpkt);
    int (*close)(AVCodecContext *);
    /**
     * Flush buffers.
     * Will be called when seeking
     */
    void (*flush)(AVCodecContext *);
} AVCodec;

/**
 * AVHWAccel.
 */
typedef struct AVHWAccel {
    /**
     * Name of the hardware accelerated codec.
     * The name is globally unique among encoders and among decoders (but an
     * encoder and a decoder can share the same name).
     */
    const char *name;

    /**
     * Type of codec implemented by the hardware accelerator.
     *
     * See AVMEDIA_TYPE_xxx
     */
    enum AVMediaType type;

    /**
     * Codec implemented by the hardware accelerator.
     *
     * See AV_CODEC_ID_xxx
     */
    enum AVCodecID id;

    /**
     * Supported pixel format.
     *
     * Only hardware accelerated formats are supported here.
     */
    enum AVPixelFormat pix_fmt;

    /**
     * Hardware accelerated codec capabilities.
     * see FF_HWACCEL_CODEC_CAP_*
     */
    int capabilities;

    struct AVHWAccel *next;

    /**
     * Called at the beginning of each frame or field picture.
     *
     * Meaningful frame information (codec specific) is guaranteed to
     * be parsed at this point. This function is mandatory.
     *
     * Note that buf can be NULL along with buf_size set to 0.
     * Otherwise, this means the whole frame is available at this point.
     *
     * @param avctx the codec context
     * @param buf the frame data buffer base
     * @param buf_size the size of the frame in bytes
     * @return zero if successful, a negative value otherwise
     */
    int (*start_frame)(AVCodecContext *avctx, const uint8_t *buf, uint32_t buf_size);

    /**
     * Callback for each slice.
     *
     * Meaningful slice information (codec specific) is guaranteed to
     * be parsed at this point. This function is mandatory.
     *
     * @param avctx the codec context
     * @param buf the slice data buffer base
     * @param buf_size the size of the slice in bytes
     * @return zero if successful, a negative value otherwise
     */
    int (*decode_slice)(AVCodecContext *avctx, const uint8_t *buf, uint32_t buf_size);

    /**
     * Called at the end of each frame or field picture.
     *
     * The whole picture is parsed at this point and can now be sent
     * to the hardware accelerator. This function is mandatory.
     *
     * @param avctx the codec context
     * @return zero if successful, a negative value otherwise
     */
    int (*end_frame)(AVCodecContext *avctx);

    /**
     * Size of HW accelerator private data.
     *
     * Private data is allocated with av_mallocz() before
     * AVCodecContext.get_buffer() and deallocated after
     * AVCodecContext.release_buffer().
     */
    int priv_data_size;
} AVHWAccel;

/**
 * @defgroup lavc_picture AVPicture
 *
 * Functions for working with AVPicture
 * @{
 */

/**
 * four components are given, that's all.
 * the last component is alpha
 */
typedef struct AVPicture {
    uint8_t *data[AV_NUM_DATA_POINTERS];
    int linesize[AV_NUM_DATA_POINTERS];     ///< number of bytes per line
} AVPicture;

/**
 * @}
 */

enum AVSubtitleType {
    SUBTITLE_NONE,

    SUBTITLE_BITMAP,                ///< A bitmap, pict will be set

    /**
     * Plain text, the text field must be set by the decoder and is
     * authoritative. ass and pict fields may contain approximations.
     */
    SUBTITLE_TEXT,

    /**
     * Formatted text, the ass field must be set by the decoder and is
     * authoritative. pict and text fields may contain approximations.
     */
    SUBTITLE_ASS,
};

#define AV_SUBTITLE_FLAG_FORCED 0x00000001

typedef struct AVSubtitleRect {
    int x;         ///< top left corner  of pict, undefined when pict is not set
    int y;         ///< top left corner  of pict, undefined when pict is not set
    int w;         ///< width            of pict, undefined when pict is not set
    int h;         ///< height           of pict, undefined when pict is not set
    int nb_colors; ///< number of colors in pict, undefined when pict is not set

    /**
     * data+linesize for the bitmap of this subtitle.
     * can be set for text/ass as well once they where rendered
     */
    AVPicture pict;
    enum AVSubtitleType type;

    char *text;                     ///< 0 terminated plain UTF-8 text

    /**
     * 0 terminated ASS/SSA compatible event line.
     * The presentation of this is unaffected by the other values in this
     * struct.
     */
    char *ass;

    int flags;
} AVSubtitleRect;

typedef struct AVSubtitle {
    uint16_t format; /* 0 = graphics */
    uint32_t start_display_time; /* relative to packet pts, in ms */
    uint32_t end_display_time; /* relative to packet pts, in ms */
    unsigned num_rects;
    AVSubtitleRect **rects;
    int64_t pts;    ///< Same as packet pts, in AV_TIME_BASE
} AVSubtitle;

/**
 * If c is NULL, returns the first registered codec,
 * if c is non-NULL, returns the next registered codec after c,
 * or NULL if c is the last one.
 */
AVCodec *av_codec_next(const AVCodec *c);

/**
 * Return the LIBAVCODEC_VERSION_INT constant.
 */
unsigned avcodec_version(void);

/**
 * Return the libavcodec build-time configuration.
 */
const char *avcodec_configuration(void);

/**
 * Return the libavcodec license.
 */
const char *avcodec_license(void);

/**
 * Register the codec codec and initialize libavcodec.
 *
 * @warning either this function or avcodec_register_all() must be called
 * before any other libavcodec functions.
 *
 * @see avcodec_register_all()
 */
void avcodec_register(AVCodec *codec);

/**
 * Register all the codecs, parsers and bitstream filters which were enabled at
 * configuration time. If you do not call this function you can select exactly
 * which formats you want to support, by using the individual registration
 * functions.
 *
 * @see avcodec_register
 * @see av_register_codec_parser
 * @see av_register_bitstream_filter
 */
void avcodec_register_all(void);


#if FF_API_ALLOC_CONTEXT
/**
 * Allocate an AVCodecContext and set its fields to default values.  The
 * resulting struct can be deallocated by simply calling av_free().
 *
 * @return An AVCodecContext filled with default values or NULL on failure.
 * @see avcodec_get_context_defaults
 *
 * @deprecated use avcodec_alloc_context3()
 */
attribute_deprecated
AVCodecContext *avcodec_alloc_context(void);

/** THIS FUNCTION IS NOT YET PART OF THE PUBLIC API!
 *  we WILL change its arguments and name a few times! */
attribute_deprecated
AVCodecContext *avcodec_alloc_context2(enum AVMediaType);

/**
 * Set the fields of the given AVCodecContext to default values.
 *
 * @param s The AVCodecContext of which the fields should be set to default values.
 * @deprecated use avcodec_get_context_defaults3
 */
attribute_deprecated
void avcodec_get_context_defaults(AVCodecContext *s);

/** THIS FUNCTION IS NOT YET PART OF THE PUBLIC API!
 *  we WILL change its arguments and name a few times! */
attribute_deprecated
void avcodec_get_context_defaults2(AVCodecContext *s, enum AVMediaType);
#endif

/**
 * Allocate an AVCodecContext and set its fields to default values.  The
 * resulting struct can be deallocated by calling avcodec_close() on it followed
 * by av_free().
 *
 * @param codec if non-NULL, allocate private data and initialize defaults
 *              for the given codec. It is illegal to then call avcodec_open2()
 *              with a different codec.
 *              If NULL, then the codec-specific defaults won't be initialized,
 *              which may result in suboptimal default settings (this is
 *              important mainly for encoders, e.g. libx264).
 *
 * @return An AVCodecContext filled with default values or NULL on failure.
 * @see avcodec_get_context_defaults
 */
AVCodecContext *avcodec_alloc_context3(const AVCodec *codec);

/**
 * Set the fields of the given AVCodecContext to default values corresponding
 * to the given codec (defaults may be codec-dependent).
 *
 * Do not call this function if a non-NULL codec has been passed
 * to avcodec_alloc_context3() that allocated this AVCodecContext.
 * If codec is non-NULL, it is illegal to call avcodec_open2() with a
 * different codec on this AVCodecContext.
 */
int avcodec_get_context_defaults3(AVCodecContext *s, const AVCodec *codec);

/**
 * Get the AVClass for AVCodecContext. It can be used in combination with
 * AV_OPT_SEARCH_FAKE_OBJ for examining options.
 *
 * @see av_opt_find().
 */
const AVClass *avcodec_get_class(void);

/**
 * Get the AVClass for AVFrame. It can be used in combination with
 * AV_OPT_SEARCH_FAKE_OBJ for examining options.
 *
 * @see av_opt_find().
 */
const AVClass *avcodec_get_frame_class(void);

/**
 * Get the AVClass for AVSubtitleRect. It can be used in combination with
 * AV_OPT_SEARCH_FAKE_OBJ for examining options.
 *
 * @see av_opt_find().
 */
const AVClass *avcodec_get_subtitle_rect_class(void);

/**
 * Copy the settings of the source AVCodecContext into the destination
 * AVCodecContext. The resulting destination codec context will be
 * unopened, i.e. you are required to call avcodec_open2() before you
 * can use this AVCodecContext to decode/encode video/audio data.
 *
 * @param dest target codec context, should be initialized with
 *             avcodec_alloc_context3(), but otherwise uninitialized
 * @param src source codec context
 * @return AVERROR() on error (e.g. memory allocation error), 0 on success
 */
int avcodec_copy_context(AVCodecContext *dest, const AVCodecContext *src);

/**
 * Allocate an AVFrame and set its fields to default values.  The resulting
 * struct must be freed using avcodec_free_frame().
 *
 * @return An AVFrame filled with default values or NULL on failure.
 * @see avcodec_get_frame_defaults
 */
AVFrame *avcodec_alloc_frame(void);

/**
 * Set the fields of the given AVFrame to default values.
 *
 * @param frame The AVFrame of which the fields should be set to default values.
 */
void avcodec_get_frame_defaults(AVFrame *frame);

/**
 * Free the frame and any dynamically allocated objects in it,
 * e.g. extended_data.
 *
 * @param frame frame to be freed. The pointer will be set to NULL.
 *
 * @warning this function does NOT free the data buffers themselves
 * (it does not know how, since they might have been allocated with
 *  a custom get_buffer()).
 */
void avcodec_free_frame(AVFrame **frame);

#if FF_API_AVCODEC_OPEN
/**
 * Initialize the AVCodecContext to use the given AVCodec. Prior to using this
 * function the context has to be allocated.
 *
 * The functions avcodec_find_decoder_by_name(), avcodec_find_encoder_by_name(),
 * avcodec_find_decoder() and avcodec_find_encoder() provide an easy way for
 * retrieving a codec.
 *
 * @warning This function is not thread safe!
 *
 * @code
 * avcodec_register_all();
 * codec = avcodec_find_decoder(AV_CODEC_ID_H264);
 * if (!codec)
 *     exit(1);
 *
 * context = avcodec_alloc_context3(codec);
 *
 * if (avcodec_open(context, codec) < 0)
 *     exit(1);
 * @endcode
 *
 * @param avctx The context which will be set up to use the given codec.
 * @param codec The codec to use within the context.
 * @return zero on success, a negative value on error
 * @see avcodec_alloc_context3, avcodec_find_decoder, avcodec_find_encoder, avcodec_close
 *
 * @deprecated use avcodec_open2
 */
attribute_deprecated
int avcodec_open(AVCodecContext *avctx, AVCodec *codec);
#endif

/**
 * Initialize the AVCodecContext to use the given AVCodec. Prior to using this
 * function the context has to be allocated with avcodec_alloc_context3().
 *
 * The functions avcodec_find_decoder_by_name(), avcodec_find_encoder_by_name(),
 * avcodec_find_decoder() and avcodec_find_encoder() provide an easy way for
 * retrieving a codec.
 *
 * @warning This function is not thread safe!
 *
 * @code
 * avcodec_register_all();
 * av_dict_set(&opts, "b", "2.5M", 0);
 * codec = avcodec_find_decoder(AV_CODEC_ID_H264);
 * if (!codec)
 *     exit(1);
 *
 * context = avcodec_alloc_context3(codec);
 *
 * if (avcodec_open2(context, codec, opts) < 0)
 *     exit(1);
 * @endcode
 *
 * @param avctx The context to initialize.
 * @param codec The codec to open this context for. If a non-NULL codec has been
 *              previously passed to avcodec_alloc_context3() or
 *              avcodec_get_context_defaults3() for this context, then this
 *              parameter MUST be either NULL or equal to the previously passed
 *              codec.
 * @param options A dictionary filled with AVCodecContext and codec-private options.
 *                On return this object will be filled with options that were not found.
 *
 * @return zero on success, a negative value on error
 * @see avcodec_alloc_context3(), avcodec_find_decoder(), avcodec_find_encoder(),
 *      av_dict_set(), av_opt_find().
 */
int avcodec_open2(AVCodecContext *avctx, const AVCodec *codec, AVDictionary **options);

/**
 * Close a given AVCodecContext and free all the data associated with it
 * (but not the AVCodecContext itself).
 *
 * Calling this function on an AVCodecContext that hasn't been opened will free
 * the codec-specific data allocated in avcodec_alloc_context3() /
 * avcodec_get_context_defaults3() with a non-NULL codec. Subsequent calls will
 * do nothing.
 */
int avcodec_close(AVCodecContext *avctx);

/**
 * Free all allocated data in the given subtitle struct.
 *
 * @param sub AVSubtitle to free.
 */
void avsubtitle_free(AVSubtitle *sub);

/**
 * @}
 */

/**
 * @addtogroup lavc_packet
 * @{
 */

#if FF_API_DESTRUCT_PACKET
/**
 * Default packet destructor.
 * @deprecated use the AVBuffer API instead
 */
attribute_deprecated
void av_destruct_packet(AVPacket *pkt);
#endif

/**
 * Initialize optional fields of a packet with default values.
 *
 * Note, this does not touch the data and size members, which have to be
 * initialized separately.
 *
 * @param pkt packet
 */
void av_init_packet(AVPacket *pkt);

/**
 * Allocate the payload of a packet and initialize its fields with
 * default values.
 *
 * @param pkt packet
 * @param size wanted payload size
 * @return 0 if OK, AVERROR_xxx otherwise
 */
int av_new_packet(AVPacket *pkt, int size);

/**
 * Reduce packet size, correctly zeroing padding
 *
 * @param pkt packet
 * @param size new size
 */
void av_shrink_packet(AVPacket *pkt, int size);

/**
 * Increase packet size, correctly zeroing padding
 *
 * @param pkt packet
 * @param grow_by number of bytes by which to increase the size of the packet
 */
int av_grow_packet(AVPacket *pkt, int grow_by);

/**
 * Initialize a reference-counted packet from av_malloc()ed data.
 *
 * @param pkt packet to be initialized. This function will set the data, size,
 *        buf and destruct fields, all others are left untouched.
 * @param data Data allocated by av_malloc() to be used as packet data. If this
 *        function returns successfully, the data is owned by the underlying AVBuffer.
 *        The caller may not access the data through other means.
 * @param size size of data in bytes, without the padding. I.e. the full buffer
 *        size is assumed to be size + FF_INPUT_BUFFER_PADDING_SIZE.
 *
 * @return 0 on success, a negative AVERROR on error
 */
int av_packet_from_data(AVPacket *pkt, uint8_t *data, int size);

/**
 * @warning This is a hack - the packet memory allocation stuff is broken. The
 * packet is allocated if it was not really allocated.
 */
int av_dup_packet(AVPacket *pkt);

/**
 * Copy packet, including contents
 *
 * @return 0 on success, negative AVERROR on fail
 */
int av_copy_packet(AVPacket *dst, AVPacket *src);

/**
 * Free a packet.
 *
 * @param pkt packet to free
 */
void av_free_packet(AVPacket *pkt);

/**
 * Allocate new information of a packet.
 *
 * @param pkt packet
 * @param type side information type
 * @param size side information size
 * @return pointer to fresh allocated data or NULL otherwise
 */
uint8_t* av_packet_new_side_data(AVPacket *pkt, enum AVPacketSideDataType type,
                                 int size);

/**
 * Shrink the already allocated side data buffer
 *
 * @param pkt packet
 * @param type side information type
 * @param size new side information size
 * @return 0 on success, < 0 on failure
 */
int av_packet_shrink_side_data(AVPacket *pkt, enum AVPacketSideDataType type,
                               int size);

/**
 * Get side information from packet.
 *
 * @param pkt packet
 * @param type desired side information type
 * @param size pointer for side information size to store (optional)
 * @return pointer to data if present or NULL otherwise
 */
uint8_t* av_packet_get_side_data(AVPacket *pkt, enum AVPacketSideDataType type,
                                 int *size);

int av_packet_merge_side_data(AVPacket *pkt);

int av_packet_split_side_data(AVPacket *pkt);


/**
 * @}
 */

/**
 * @addtogroup lavc_decoding
 * @{
 */

/**
 * Find a registered decoder with a matching codec ID.
 *
 * @param id AVCodecID of the requested decoder
 * @return A decoder if one was found, NULL otherwise.
 */
AVCodec *avcodec_find_decoder(enum AVCodecID id);

/**
 * Find a registered decoder with the specified name.
 *
 * @param name name of the requested decoder
 * @return A decoder if one was found, NULL otherwise.
 */
AVCodec *avcodec_find_decoder_by_name(const char *name);

#if FF_API_GET_BUFFER
attribute_deprecated int avcodec_default_get_buffer(AVCodecContext *s, AVFrame *pic);
attribute_deprecated void avcodec_default_release_buffer(AVCodecContext *s, AVFrame *pic);
attribute_deprecated int avcodec_default_reget_buffer(AVCodecContext *s, AVFrame *pic);
#endif

/**
 * The default callback for AVCodecContext.get_buffer2(). It is made public so
 * it can be called by custom get_buffer2() implementations for decoders without
 * CODEC_CAP_DR1 set.
 */
int avcodec_default_get_buffer2(AVCodecContext *s, AVFrame *frame, int flags);

/**
 * Return the amount of padding in pixels which the get_buffer callback must
 * provide around the edge of the image for codecs which do not have the
 * CODEC_FLAG_EMU_EDGE flag.
 *
 * @return Required padding in pixels.
 */
unsigned avcodec_get_edge_width(void);

/**
 * Modify width and height values so that they will result in a memory
 * buffer that is acceptable for the codec if you do not use any horizontal
 * padding.
 *
 * May only be used if a codec with CODEC_CAP_DR1 has been opened.
 * If CODEC_FLAG_EMU_EDGE is not set, the dimensions must have been increased
 * according to avcodec_get_edge_width() before.
 */
void avcodec_align_dimensions(AVCodecContext *s, int *width, int *height);

/**
 * Modify width and height values so that they will result in a memory
 * buffer that is acceptable for the codec if you also ensure that all
 * line sizes are a multiple of the respective linesize_align[i].
 *
 * May only be used if a codec with CODEC_CAP_DR1 has been opened.
 * If CODEC_FLAG_EMU_EDGE is not set, the dimensions must have been increased
 * according to avcodec_get_edge_width() before.
 */
void avcodec_align_dimensions2(AVCodecContext *s, int *width, int *height,
                               int linesize_align[AV_NUM_DATA_POINTERS]);

#if FF_API_OLD_DECODE_AUDIO
/**
 * Wrapper function which calls avcodec_decode_audio4.
 *
 * @deprecated Use avcodec_decode_audio4 instead.
 *
 * Decode the audio frame of size avpkt->size from avpkt->data into samples.
 * Some decoders may support multiple frames in a single AVPacket, such
 * decoders would then just decode the first frame. In this case,
 * avcodec_decode_audio3 has to be called again with an AVPacket that contains
 * the remaining data in order to decode the second frame etc.
 * If no frame
 * could be outputted, frame_size_ptr is zero. Otherwise, it is the
 * decompressed frame size in bytes.
 *
 * @warning You must set frame_size_ptr to the allocated size of the
 * output buffer before calling avcodec_decode_audio3().
 *
 * @warning The input buffer must be FF_INPUT_BUFFER_PADDING_SIZE larger than
 * the actual read bytes because some optimized bitstream readers read 32 or 64
 * bits at once and could read over the end.
 *
 * @warning The end of the input buffer avpkt->data should be set to 0 to ensure that
 * no overreading happens for damaged MPEG streams.
 *
 * @warning You must not provide a custom get_buffer() when using
 * avcodec_decode_audio3().  Doing so will override it with
 * avcodec_default_get_buffer.  Use avcodec_decode_audio4() instead,
 * which does allow the application to provide a custom get_buffer().
 *
 * @note You might have to align the input buffer avpkt->data and output buffer
 * samples. The alignment requirements depend on the CPU: On some CPUs it isn't
 * necessary at all, on others it won't work at all if not aligned and on others
 * it will work but it will have an impact on performance.
 *
 * In practice, avpkt->data should have 4 byte alignment at minimum and
 * samples should be 16 byte aligned unless the CPU doesn't need it
 * (AltiVec and SSE do).
 *
 * @note Codecs which have the CODEC_CAP_DELAY capability set have a delay
 * between input and output, these need to be fed with avpkt->data=NULL,
 * avpkt->size=0 at the end to return the remaining frames.
 *
 * @param avctx the codec context
 * @param[out] samples the output buffer, sample type in avctx->sample_fmt
 *                     If the sample format is planar, each channel plane will
 *                     be the same size, with no padding between channels.
 * @param[in,out] frame_size_ptr the output buffer size in bytes
 * @param[in] avpkt The input AVPacket containing the input buffer.
 *            You can create such packet with av_init_packet() and by then setting
 *            data and size, some decoders might in addition need other fields.
 *            All decoders are designed to use the least fields possible though.
 * @return On error a negative value is returned, otherwise the number of bytes
 * used or zero if no frame data was decompressed (used) from the input AVPacket.
 */
attribute_deprecated int avcodec_decode_audio3(AVCodecContext *avctx, int16_t *samples,
                         int *frame_size_ptr,
                         AVPacket *avpkt);
#endif

/**
 * Decode the audio frame of size avpkt->size from avpkt->data into frame.
 *
 * Some decoders may support multiple frames in a single AVPacket. Such
 * decoders would then just decode the first frame. In this case,
 * avcodec_decode_audio4 has to be called again with an AVPacket containing
 * the remaining data in order to decode the second frame, etc...
 * Even if no frames are returned, the packet needs to be fed to the decoder
 * with remaining data until it is completely consumed or an error occurs.
 *
 * @warning The input buffer, avpkt->data must be FF_INPUT_BUFFER_PADDING_SIZE
 *          larger than the actual read bytes because some optimized bitstream
 *          readers read 32 or 64 bits at once and could read over the end.
 *
 * @note You might have to align the input buffer. The alignment requirements
 *       depend on the CPU and the decoder.
 *
 * @param      avctx the codec context
 * @param[out] frame The AVFrame in which to store decoded audio samples.
 *                   Decoders request a buffer of a particular size by setting
 *                   AVFrame.nb_samples prior to calling get_buffer(). The
 *                   decoder may, however, only utilize part of the buffer by
 *                   setting AVFrame.nb_samples to a smaller value in the
 *                   output frame.
 * @param[out] got_frame_ptr Zero if no frame could be decoded, otherwise it is
 *                           non-zero.
 * @param[in]  avpkt The input AVPacket containing the input buffer.
 *                   At least avpkt->data and avpkt->size should be set. Some
 *                   decoders might also require additional fields to be set.
 * @return A negative error code is returned if an error occurred during
 *         decoding, otherwise the number of bytes consumed from the input
 *         AVPacket is returned.
 */
int avcodec_decode_audio4(AVCodecContext *avctx, AVFrame *frame,
                          int *got_frame_ptr, const AVPacket *avpkt);

/**
 * Decode the video frame of size avpkt->size from avpkt->data into picture.
 * Some decoders may support multiple frames in a single AVPacket, such
 * decoders would then just decode the first frame.
 *
 * @warning The input buffer must be FF_INPUT_BUFFER_PADDING_SIZE larger than
 * the actual read bytes because some optimized bitstream readers read 32 or 64
 * bits at once and could read over the end.
 *
 * @warning The end of the input buffer buf should be set to 0 to ensure that
 * no overreading happens for damaged MPEG streams.
 *
 * @note You might have to align the input buffer avpkt->data.
 * The alignment requirements depend on the CPU: on some CPUs it isn't
 * necessary at all, on others it won't work at all if not aligned and on others
 * it will work but it will have an impact on performance.
 *
 * In practice, avpkt->data should have 4 byte alignment at minimum.
 *
 * @note Codecs which have the CODEC_CAP_DELAY capability set have a delay
 * between input and output, these need to be fed with avpkt->data=NULL,
 * avpkt->size=0 at the end to return the remaining frames.
 *
 * @param avctx the codec context
 * @param[out] picture The AVFrame in which the decoded video frame will be stored.
 *             Use avcodec_alloc_frame to get an AVFrame, the codec will
 *             allocate memory for the actual bitmap.
 *             with default get/release_buffer(), the decoder frees/reuses the bitmap as it sees fit.
 *             with overridden get/release_buffer() (needs CODEC_CAP_DR1) the user decides into what buffer the decoder
 *                   decodes and the decoder tells the user once it does not need the data anymore,
 *                   the user app can at this point free/reuse/keep the memory as it sees fit.
 *
 * @param[in] avpkt The input AVpacket containing the input buffer.
 *            You can create such packet with av_init_packet() and by then setting
 *            data and size, some decoders might in addition need other fields like
 *            flags&AV_PKT_FLAG_KEY. All decoders are designed to use the least
 *            fields possible.
 * @param[in,out] got_picture_ptr Zero if no frame could be decompressed, otherwise, it is nonzero.
 * @return On error a negative value is returned, otherwise the number of bytes
 * used or zero if no frame could be decompressed.
 */
int avcodec_decode_video2(AVCodecContext *avctx, AVFrame *picture,
                         int *got_picture_ptr,
                         const AVPacket *avpkt);

/**
 * Decode a subtitle message.
 * Return a negative value on error, otherwise return the number of bytes used.
 * If no subtitle could be decompressed, got_sub_ptr is zero.
 * Otherwise, the subtitle is stored in *sub.
 * Note that CODEC_CAP_DR1 is not available for subtitle codecs. This is for
 * simplicity, because the performance difference is expect to be negligible
 * and reusing a get_buffer written for video codecs would probably perform badly
 * due to a potentially very different allocation pattern.
 *
 * @param avctx the codec context
 * @param[out] sub The AVSubtitle in which the decoded subtitle will be stored, must be
                   freed with avsubtitle_free if *got_sub_ptr is set.
 * @param[in,out] got_sub_ptr Zero if no subtitle could be decompressed, otherwise, it is nonzero.
 * @param[in] avpkt The input AVPacket containing the input buffer.
 */
int avcodec_decode_subtitle2(AVCodecContext *avctx, AVSubtitle *sub,
                            int *got_sub_ptr,
                            AVPacket *avpkt);

/**
 * @defgroup lavc_parsing Frame parsing
 * @{
 */

typedef struct AVCodecParserContext {
    void *priv_data;
    struct AVCodecParser *parser;
    int64_t frame_offset; /* offset of the current frame */
    int64_t cur_offset; /* current offset
                           (incremented by each av_parser_parse()) */
    int64_t next_frame_offset; /* offset of the next frame */
    /* video info */
    int pict_type; /* XXX: Put it back in AVCodecContext. */
    /**
     * This field is used for proper frame duration computation in lavf.
     * It signals, how much longer the frame duration of the current frame
     * is compared to normal frame duration.
     *
     * frame_duration = (1 + repeat_pict) * time_base
     *
     * It is used by codecs like H.264 to display telecined material.
     */
    int repeat_pict; /* XXX: Put it back in AVCodecContext. */
    int64_t pts;     /* pts of the current frame */
    int64_t dts;     /* dts of the current frame */

    /* private data */
    int64_t last_pts;
    int64_t last_dts;
    int fetch_timestamp;

#define AV_PARSER_PTS_NB 4
    int cur_frame_start_index;
    int64_t cur_frame_offset[AV_PARSER_PTS_NB];
    int64_t cur_frame_pts[AV_PARSER_PTS_NB];
    int64_t cur_frame_dts[AV_PARSER_PTS_NB];

    int flags;
#define PARSER_FLAG_COMPLETE_FRAMES           0x0001
#define PARSER_FLAG_ONCE                      0x0002
/// Set if the parser has a valid file offset
#define PARSER_FLAG_FETCHED_OFFSET            0x0004
#define PARSER_FLAG_USE_CODEC_TS              0x1000

    int64_t offset;      ///< byte offset from starting packet start
    int64_t cur_frame_end[AV_PARSER_PTS_NB];

    /**
     * Set by parser to 1 for key frames and 0 for non-key frames.
     * It is initialized to -1, so if the parser doesn't set this flag,
     * old-style fallback using AV_PICTURE_TYPE_I picture type as key frames
     * will be used.
     */
    int key_frame;

    /**
     * Time difference in stream time base units from the pts of this
     * packet to the point at which the output from the decoder has converged
     * independent from the availability of previous frames. That is, the
     * frames are virtually identical no matter if decoding started from
     * the very first frame or from this keyframe.
     * Is AV_NOPTS_VALUE if unknown.
     * This field is not the display duration of the current frame.
     * This field has no meaning if the packet does not have AV_PKT_FLAG_KEY
     * set.
     *
     * The purpose of this field is to allow seeking in streams that have no
     * keyframes in the conventional sense. It corresponds to the
     * recovery point SEI in H.264 and match_time_delta in NUT. It is also
     * essential for some types of subtitle streams to ensure that all
     * subtitles are correctly displayed after seeking.
     */
    int64_t convergence_duration;

    // Timestamp generation support:
    /**
     * Synchronization point for start of timestamp generation.
     *
     * Set to >0 for sync point, 0 for no sync point and <0 for undefined
     * (default).
     *
     * For example, this corresponds to presence of H.264 buffering period
     * SEI message.
     */
    int dts_sync_point;

    /**
     * Offset of the current timestamp against last timestamp sync point in
     * units of AVCodecContext.time_base.
     *
     * Set to INT_MIN when dts_sync_point unused. Otherwise, it must
     * contain a valid timestamp offset.
     *
     * Note that the timestamp of sync point has usually a nonzero
     * dts_ref_dts_delta, which refers to the previous sync point. Offset of
     * the next frame after timestamp sync point will be usually 1.
     *
     * For example, this corresponds to H.264 cpb_removal_delay.
     */
    int dts_ref_dts_delta;

    /**
     * Presentation delay of current frame in units of AVCodecContext.time_base.
     *
     * Set to INT_MIN when dts_sync_point unused. Otherwise, it must
     * contain valid non-negative timestamp delta (presentation time of a frame
     * must not lie in the past).
     *
     * This delay represents the difference between decoding and presentation
     * time of the frame.
     *
     * For example, this corresponds to H.264 dpb_output_delay.
     */
    int pts_dts_delta;

    /**
     * Position of the packet in file.
     *
     * Analogous to cur_frame_pts/dts
     */
    int64_t cur_frame_pos[AV_PARSER_PTS_NB];

    /**
     * Byte position of currently parsed frame in stream.
     */
    int64_t pos;

    /**
     * Previous frame byte position.
     */
    int64_t last_pos;

    /**
     * Duration of the current frame.
     * For audio, this is in units of 1 / AVCodecContext.sample_rate.
     * For all other types, this is in units of AVCodecContext.time_base.
     */
    int duration;
} AVCodecParserContext;

typedef struct AVCodecParser {
    int codec_ids[5]; /* several codec IDs are permitted */
    int priv_data_size;
    int (*parser_init)(AVCodecParserContext *s);
    int (*parser_parse)(AVCodecParserContext *s,
                        AVCodecContext *avctx,
                        const uint8_t **poutbuf, int *poutbuf_size,
                        const uint8_t *buf, int buf_size);
    void (*parser_close)(AVCodecParserContext *s);
    int (*split)(AVCodecContext *avctx, const uint8_t *buf, int buf_size);
    struct AVCodecParser *next;
} AVCodecParser;

AVCodecParser *av_parser_next(AVCodecParser *c);

void av_register_codec_parser(AVCodecParser *parser);
AVCodecParserContext *av_parser_init(int codec_id);

/**
 * Parse a packet.
 *
 * @param s             parser context.
 * @param avctx         codec context.
 * @param poutbuf       set to pointer to parsed buffer or NULL if not yet finished.
 * @param poutbuf_size  set to size of parsed buffer or zero if not yet finished.
 * @param buf           input buffer.
 * @param buf_size      input length, to signal EOF, this should be 0 (so that the last frame can be output).
 * @param pts           input presentation timestamp.
 * @param dts           input decoding timestamp.
 * @param pos           input byte position in stream.
 * @return the number of bytes of the input bitstream used.
 *
 * Example:
 * @code
 *   while(in_len){
 *       len = av_parser_parse2(myparser, AVCodecContext, &data, &size,
 *                                        in_data, in_len,
 *                                        pts, dts, pos);
 *       in_data += len;
 *       in_len  -= len;
 *
 *       if(size)
 *          decode_frame(data, size);
 *   }
 * @endcode
 */
int av_parser_parse2(AVCodecParserContext *s,
                     AVCodecContext *avctx,
                     uint8_t **poutbuf, int *poutbuf_size,
                     const uint8_t *buf, int buf_size,
                     int64_t pts, int64_t dts,
                     int64_t pos);

/**
 * @return 0 if the output buffer is a subset of the input, 1 if it is allocated and must be freed
 * @deprecated use AVBitstreamFilter
 */
int av_parser_change(AVCodecParserContext *s,
                     AVCodecContext *avctx,
                     uint8_t **poutbuf, int *poutbuf_size,
                     const uint8_t *buf, int buf_size, int keyframe);
void av_parser_close(AVCodecParserContext *s);

/**
 * @}
 * @}
 */

/**
 * @addtogroup lavc_encoding
 * @{
 */

/**
 * Find a registered encoder with a matching codec ID.
 *
 * @param id AVCodecID of the requested encoder
 * @return An encoder if one was found, NULL otherwise.
 */
AVCodec *avcodec_find_encoder(enum AVCodecID id);

/**
 * Find a registered encoder with the specified name.
 *
 * @param name name of the requested encoder
 * @return An encoder if one was found, NULL otherwise.
 */
AVCodec *avcodec_find_encoder_by_name(const char *name);

#if FF_API_OLD_ENCODE_AUDIO
/**
 * Encode an audio frame from samples into buf.
 *
 * @deprecated Use avcodec_encode_audio2 instead.
 *
 * @note The output buffer should be at least FF_MIN_BUFFER_SIZE bytes large.
 * However, for codecs with avctx->frame_size equal to 0 (e.g. PCM) the user
 * will know how much space is needed because it depends on the value passed
 * in buf_size as described below. In that case a lower value can be used.
 *
 * @param avctx the codec context
 * @param[out] buf the output buffer
 * @param[in] buf_size the output buffer size
 * @param[in] samples the input buffer containing the samples
 * The number of samples read from this buffer is frame_size*channels,
 * both of which are defined in avctx.
 * For codecs which have avctx->frame_size equal to 0 (e.g. PCM) the number of
 * samples read from samples is equal to:
 * buf_size * 8 / (avctx->channels * av_get_bits_per_sample(avctx->codec_id))
 * This also implies that av_get_bits_per_sample() must not return 0 for these
 * codecs.
 * @return On error a negative value is returned, on success zero or the number
 * of bytes used to encode the data read from the input buffer.
 */
int attribute_deprecated avcodec_encode_audio(AVCodecContext *avctx,
                                              uint8_t *buf, int buf_size,
                                              const short *samples);
#endif

/**
 * Encode a frame of audio.
 *
 * Takes input samples from frame and writes the next output packet, if
 * available, to avpkt. The output packet does not necessarily contain data for
 * the most recent frame, as encoders can delay, split, and combine input frames
 * internally as needed.
 *
 * @param avctx     codec context
 * @param avpkt     output AVPacket.
 *                  The user can supply an output buffer by setting
 *                  avpkt->data and avpkt->size prior to calling the
 *                  function, but if the size of the user-provided data is not
 *                  large enough, encoding will fail. If avpkt->data and
 *                  avpkt->size are set, avpkt->destruct must also be set. All
 *                  other AVPacket fields will be reset by the encoder using
 *                  av_init_packet(). If avpkt->data is NULL, the encoder will
 *                  allocate it. The encoder will set avpkt->size to the size
 *                  of the output packet.
 *
 *                  If this function fails or produces no output, avpkt will be
 *                  freed using av_free_packet() (i.e. avpkt->destruct will be
 *                  called to free the user supplied buffer).
 * @param[in] frame AVFrame containing the raw audio data to be encoded.
 *                  May be NULL when flushing an encoder that has the
 *                  CODEC_CAP_DELAY capability set.
 *                  If CODEC_CAP_VARIABLE_FRAME_SIZE is set, then each frame
 *                  can have any number of samples.
 *                  If it is not set, frame->nb_samples must be equal to
 *                  avctx->frame_size for all frames except the last.
 *                  The final frame may be smaller than avctx->frame_size.
 * @param[out] got_packet_ptr This field is set to 1 by libavcodec if the
 *                            output packet is non-empty, and to 0 if it is
 *                            empty. If the function returns an error, the
 *                            packet can be assumed to be invalid, and the
 *                            value of got_packet_ptr is undefined and should
 *                            not be used.
 * @return          0 on success, negative error code on failure
 */
int avcodec_encode_audio2(AVCodecContext *avctx, AVPacket *avpkt,
                          const AVFrame *frame, int *got_packet_ptr);

#if FF_API_OLD_ENCODE_VIDEO
/**
 * @deprecated use avcodec_encode_video2() instead.
 *
 * Encode a video frame from pict into buf.
 * The input picture should be
 * stored using a specific format, namely avctx.pix_fmt.
 *
 * @param avctx the codec context
 * @param[out] buf the output buffer for the bitstream of encoded frame
 * @param[in] buf_size the size of the output buffer in bytes
 * @param[in] pict the input picture to encode
 * @return On error a negative value is returned, on success zero or the number
 * of bytes used from the output buffer.
 */
attribute_deprecated
int avcodec_encode_video(AVCodecContext *avctx, uint8_t *buf, int buf_size,
                         const AVFrame *pict);
#endif

/**
 * Encode a frame of video.
 *
 * Takes input raw video data from frame and writes the next output packet, if
 * available, to avpkt. The output packet does not necessarily contain data for
 * the most recent frame, as encoders can delay and reorder input frames
 * internally as needed.
 *
 * @param avctx     codec context
 * @param avpkt     output AVPacket.
 *                  The user can supply an output buffer by setting
 *                  avpkt->data and avpkt->size prior to calling the
 *                  function, but if the size of the user-provided data is not
 *                  large enough, encoding will fail. All other AVPacket fields
 *                  will be reset by the encoder using av_init_packet(). If
 *                  avpkt->data is NULL, the encoder will allocate it.
 *                  The encoder will set avpkt->size to the size of the
 *                  output packet. The returned data (if any) belongs to the
 *                  caller, he is responsible for freeing it.
 *
 *                  If this function fails or produces no output, avpkt will be
 *                  freed using av_free_packet() (i.e. avpkt->destruct will be
 *                  called to free the user supplied buffer).
 * @param[in] frame AVFrame containing the raw video data to be encoded.
 *                  May be NULL when flushing an encoder that has the
 *                  CODEC_CAP_DELAY capability set.
 * @param[out] got_packet_ptr This field is set to 1 by libavcodec if the
 *                            output packet is non-empty, and to 0 if it is
 *                            empty. If the function returns an error, the
 *                            packet can be assumed to be invalid, and the
 *                            value of got_packet_ptr is undefined and should
 *                            not be used.
 * @return          0 on success, negative error code on failure
 */
int avcodec_encode_video2(AVCodecContext *avctx, AVPacket *avpkt,
                          const AVFrame *frame, int *got_packet_ptr);

int avcodec_encode_subtitle(AVCodecContext *avctx, uint8_t *buf, int buf_size,
                            const AVSubtitle *sub);


/**
 * @}
 */

#if FF_API_AVCODEC_RESAMPLE
/**
 * @defgroup lavc_resample Audio resampling
 * @ingroup libavc
 * @deprecated use libswresample instead
 *
 * @{
 */
struct ReSampleContext;
struct AVResampleContext;

typedef struct ReSampleContext ReSampleContext;

/**
 *  Initialize audio resampling context.
 *
 * @param output_channels  number of output channels
 * @param input_channels   number of input channels
 * @param output_rate      output sample rate
 * @param input_rate       input sample rate
 * @param sample_fmt_out   requested output sample format
 * @param sample_fmt_in    input sample format
 * @param filter_length    length of each FIR filter in the filterbank relative to the cutoff frequency
 * @param log2_phase_count log2 of the number of entries in the polyphase filterbank
 * @param linear           if 1 then the used FIR filter will be linearly interpolated
                           between the 2 closest, if 0 the closest will be used
 * @param cutoff           cutoff frequency, 1.0 corresponds to half the output sampling rate
 * @return allocated ReSampleContext, NULL if error occurred
 */
attribute_deprecated
ReSampleContext *av_audio_resample_init(int output_channels, int input_channels,
                                        int output_rate, int input_rate,
                                        enum AVSampleFormat sample_fmt_out,
                                        enum AVSampleFormat sample_fmt_in,
                                        int filter_length, int log2_phase_count,
                                        int linear, double cutoff);

attribute_deprecated
int audio_resample(ReSampleContext *s, short *output, short *input, int nb_samples);

/**
 * Free resample context.
 *
 * @param s a non-NULL pointer to a resample context previously
 *          created with av_audio_resample_init()
 */
attribute_deprecated
void audio_resample_close(ReSampleContext *s);


/**
 * Initialize an audio resampler.
 * Note, if either rate is not an integer then simply scale both rates up so they are.
 * @param filter_length length of each FIR filter in the filterbank relative to the cutoff freq
 * @param log2_phase_count log2 of the number of entries in the polyphase filterbank
 * @param linear If 1 then the used FIR filter will be linearly interpolated
                 between the 2 closest, if 0 the closest will be used
 * @param cutoff cutoff frequency, 1.0 corresponds to half the output sampling rate
 */
attribute_deprecated
struct AVResampleContext *av_resample_init(int out_rate, int in_rate, int filter_length, int log2_phase_count, int linear, double cutoff);

/**
 * Resample an array of samples using a previously configured context.
 * @param src an array of unconsumed samples
 * @param consumed the number of samples of src which have been consumed are returned here
 * @param src_size the number of unconsumed samples available
 * @param dst_size the amount of space in samples available in dst
 * @param update_ctx If this is 0 then the context will not be modified, that way several channels can be resampled with the same context.
 * @return the number of samples written in dst or -1 if an error occurred
 */
attribute_deprecated
int av_resample(struct AVResampleContext *c, short *dst, short *src, int *consumed, int src_size, int dst_size, int update_ctx);


/**
 * Compensate samplerate/timestamp drift. The compensation is done by changing
 * the resampler parameters, so no audible clicks or similar distortions occur
 * @param compensation_distance distance in output samples over which the compensation should be performed
 * @param sample_delta number of output samples which should be output less
 *
 * example: av_resample_compensate(c, 10, 500)
 * here instead of 510 samples only 500 samples would be output
 *
 * note, due to rounding the actual compensation might be slightly different,
 * especially if the compensation_distance is large and the in_rate used during init is small
 */
attribute_deprecated
void av_resample_compensate(struct AVResampleContext *c, int sample_delta, int compensation_distance);
attribute_deprecated
void av_resample_close(struct AVResampleContext *c);

/**
 * @}
 */
#endif

/**
 * @addtogroup lavc_picture
 * @{
 */

/**
 * Allocate memory for a picture.  Call avpicture_free() to free it.
 *
 * @see avpicture_fill()
 *
 * @param picture the picture to be filled in
 * @param pix_fmt the format of the picture
 * @param width the width of the picture
 * @param height the height of the picture
 * @return zero if successful, a negative value if not
 */
int avpicture_alloc(AVPicture *picture, enum AVPixelFormat pix_fmt, int width, int height);

/**
 * Free a picture previously allocated by avpicture_alloc().
 * The data buffer used by the AVPicture is freed, but the AVPicture structure
 * itself is not.
 *
 * @param picture the AVPicture to be freed
 */
void avpicture_free(AVPicture *picture);

/**
 * Fill in the AVPicture fields, always assume a linesize alignment of
 * 1.
 *
 * @see av_image_fill_arrays()
 */
int avpicture_fill(AVPicture *picture, const uint8_t *ptr,
                   enum AVPixelFormat pix_fmt, int width, int height);

/**
 * Copy pixel data from an AVPicture into a buffer, always assume a
 * linesize alignment of 1.
 *
 * @see av_image_copy_to_buffer()
 */
int avpicture_layout(const AVPicture* src, enum AVPixelFormat pix_fmt,
                     int width, int height,
                     unsigned char *dest, int dest_size);

/**
 * Calculate the size in bytes that a picture of the given width and height
 * would occupy if stored in the given picture format.
 * Always assume a linesize alignment of 1.
 *
 * @see av_image_get_buffer_size().
 */
int avpicture_get_size(enum AVPixelFormat pix_fmt, int width, int height);

#if FF_API_DEINTERLACE
/**
 *  deinterlace - if not supported return -1
 *
 * @deprecated - use yadif (in libavfilter) instead
 */
attribute_deprecated
int avpicture_deinterlace(AVPicture *dst, const AVPicture *src,
                          enum AVPixelFormat pix_fmt, int width, int height);
#endif
/**
 * Copy image src to dst. Wraps av_image_copy().
 */
void av_picture_copy(AVPicture *dst, const AVPicture *src,
                     enum AVPixelFormat pix_fmt, int width, int height);

/**
 * Crop image top and left side.
 */
int av_picture_crop(AVPicture *dst, const AVPicture *src,
                    enum AVPixelFormat pix_fmt, int top_band, int left_band);

/**
 * Pad image.
 */
int av_picture_pad(AVPicture *dst, const AVPicture *src, int height, int width, enum AVPixelFormat pix_fmt,
            int padtop, int padbottom, int padleft, int padright, int *color);

/**
 * @}
 */

/**
 * @defgroup lavc_misc Utility functions
 * @ingroup libavc
 *
 * Miscellaneous utility functions related to both encoding and decoding
 * (or neither).
 * @{
 */

/**
 * @defgroup lavc_misc_pixfmt Pixel formats
 *
 * Functions for working with pixel formats.
 * @{
 */

/**
 * Utility function to access log2_chroma_w log2_chroma_h from
 * the pixel format AVPixFmtDescriptor.
 *
 * This function asserts that pix_fmt is valid. See av_pix_fmt_get_chroma_sub_sample
 * for one that returns a failure code and continues in case of invalid
 * pix_fmts.
 *
 * @param[in]  pix_fmt the pixel format
 * @param[out] h_shift store log2_chroma_h
 * @param[out] v_shift store log2_chroma_w
 *
 * @see av_pix_fmt_get_chroma_sub_sample
 */

void avcodec_get_chroma_sub_sample(enum AVPixelFormat pix_fmt, int *h_shift, int *v_shift);

/**
 * Return a value representing the fourCC code associated to the
 * pixel format pix_fmt, or 0 if no associated fourCC code can be
 * found.
 */
unsigned int avcodec_pix_fmt_to_codec_tag(enum AVPixelFormat pix_fmt);

#define FF_LOSS_RESOLUTION  0x0001 /**< loss due to resolution change */
#define FF_LOSS_DEPTH       0x0002 /**< loss due to color depth change */
#define FF_LOSS_COLORSPACE  0x0004 /**< loss due to color space conversion */
#define FF_LOSS_ALPHA       0x0008 /**< loss of alpha bits */
#define FF_LOSS_COLORQUANT  0x0010 /**< loss due to color quantization */
#define FF_LOSS_CHROMA      0x0020 /**< loss of chroma (e.g. RGB to gray conversion) */

/**
 * Compute what kind of losses will occur when converting from one specific
 * pixel format to another.
 * When converting from one pixel format to another, information loss may occur.
 * For example, when converting from RGB24 to GRAY, the color information will
 * be lost. Similarly, other losses occur when converting from some formats to
 * other formats. These losses can involve loss of chroma, but also loss of
 * resolution, loss of color depth, loss due to the color space conversion, loss
 * of the alpha bits or loss due to color quantization.
 * avcodec_get_fix_fmt_loss() informs you about the various types of losses
 * which will occur when converting from one pixel format to another.
 *
 * @param[in] dst_pix_fmt destination pixel format
 * @param[in] src_pix_fmt source pixel format
 * @param[in] has_alpha Whether the source pixel format alpha channel is used.
 * @return Combination of flags informing you what kind of losses will occur
 * (maximum loss for an invalid dst_pix_fmt).
 */
int avcodec_get_pix_fmt_loss(enum AVPixelFormat dst_pix_fmt, enum AVPixelFormat src_pix_fmt,
                             int has_alpha);

/**
 * Find the best pixel format to convert to given a certain source pixel
 * format.  When converting from one pixel format to another, information loss
 * may occur.  For example, when converting from RGB24 to GRAY, the color
 * information will be lost. Similarly, other losses occur when converting from
 * some formats to other formats. avcodec_find_best_pix_fmt_of_2() searches which of
 * the given pixel formats should be used to suffer the least amount of loss.
 * The pixel formats from which it chooses one, are determined by the
 * pix_fmt_list parameter.
 *
 *
 * @param[in] pix_fmt_list AV_PIX_FMT_NONE terminated array of pixel formats to choose from
 * @param[in] src_pix_fmt source pixel format
 * @param[in] has_alpha Whether the source pixel format alpha channel is used.
 * @param[out] loss_ptr Combination of flags informing you what kind of losses will occur.
 * @return The best pixel format to convert to or -1 if none was found.
 */
enum AVPixelFormat avcodec_find_best_pix_fmt_of_list(enum AVPixelFormat *pix_fmt_list,
                                            enum AVPixelFormat src_pix_fmt,
                                            int has_alpha, int *loss_ptr);

/**
 * Find the best pixel format to convert to given a certain source pixel
 * format and a selection of two destination pixel formats. When converting from
 * one pixel format to another, information loss may occur.  For example, when converting
 * from RGB24 to GRAY, the color information will be lost. Similarly, other losses occur when
 * converting from some formats to other formats. avcodec_find_best_pix_fmt_of_2() selects which of
 * the given pixel formats should be used to suffer the least amount of loss.
 *
 * If one of the destination formats is AV_PIX_FMT_NONE the other pixel format (if valid) will be
 * returned.
 *
 * @code
 * src_pix_fmt = AV_PIX_FMT_YUV420P;
 * dst_pix_fmt1= AV_PIX_FMT_RGB24;
 * dst_pix_fmt2= AV_PIX_FMT_GRAY8;
 * dst_pix_fmt3= AV_PIX_FMT_RGB8;
 * loss= FF_LOSS_CHROMA; // don't care about chroma loss, so chroma loss will be ignored.
 * dst_pix_fmt = avcodec_find_best_pix_fmt_of_2(dst_pix_fmt1, dst_pix_fmt2, src_pix_fmt, alpha, &loss);
 * dst_pix_fmt = avcodec_find_best_pix_fmt_of_2(dst_pix_fmt, dst_pix_fmt3, src_pix_fmt, alpha, &loss);
 * @endcode
 *
 * @param[in] dst_pix_fmt1 One of the two destination pixel formats to choose from
 * @param[in] dst_pix_fmt2 The other of the two destination pixel formats to choose from
 * @param[in] src_pix_fmt Source pixel format
 * @param[in] has_alpha Whether the source pixel format alpha channel is used.
 * @param[in, out] loss_ptr Combination of loss flags. In: selects which of the losses to ignore, i.e.
 *                               NULL or value of zero means we care about all losses. Out: the loss
 *                               that occurs when converting from src to selected dst pixel format.
 * @return The best pixel format to convert to or -1 if none was found.
 */
enum AVPixelFormat avcodec_find_best_pix_fmt_of_2(enum AVPixelFormat dst_pix_fmt1, enum AVPixelFormat dst_pix_fmt2,
                                            enum AVPixelFormat src_pix_fmt, int has_alpha, int *loss_ptr);

attribute_deprecated
#if AV_HAVE_INCOMPATIBLE_FORK_ABI
enum AVPixelFormat avcodec_find_best_pix_fmt2(enum AVPixelFormat *pix_fmt_list,
                                              enum AVPixelFormat src_pix_fmt,
                                              int has_alpha, int *loss_ptr);
#else
enum AVPixelFormat avcodec_find_best_pix_fmt2(enum AVPixelFormat dst_pix_fmt1, enum AVPixelFormat dst_pix_fmt2,
                                            enum AVPixelFormat src_pix_fmt, int has_alpha, int *loss_ptr);
#endif


enum AVPixelFormat avcodec_default_get_format(struct AVCodecContext *s, const enum AVPixelFormat * fmt);

/**
 * @}
 */

void avcodec_set_dimensions(AVCodecContext *s, int width, int height);

/**
 * Put a string representing the codec tag codec_tag in buf.
 *
 * @param buf_size size in bytes of buf
 * @return the length of the string that would have been generated if
 * enough space had been available, excluding the trailing null
 */
size_t av_get_codec_tag_string(char *buf, size_t buf_size, unsigned int codec_tag);

void avcodec_string(char *buf, int buf_size, AVCodecContext *enc, int encode);

/**
 * Return a name for the specified profile, if available.
 *
 * @param codec the codec that is searched for the given profile
 * @param profile the profile value for which a name is requested
 * @return A name for the profile if found, NULL otherwise.
 */
const char *av_get_profile_name(const AVCodec *codec, int profile);

int avcodec_default_execute(AVCodecContext *c, int (*func)(AVCodecContext *c2, void *arg2),void *arg, int *ret, int count, int size);
int avcodec_default_execute2(AVCodecContext *c, int (*func)(AVCodecContext *c2, void *arg2, int, int),void *arg, int *ret, int count);
//FIXME func typedef

/**
 * Fill AVFrame audio data and linesize pointers.
 *
 * The buffer buf must be a preallocated buffer with a size big enough
 * to contain the specified samples amount. The filled AVFrame data
 * pointers will point to this buffer.
 *
 * AVFrame extended_data channel pointers are allocated if necessary for
 * planar audio.
 *
 * @param frame       the AVFrame
 *                    frame->nb_samples must be set prior to calling the
 *                    function. This function fills in frame->data,
 *                    frame->extended_data, frame->linesize[0].
 * @param nb_channels channel count
 * @param sample_fmt  sample format
 * @param buf         buffer to use for frame data
 * @param buf_size    size of buffer
 * @param align       plane size sample alignment (0 = default)
 * @return            >=0 on success, negative error code on failure
 * @todo return the size in bytes required to store the samples in
 * case of success, at the next libavutil bump
 */
int avcodec_fill_audio_frame(AVFrame *frame, int nb_channels,
                             enum AVSampleFormat sample_fmt, const uint8_t *buf,
                             int buf_size, int align);

/**
 * Flush buffers, should be called when seeking or when switching to a different stream.
 */
void avcodec_flush_buffers(AVCodecContext *avctx);

/**
 * Return codec bits per sample.
 *
 * @param[in] codec_id the codec
 * @return Number of bits per sample or zero if unknown for the given codec.
 */
int av_get_bits_per_sample(enum AVCodecID codec_id);

/**
 * Return the PCM codec associated with a sample format.
 * @param be  endianness, 0 for little, 1 for big,
 *            -1 (or anything else) for native
 * @return  AV_CODEC_ID_PCM_* or AV_CODEC_ID_NONE
 */
enum AVCodecID av_get_pcm_codec(enum AVSampleFormat fmt, int be);

/**
 * Return codec bits per sample.
 * Only return non-zero if the bits per sample is exactly correct, not an
 * approximation.
 *
 * @param[in] codec_id the codec
 * @return Number of bits per sample or zero if unknown for the given codec.
 */
int av_get_exact_bits_per_sample(enum AVCodecID codec_id);

/**
 * Return audio frame duration.
 *
 * @param avctx        codec context
 * @param frame_bytes  size of the frame, or 0 if unknown
 * @return             frame duration, in samples, if known. 0 if not able to
 *                     determine.
 */
int av_get_audio_frame_duration(AVCodecContext *avctx, int frame_bytes);


typedef struct AVBitStreamFilterContext {
    void *priv_data;
    struct AVBitStreamFilter *filter;
    AVCodecParserContext *parser;
    struct AVBitStreamFilterContext *next;
} AVBitStreamFilterContext;


typedef struct AVBitStreamFilter {
    const char *name;
    int priv_data_size;
    int (*filter)(AVBitStreamFilterContext *bsfc,
                  AVCodecContext *avctx, const char *args,
                  uint8_t **poutbuf, int *poutbuf_size,
                  const uint8_t *buf, int buf_size, int keyframe);
    void (*close)(AVBitStreamFilterContext *bsfc);
    struct AVBitStreamFilter *next;
} AVBitStreamFilter;

void av_register_bitstream_filter(AVBitStreamFilter *bsf);
AVBitStreamFilterContext *av_bitstream_filter_init(const char *name);
int av_bitstream_filter_filter(AVBitStreamFilterContext *bsfc,
                               AVCodecContext *avctx, const char *args,
                               uint8_t **poutbuf, int *poutbuf_size,
                               const uint8_t *buf, int buf_size, int keyframe);
void av_bitstream_filter_close(AVBitStreamFilterContext *bsf);

AVBitStreamFilter *av_bitstream_filter_next(AVBitStreamFilter *f);

/* memory */

/**
 * Reallocate the given block if it is not large enough, otherwise do nothing.
 *
 * @see av_realloc
 */
void *av_fast_realloc(void *ptr, unsigned int *size, size_t min_size);

/**
 * Allocate a buffer, reusing the given one if large enough.
 *
 * Contrary to av_fast_realloc the current buffer contents might not be
 * preserved and on error the old buffer is freed, thus no special
 * handling to avoid memleaks is necessary.
 *
 * @param ptr pointer to pointer to already allocated buffer, overwritten with pointer to new buffer
 * @param size size of the buffer *ptr points to
 * @param min_size minimum size of *ptr buffer after returning, *ptr will be NULL and
 *                 *size 0 if an error occurred.
 */
void av_fast_malloc(void *ptr, unsigned int *size, size_t min_size);

/**
 * Same behaviour av_fast_malloc but the buffer has additional
 * FF_INPUT_BUFFER_PADDING_SIZE at the end which will will always be 0.
 *
 * In addition the whole buffer will initially and after resizes
 * be 0-initialized so that no uninitialized data will ever appear.
 */
void av_fast_padded_malloc(void *ptr, unsigned int *size, size_t min_size);

/**
 * Same behaviour av_fast_padded_malloc except that buffer will always
 * be 0-initialized after call.
 */
void av_fast_padded_mallocz(void *ptr, unsigned int *size, size_t min_size);

/**
 * Encode extradata length to a buffer. Used by xiph codecs.
 *
 * @param s buffer to write to; must be at least (v/255+1) bytes long
 * @param v size of extradata in bytes
 * @return number of bytes written to the buffer.
 */
unsigned int av_xiphlacing(unsigned char *s, unsigned int v);

/**
 * Log a generic warning message about a missing feature. This function is
 * intended to be used internally by FFmpeg (libavcodec, libavformat, etc.)
 * only, and would normally not be used by applications.
 * @param[in] avc a pointer to an arbitrary struct of which the first field is
 * a pointer to an AVClass struct
 * @param[in] feature string containing the name of the missing feature
 * @param[in] want_sample indicates if samples are wanted which exhibit this feature.
 * If want_sample is non-zero, additional verbage will be added to the log
 * message which tells the user how to report samples to the development
 * mailing list.
 */
void av_log_missing_feature(void *avc, const char *feature, int want_sample);

/**
 * Log a generic warning message asking for a sample. This function is
 * intended to be used internally by FFmpeg (libavcodec, libavformat, etc.)
 * only, and would normally not be used by applications.
 * @param[in] avc a pointer to an arbitrary struct of which the first field is
 * a pointer to an AVClass struct
 * @param[in] msg string containing an optional message, or NULL if no message
 */
void av_log_ask_for_sample(void *avc, const char *msg, ...) av_printf_format(2, 3);

/**
 * Register the hardware accelerator hwaccel.
 */
void av_register_hwaccel(AVHWAccel *hwaccel);

/**
 * If hwaccel is NULL, returns the first registered hardware accelerator,
 * if hwaccel is non-NULL, returns the next registered hardware accelerator
 * after hwaccel, or NULL if hwaccel is the last one.
 */
AVHWAccel *av_hwaccel_next(AVHWAccel *hwaccel);


/**
 * Lock operation used by lockmgr
 */
enum AVLockOp {
  AV_LOCK_CREATE,  ///< Create a mutex
  AV_LOCK_OBTAIN,  ///< Lock the mutex
  AV_LOCK_RELEASE, ///< Unlock the mutex
  AV_LOCK_DESTROY, ///< Free mutex resources
};

/**
 * Register a user provided lock manager supporting the operations
 * specified by AVLockOp. mutex points to a (void *) where the
 * lockmgr should store/get a pointer to a user allocated mutex. It's
 * NULL upon AV_LOCK_CREATE and != NULL for all other ops.
 *
 * @param cb User defined callback. Note: FFmpeg may invoke calls to this
 *           callback during the call to av_lockmgr_register().
 *           Thus, the application must be prepared to handle that.
 *           If cb is set to NULL the lockmgr will be unregistered.
 *           Also note that during unregistration the previously registered
 *           lockmgr callback may also be invoked.
 */
int av_lockmgr_register(int (*cb)(void **mutex, enum AVLockOp op));

/**
 * Get the type of the given codec.
 */
enum AVMediaType avcodec_get_type(enum AVCodecID codec_id);

/**
 * Get the name of a codec.
 * @return  a static string identifying the codec; never NULL
 */
const char *avcodec_get_name(enum AVCodecID id);

/**
 * @return a positive value if s is open (i.e. avcodec_open2() was called on it
 * with no corresponding avcodec_close()), 0 otherwise.
 */
int avcodec_is_open(AVCodecContext *s);

/**
 * @return a non-zero number if codec is an encoder, zero otherwise
 */
int av_codec_is_encoder(const AVCodec *codec);

/**
 * @return a non-zero number if codec is a decoder, zero otherwise
 */
int av_codec_is_decoder(const AVCodec *codec);

/**
 * @return descriptor for given codec ID or NULL if no descriptor exists.
 */
const AVCodecDescriptor *avcodec_descriptor_get(enum AVCodecID id);

/**
 * Iterate over all codec descriptors known to libavcodec.
 *
 * @param prev previous descriptor. NULL to get the first descriptor.
 *
 * @return next descriptor or NULL after the last descriptor
 */
const AVCodecDescriptor *avcodec_descriptor_next(const AVCodecDescriptor *prev);

/**
 * @return codec descriptor with the given name or NULL if no such descriptor
 *         exists.
 */
const AVCodecDescriptor *avcodec_descriptor_get_by_name(const char *name);

/**
 * @}
 */

#endif /* AVCODEC_AVCODEC_H */<|MERGE_RESOLUTION|>--- conflicted
+++ resolved
@@ -156,10 +156,6 @@
     AV_CODEC_ID_MSZH,
     AV_CODEC_ID_ZLIB,
     AV_CODEC_ID_QTRLE,
-<<<<<<< HEAD
-    AV_CODEC_ID_SNOW,
-=======
->>>>>>> 3bcdf8dc
     AV_CODEC_ID_TSCC,
     AV_CODEC_ID_ULTI,
     AV_CODEC_ID_QDRAW,
@@ -295,6 +291,7 @@
     AV_CODEC_ID_SGIRLE     = MKBETAG('S','G','I','R'),
     AV_CODEC_ID_MVC1       = MKBETAG('M','V','C','1'),
     AV_CODEC_ID_MVC2       = MKBETAG('M','V','C','2'),
+    AV_CODEC_ID_SNOW       = MKBETAG('S','N','O','W'),
 
     /* various PCM "codecs" */
     AV_CODEC_ID_FIRST_AUDIO = 0x10000,     ///< A dummy id pointing at the start of audio codecs
@@ -577,11 +574,8 @@
     ME_X1,          ///< reserved for experiments
     ME_HEX,         ///< hexagon based search
     ME_UMH,         ///< uneven multi-hexagon search
-<<<<<<< HEAD
-    ME_ITER,        ///< iterative search
-=======
->>>>>>> 3bcdf8dc
     ME_TESA,        ///< transformed exhaustive search algorithm
+    ME_ITER=50,     ///< iterative search
 };
 
 /**
@@ -1529,11 +1523,8 @@
 #define FF_CMP_VSAD   8
 #define FF_CMP_VSSE   9
 #define FF_CMP_NSSE   10
-<<<<<<< HEAD
 #define FF_CMP_W53    11
 #define FF_CMP_W97    12
-=======
->>>>>>> 3bcdf8dc
 #define FF_CMP_DCTMAX 13
 #define FF_CMP_DCT264 14
 #define FF_CMP_CHROMA 256
