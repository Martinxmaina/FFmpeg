--- conflicted
+++ resolved
@@ -712,12 +712,9 @@
 #define CODEC_FLAG2_FAST          0x00000001 ///< Allow non spec compliant speedup tricks.
 #define CODEC_FLAG2_NO_OUTPUT     0x00000004 ///< Skip bitstream encoding.
 #define CODEC_FLAG2_LOCAL_HEADER  0x00000008 ///< Place global headers at every keyframe instead of in extradata.
-<<<<<<< HEAD
 #define CODEC_FLAG2_DROP_FRAME_TIMECODE 0x00002000 ///< timecode is in drop frame format. DEPRECATED!!!!
-=======
 #define CODEC_FLAG2_IGNORE_CROP   0x00010000 ///< Discard cropping information from SPS.
 
->>>>>>> b85a5e87
 #if FF_API_MPV_GLOBAL_OPTS
 #define CODEC_FLAG_CBP_RD         0x04000000 ///< Use rate distortion optimization for cbp.
 #define CODEC_FLAG_QP_RD          0x08000000 ///< Use rate distortion optimization for qp selectioon.
