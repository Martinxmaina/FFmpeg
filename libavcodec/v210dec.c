/*
 * V210 decoder
 *
 * Copyright (C) 2009 Michael Niedermayer <michaelni@gmx.at>
 * Copyright (c) 2009 Baptiste Coudurier <baptiste dot coudurier at gmail dot com>
 *
 * This file is part of FFmpeg.
 *
 * FFmpeg is free software; you can redistribute it and/or
 * modify it under the terms of the GNU Lesser General Public
 * License as published by the Free Software Foundation; either
 * version 2.1 of the License, or (at your option) any later version.
 *
 * FFmpeg is distributed in the hope that it will be useful,
 * but WITHOUT ANY WARRANTY; without even the implied warranty of
 * MERCHANTABILITY or FITNESS FOR A PARTICULAR PURPOSE.  See the GNU
 * Lesser General Public License for more details.
 *
 * You should have received a copy of the GNU Lesser General Public
 * License along with FFmpeg; if not, write to the Free Software
 * Foundation, Inc., 51 Franklin Street, Fifth Floor, Boston, MA 02110-1301 USA
 */

#include "avcodec.h"
#include "v210dec.h"
#include "libavutil/bswap.h"

#define READ_PIXELS(a, b, c)         \
    do {                             \
        val  = av_le2ne32(*src++);   \
        *a++ =  val & 0x3FF;         \
        *b++ = (val >> 10) & 0x3FF;  \
        *c++ = (val >> 20) & 0x3FF;  \
    } while (0)

static void v210_planar_unpack_c(const uint32_t *src, uint16_t *y, uint16_t *u, uint16_t *v, int width)
{
    uint32_t val;
    int i;

    for( i = 0; i < width-5; i += 6 ){
        READ_PIXELS(u, y, v);
        READ_PIXELS(y, u, y);
        READ_PIXELS(v, y, u);
        READ_PIXELS(y, v, y);
    }
}

static av_cold int decode_init(AVCodecContext *avctx)
{
    V210DecContext *s = avctx->priv_data;

    if (avctx->width & 1) {
        av_log(avctx, AV_LOG_ERROR, "v210 needs even width\n");
        return -1;
    }
    avctx->pix_fmt             = PIX_FMT_YUV422P10;
    avctx->bits_per_raw_sample = 10;

    avctx->coded_frame         = avcodec_alloc_frame();
    if (!avctx->coded_frame)
        return AVERROR(ENOMEM);

    s->unpack_frame            = v210_planar_unpack_c;

    if (HAVE_MMX)
        v210_x86_init(s);

    return 0;
}

static int decode_frame(AVCodecContext *avctx, void *data, int *data_size,
                        AVPacket *avpkt)
{
    V210DecContext *s = avctx->priv_data;

    int h, w, stride, aligned_input;
    AVFrame *pic = avctx->coded_frame;
    const uint8_t *psrc = avpkt->data;
    uint16_t *y, *u, *v;

    if (s->custom_stride )
        stride = s->custom_stride;
    else {
        int aligned_width = ((avctx->width + 47) / 48) * 48;
        stride = aligned_width * 8 / 3;
    }

    if (avpkt->size < stride * avctx->height) {
        if ((((avctx->width + 23) / 24) * 24 * 8) / 3 * avctx->height == avpkt->size) {
            stride = avpkt->size / avctx->height;
            if (!s->stride_warning_shown)
                av_log(avctx, AV_LOG_WARNING, "Broken v210 with too small padding (64 byte) detected\n");
            s->stride_warning_shown = 1;
        } else {
            av_log(avctx, AV_LOG_ERROR, "packet too small\n");
            return -1;
        }
    }

    aligned_input = !((uintptr_t)psrc & 0xf) && !(stride & 0xf);
    if (aligned_input != s->aligned_input) {
        s->aligned_input = aligned_input;
        if (HAVE_MMX)
            v210_x86_init(s);
    }

    if (pic->data[0])
        avctx->release_buffer(avctx, pic);

    pic->reference = 0;
    if (avctx->get_buffer(avctx, pic) < 0)
        return -1;

    y = (uint16_t*)pic->data[0];
    u = (uint16_t*)pic->data[1];
    v = (uint16_t*)pic->data[2];
    pic->pict_type = AV_PICTURE_TYPE_I;
    pic->key_frame = 1;

    for (h = 0; h < avctx->height; h++) {
        const uint32_t *src = (const uint32_t*)psrc;
        uint32_t val;

        w = (avctx->width / 6) * 6;
        s->unpack_frame(src, y, u, v, w);

        y += w;
        u += w >> 1;
        v += w >> 1;
        src += (w << 1) / 3;

        if (w < avctx->width - 1) {
            READ_PIXELS(u, y, v);

            val  = av_le2ne32(*src++);
            *y++ =  val & 0x3FF;
            if (w < avctx->width - 3) {
                *u++ = (val >> 10) & 0x3FF;
                *y++ = (val >> 20) & 0x3FF;

                val  = av_le2ne32(*src++);
                *v++ =  val & 0x3FF;
                *y++ = (val >> 10) & 0x3FF;
            }
        }

        psrc += stride;
        y += pic->linesize[0] / 2 - avctx->width;
        u += pic->linesize[1] / 2 - avctx->width / 2;
        v += pic->linesize[2] / 2 - avctx->width / 2;
    }

    *data_size = sizeof(AVFrame);
    *(AVFrame*)data = *avctx->coded_frame;

    return avpkt->size;
}

static av_cold int decode_close(AVCodecContext *avctx)
{
    AVFrame *pic = avctx->coded_frame;
    if (pic->data[0])
        avctx->release_buffer(avctx, pic);
    av_freep(&avctx->coded_frame);

    return 0;
}

#define V210DEC_FLAGS AV_OPT_FLAG_DECODING_PARAM | AV_OPT_FLAG_VIDEO_PARAM
static const AVOption v210dec_options[] = {
    {"custom_stride", "Custom V210 stride", offsetof(V210DecContext, custom_stride), FF_OPT_TYPE_INT,
     {.dbl = 0}, INT_MIN, INT_MAX, V210DEC_FLAGS},
    {NULL}
};

static const AVClass v210dec_class = {
    "V210 Decoder",
    av_default_item_name,
    v210dec_options,
    LIBAVUTIL_VERSION_INT,
};

AVCodec ff_v210_decoder = {
    .name           = "v210",
    .type           = AVMEDIA_TYPE_VIDEO,
<<<<<<< HEAD
    .id             = CODEC_ID_V210,
    .priv_data_size = sizeof(V210DecContext),
=======
    .id             = AV_CODEC_ID_V210,
>>>>>>> 36ef5369
    .init           = decode_init,
    .close          = decode_close,
    .decode         = decode_frame,
    .capabilities   = CODEC_CAP_DR1,
    .long_name      = NULL_IF_CONFIG_SMALL("Uncompressed 4:2:2 10-bit"),
    .priv_class     = &v210dec_class,
};<|MERGE_RESOLUTION|>--- conflicted
+++ resolved
@@ -184,12 +184,8 @@
 AVCodec ff_v210_decoder = {
     .name           = "v210",
     .type           = AVMEDIA_TYPE_VIDEO,
-<<<<<<< HEAD
-    .id             = CODEC_ID_V210,
+    .id             = AV_CODEC_ID_V210,
     .priv_data_size = sizeof(V210DecContext),
-=======
-    .id             = AV_CODEC_ID_V210,
->>>>>>> 36ef5369
     .init           = decode_init,
     .close          = decode_close,
     .decode         = decode_frame,
