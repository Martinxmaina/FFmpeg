--- conflicted
+++ resolved
@@ -1112,31 +1112,19 @@
     if (mb_bitmask)
         init_get_bits(&mb_bitmask_gb, mb_bitmask, s->mb_width * s->mb_height);
 
-<<<<<<< HEAD
     if (s->flipped && s->avctx->lowres) {
         av_log(s->avctx, AV_LOG_ERROR, "Can not flip image with lowres\n");
         s->flipped = 0;
     }
+
     s->restart_count = 0;
-=======
->>>>>>> d48132b7
+
     for (i = 0; i < nb_components; i++) {
         int c   = s->comp_index[i];
         data[c] = s->picture_ptr->data[c];
         reference_data[c] = reference ? reference->data[c] : NULL;
         linesize[c] = s->linesize[c];
         s->coefs_finished[c] |= 1;
-<<<<<<< HEAD
-        if (s->flipped && !(s->avctx->flags & CODEC_FLAG_EMU_EDGE)) {
-            // picture should be flipped upside-down for this codec
-            int offset = (linesize[c] * (s->v_scount[i] *
-                         (8 * s->mb_height - ((s->height / s->v_max) & 7)) - 1));
-            data[c]           += offset;
-            reference_data[c] += offset;
-            linesize[c]       *= -1;
-        }
-=======
->>>>>>> d48132b7
     }
 
     for (mb_y = 0; mb_y < s->mb_height; mb_y++) {
