--- conflicted
+++ resolved
@@ -2931,12 +2931,9 @@
 
         if (num_ref_idx_active_override_flag) {
             h->ref_count[0] = get_ue_golomb(&s->gb) + 1;
-            if (h->ref_count[0] < 1)
-                return AVERROR_INVALIDDATA;
             if (h->slice_type_nos == AV_PICTURE_TYPE_B) {
                 h->ref_count[1] = get_ue_golomb(&s->gb) + 1;
-<<<<<<< HEAD
-            else
+            } else
                 // full range is spec-ok in this case, even for frames
                 h->ref_count[1] = 1;
         }
@@ -2945,11 +2942,6 @@
             av_log(h->s.avctx, AV_LOG_ERROR, "reference overflow %u > %u or %u > %u\n", h->ref_count[0]-1, max[0], h->ref_count[1]-1, max[1]);
             h->ref_count[0] = h->ref_count[1] = 1;
             return AVERROR_INVALIDDATA;
-=======
-                if (h->ref_count[1] < 1)
-                    return AVERROR_INVALIDDATA;
-            }
->>>>>>> 6e5cdf26
         }
 
         if (h->slice_type_nos == AV_PICTURE_TYPE_B)
