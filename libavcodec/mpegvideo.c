/*
 * The simplest mpeg encoder (well, it was the simplest!)
 * Copyright (c) 2000,2001 Fabrice Bellard
 * Copyright (c) 2002-2004 Michael Niedermayer <michaelni@gmx.at>
 *
 * 4MV & hq & B-frame encoding stuff by Michael Niedermayer <michaelni@gmx.at>
 *
 * This file is part of FFmpeg.
 *
 * FFmpeg is free software; you can redistribute it and/or
 * modify it under the terms of the GNU Lesser General Public
 * License as published by the Free Software Foundation; either
 * version 2.1 of the License, or (at your option) any later version.
 *
 * FFmpeg is distributed in the hope that it will be useful,
 * but WITHOUT ANY WARRANTY; without even the implied warranty of
 * MERCHANTABILITY or FITNESS FOR A PARTICULAR PURPOSE.  See the GNU
 * Lesser General Public License for more details.
 *
 * You should have received a copy of the GNU Lesser General Public
 * License along with FFmpeg; if not, write to the Free Software
 * Foundation, Inc., 51 Franklin Street, Fifth Floor, Boston, MA 02110-1301 USA
 */

/**
 * @file
 * The simplest mpeg encoder (well, it was the simplest!).
 */

#include "libavutil/attributes.h"
#include "libavutil/avassert.h"
#include "libavutil/imgutils.h"
#include "libavutil/internal.h"
#include "libavutil/motion_vector.h"
#include "libavutil/timer.h"
#include "avcodec.h"
#include "blockdsp.h"
#include "h264chroma.h"
#include "idctdsp.h"
#include "internal.h"
#include "mathops.h"
#include "mpegutils.h"
#include "mpegvideo.h"
#include "mjpegenc.h"
#include "msmpeg4.h"
#include "qpeldsp.h"
#include "thread.h"
#include <limits.h>

static const uint8_t ff_default_chroma_qscale_table[32] = {
//   0   1   2   3   4   5   6   7   8   9  10  11  12  13  14  15
     0,  1,  2,  3,  4,  5,  6,  7,  8,  9, 10, 11, 12, 13, 14, 15,
    16, 17, 18, 19, 20, 21, 22, 23, 24, 25, 26, 27, 28, 29, 30, 31
};

const uint8_t ff_mpeg1_dc_scale_table[128] = {
//  0  1  2  3  4  5  6  7  8  9 10 11 12 13 14 15
    8, 8, 8, 8, 8, 8, 8, 8, 8, 8, 8, 8, 8, 8, 8, 8,
    8, 8, 8, 8, 8, 8, 8, 8, 8, 8, 8, 8, 8, 8, 8, 8,
    8, 8, 8, 8, 8, 8, 8, 8, 8, 8, 8, 8, 8, 8, 8, 8,
    8, 8, 8, 8, 8, 8, 8, 8, 8, 8, 8, 8, 8, 8, 8, 8,
    8, 8, 8, 8, 8, 8, 8, 8, 8, 8, 8, 8, 8, 8, 8, 8,
    8, 8, 8, 8, 8, 8, 8, 8, 8, 8, 8, 8, 8, 8, 8, 8,
    8, 8, 8, 8, 8, 8, 8, 8, 8, 8, 8, 8, 8, 8, 8, 8,
    8, 8, 8, 8, 8, 8, 8, 8, 8, 8, 8, 8, 8, 8, 8, 8,
};

static const uint8_t mpeg2_dc_scale_table1[128] = {
//  0  1  2  3  4  5  6  7  8  9 10 11 12 13 14 15
    4, 4, 4, 4, 4, 4, 4, 4, 4, 4, 4, 4, 4, 4, 4, 4,
    4, 4, 4, 4, 4, 4, 4, 4, 4, 4, 4, 4, 4, 4, 4, 4,
    4, 4, 4, 4, 4, 4, 4, 4, 4, 4, 4, 4, 4, 4, 4, 4,
    4, 4, 4, 4, 4, 4, 4, 4, 4, 4, 4, 4, 4, 4, 4, 4,
    4, 4, 4, 4, 4, 4, 4, 4, 4, 4, 4, 4, 4, 4, 4, 4,
    4, 4, 4, 4, 4, 4, 4, 4, 4, 4, 4, 4, 4, 4, 4, 4,
    4, 4, 4, 4, 4, 4, 4, 4, 4, 4, 4, 4, 4, 4, 4, 4,
    4, 4, 4, 4, 4, 4, 4, 4, 4, 4, 4, 4, 4, 4, 4, 4,
};

static const uint8_t mpeg2_dc_scale_table2[128] = {
//  0  1  2  3  4  5  6  7  8  9 10 11 12 13 14 15
    2, 2, 2, 2, 2, 2, 2, 2, 2, 2, 2, 2, 2, 2, 2, 2,
    2, 2, 2, 2, 2, 2, 2, 2, 2, 2, 2, 2, 2, 2, 2, 2,
    2, 2, 2, 2, 2, 2, 2, 2, 2, 2, 2, 2, 2, 2, 2, 2,
    2, 2, 2, 2, 2, 2, 2, 2, 2, 2, 2, 2, 2, 2, 2, 2,
    2, 2, 2, 2, 2, 2, 2, 2, 2, 2, 2, 2, 2, 2, 2, 2,
    2, 2, 2, 2, 2, 2, 2, 2, 2, 2, 2, 2, 2, 2, 2, 2,
    2, 2, 2, 2, 2, 2, 2, 2, 2, 2, 2, 2, 2, 2, 2, 2,
    2, 2, 2, 2, 2, 2, 2, 2, 2, 2, 2, 2, 2, 2, 2, 2,
};

static const uint8_t mpeg2_dc_scale_table3[128] = {
//  0  1  2  3  4  5  6  7  8  9 10 11 12 13 14 15
    1, 1, 1, 1, 1, 1, 1, 1, 1, 1, 1, 1, 1, 1, 1, 1,
    1, 1, 1, 1, 1, 1, 1, 1, 1, 1, 1, 1, 1, 1, 1, 1,
    1, 1, 1, 1, 1, 1, 1, 1, 1, 1, 1, 1, 1, 1, 1, 1,
    1, 1, 1, 1, 1, 1, 1, 1, 1, 1, 1, 1, 1, 1, 1, 1,
    1, 1, 1, 1, 1, 1, 1, 1, 1, 1, 1, 1, 1, 1, 1, 1,
    1, 1, 1, 1, 1, 1, 1, 1, 1, 1, 1, 1, 1, 1, 1, 1,
    1, 1, 1, 1, 1, 1, 1, 1, 1, 1, 1, 1, 1, 1, 1, 1,
    1, 1, 1, 1, 1, 1, 1, 1, 1, 1, 1, 1, 1, 1, 1, 1,
};

const uint8_t *const ff_mpeg2_dc_scale_table[4] = {
    ff_mpeg1_dc_scale_table,
    mpeg2_dc_scale_table1,
    mpeg2_dc_scale_table2,
    mpeg2_dc_scale_table3,
};

const uint8_t ff_alternate_horizontal_scan[64] = {
     0,  1,  2,  3,  8,  9, 16, 17,
    10, 11,  4,  5,  6,  7, 15, 14,
    13, 12, 19, 18, 24, 25, 32, 33,
    26, 27, 20, 21, 22, 23, 28, 29,
    30, 31, 34, 35, 40, 41, 48, 49,
    42, 43, 36, 37, 38, 39, 44, 45,
    46, 47, 50, 51, 56, 57, 58, 59,
    52, 53, 54, 55, 60, 61, 62, 63,
};

const uint8_t ff_alternate_vertical_scan[64] = {
     0,  8, 16, 24,  1,  9,  2, 10,
    17, 25, 32, 40, 48, 56, 57, 49,
    41, 33, 26, 18,  3, 11,  4, 12,
    19, 27, 34, 42, 50, 58, 35, 43,
    51, 59, 20, 28,  5, 13,  6, 14,
    21, 29, 36, 44, 52, 60, 37, 45,
    53, 61, 22, 30,  7, 15, 23, 31,
    38, 46, 54, 62, 39, 47, 55, 63,
};

static void dct_unquantize_mpeg1_intra_c(MpegEncContext *s,
                                   int16_t *block, int n, int qscale)
{
    int i, level, nCoeffs;
    const uint16_t *quant_matrix;

    nCoeffs= s->block_last_index[n];

    block[0] *= n < 4 ? s->y_dc_scale : s->c_dc_scale;
    /* XXX: only mpeg1 */
    quant_matrix = s->intra_matrix;
    for(i=1;i<=nCoeffs;i++) {
        int j= s->intra_scantable.permutated[i];
        level = block[j];
        if (level) {
            if (level < 0) {
                level = -level;
                level = (int)(level * qscale * quant_matrix[j]) >> 3;
                level = (level - 1) | 1;
                level = -level;
            } else {
                level = (int)(level * qscale * quant_matrix[j]) >> 3;
                level = (level - 1) | 1;
            }
            block[j] = level;
        }
    }
}

static void dct_unquantize_mpeg1_inter_c(MpegEncContext *s,
                                   int16_t *block, int n, int qscale)
{
    int i, level, nCoeffs;
    const uint16_t *quant_matrix;

    nCoeffs= s->block_last_index[n];

    quant_matrix = s->inter_matrix;
    for(i=0; i<=nCoeffs; i++) {
        int j= s->intra_scantable.permutated[i];
        level = block[j];
        if (level) {
            if (level < 0) {
                level = -level;
                level = (((level << 1) + 1) * qscale *
                         ((int) (quant_matrix[j]))) >> 4;
                level = (level - 1) | 1;
                level = -level;
            } else {
                level = (((level << 1) + 1) * qscale *
                         ((int) (quant_matrix[j]))) >> 4;
                level = (level - 1) | 1;
            }
            block[j] = level;
        }
    }
}

static void dct_unquantize_mpeg2_intra_c(MpegEncContext *s,
                                   int16_t *block, int n, int qscale)
{
    int i, level, nCoeffs;
    const uint16_t *quant_matrix;

    if(s->alternate_scan) nCoeffs= 63;
    else nCoeffs= s->block_last_index[n];

    block[0] *= n < 4 ? s->y_dc_scale : s->c_dc_scale;
    quant_matrix = s->intra_matrix;
    for(i=1;i<=nCoeffs;i++) {
        int j= s->intra_scantable.permutated[i];
        level = block[j];
        if (level) {
            if (level < 0) {
                level = -level;
                level = (int)(level * qscale * quant_matrix[j]) >> 3;
                level = -level;
            } else {
                level = (int)(level * qscale * quant_matrix[j]) >> 3;
            }
            block[j] = level;
        }
    }
}

static void dct_unquantize_mpeg2_intra_bitexact(MpegEncContext *s,
                                   int16_t *block, int n, int qscale)
{
    int i, level, nCoeffs;
    const uint16_t *quant_matrix;
    int sum=-1;

    if(s->alternate_scan) nCoeffs= 63;
    else nCoeffs= s->block_last_index[n];

    block[0] *= n < 4 ? s->y_dc_scale : s->c_dc_scale;
    sum += block[0];
    quant_matrix = s->intra_matrix;
    for(i=1;i<=nCoeffs;i++) {
        int j= s->intra_scantable.permutated[i];
        level = block[j];
        if (level) {
            if (level < 0) {
                level = -level;
                level = (int)(level * qscale * quant_matrix[j]) >> 3;
                level = -level;
            } else {
                level = (int)(level * qscale * quant_matrix[j]) >> 3;
            }
            block[j] = level;
            sum+=level;
        }
    }
    block[63]^=sum&1;
}

static void dct_unquantize_mpeg2_inter_c(MpegEncContext *s,
                                   int16_t *block, int n, int qscale)
{
    int i, level, nCoeffs;
    const uint16_t *quant_matrix;
    int sum=-1;

    if(s->alternate_scan) nCoeffs= 63;
    else nCoeffs= s->block_last_index[n];

    quant_matrix = s->inter_matrix;
    for(i=0; i<=nCoeffs; i++) {
        int j= s->intra_scantable.permutated[i];
        level = block[j];
        if (level) {
            if (level < 0) {
                level = -level;
                level = (((level << 1) + 1) * qscale *
                         ((int) (quant_matrix[j]))) >> 4;
                level = -level;
            } else {
                level = (((level << 1) + 1) * qscale *
                         ((int) (quant_matrix[j]))) >> 4;
            }
            block[j] = level;
            sum+=level;
        }
    }
    block[63]^=sum&1;
}

static void dct_unquantize_h263_intra_c(MpegEncContext *s,
                                  int16_t *block, int n, int qscale)
{
    int i, level, qmul, qadd;
    int nCoeffs;

    av_assert2(s->block_last_index[n]>=0 || s->h263_aic);

    qmul = qscale << 1;

    if (!s->h263_aic) {
        block[0] *= n < 4 ? s->y_dc_scale : s->c_dc_scale;
        qadd = (qscale - 1) | 1;
    }else{
        qadd = 0;
    }
    if(s->ac_pred)
        nCoeffs=63;
    else
        nCoeffs= s->inter_scantable.raster_end[ s->block_last_index[n] ];

    for(i=1; i<=nCoeffs; i++) {
        level = block[i];
        if (level) {
            if (level < 0) {
                level = level * qmul - qadd;
            } else {
                level = level * qmul + qadd;
            }
            block[i] = level;
        }
    }
}

static void dct_unquantize_h263_inter_c(MpegEncContext *s,
                                  int16_t *block, int n, int qscale)
{
    int i, level, qmul, qadd;
    int nCoeffs;

    av_assert2(s->block_last_index[n]>=0);

    qadd = (qscale - 1) | 1;
    qmul = qscale << 1;

    nCoeffs= s->inter_scantable.raster_end[ s->block_last_index[n] ];

    for(i=0; i<=nCoeffs; i++) {
        level = block[i];
        if (level) {
            if (level < 0) {
                level = level * qmul - qadd;
            } else {
                level = level * qmul + qadd;
            }
            block[i] = level;
        }
    }
}

static void mpeg_er_decode_mb(void *opaque, int ref, int mv_dir, int mv_type,
                              int (*mv)[2][4][2],
                              int mb_x, int mb_y, int mb_intra, int mb_skipped)
{
    MpegEncContext *s = opaque;

    s->mv_dir     = mv_dir;
    s->mv_type    = mv_type;
    s->mb_intra   = mb_intra;
    s->mb_skipped = mb_skipped;
    s->mb_x       = mb_x;
    s->mb_y       = mb_y;
    memcpy(s->mv, mv, sizeof(*mv));

    ff_init_block_index(s);
    ff_update_block_index(s);

    s->bdsp.clear_blocks(s->block[0]);

    s->dest[0] = s->current_picture.f->data[0] + (s->mb_y *  16                       * s->linesize)   + s->mb_x *  16;
    s->dest[1] = s->current_picture.f->data[1] + (s->mb_y * (16 >> s->chroma_y_shift) * s->uvlinesize) + s->mb_x * (16 >> s->chroma_x_shift);
    s->dest[2] = s->current_picture.f->data[2] + (s->mb_y * (16 >> s->chroma_y_shift) * s->uvlinesize) + s->mb_x * (16 >> s->chroma_x_shift);

    if (ref)
        av_log(s->avctx, AV_LOG_DEBUG,
               "Interlaced error concealment is not fully implemented\n");
    ff_mpv_decode_mb(s, s->block);
}

static void gray16(uint8_t *dst, const uint8_t *src, ptrdiff_t linesize, int h)
{
    while(h--)
        memset(dst + h*linesize, 128, 16);
}

static void gray8(uint8_t *dst, const uint8_t *src, ptrdiff_t linesize, int h)
{
    while(h--)
        memset(dst + h*linesize, 128, 8);
}

/* init common dct for both encoder and decoder */
static av_cold int dct_init(MpegEncContext *s)
{
    ff_blockdsp_init(&s->bdsp, s->avctx);
    ff_h264chroma_init(&s->h264chroma, 8); //for lowres
    ff_hpeldsp_init(&s->hdsp, s->avctx->flags);
    ff_mpegvideodsp_init(&s->mdsp);
    ff_videodsp_init(&s->vdsp, s->avctx->bits_per_raw_sample);

    if (s->avctx->debug & FF_DEBUG_NOMC) {
        int i;
        for (i=0; i<4; i++) {
            s->hdsp.avg_pixels_tab[0][i] = gray16;
            s->hdsp.put_pixels_tab[0][i] = gray16;
            s->hdsp.put_no_rnd_pixels_tab[0][i] = gray16;

            s->hdsp.avg_pixels_tab[1][i] = gray8;
            s->hdsp.put_pixels_tab[1][i] = gray8;
            s->hdsp.put_no_rnd_pixels_tab[1][i] = gray8;
        }
    }

    s->dct_unquantize_h263_intra = dct_unquantize_h263_intra_c;
    s->dct_unquantize_h263_inter = dct_unquantize_h263_inter_c;
    s->dct_unquantize_mpeg1_intra = dct_unquantize_mpeg1_intra_c;
    s->dct_unquantize_mpeg1_inter = dct_unquantize_mpeg1_inter_c;
    s->dct_unquantize_mpeg2_intra = dct_unquantize_mpeg2_intra_c;
    if (s->avctx->flags & CODEC_FLAG_BITEXACT)
        s->dct_unquantize_mpeg2_intra = dct_unquantize_mpeg2_intra_bitexact;
    s->dct_unquantize_mpeg2_inter = dct_unquantize_mpeg2_inter_c;

    if (HAVE_INTRINSICS_NEON)
        ff_mpv_common_init_neon(s);

    if (ARCH_ALPHA)
        ff_mpv_common_init_axp(s);
    if (ARCH_ARM)
        ff_mpv_common_init_arm(s);
    if (ARCH_PPC)
        ff_mpv_common_init_ppc(s);
    if (ARCH_X86)
        ff_mpv_common_init_x86(s);

    return 0;
}

av_cold void ff_mpv_idct_init(MpegEncContext *s)
{
    ff_idctdsp_init(&s->idsp, s->avctx);

    /* load & permutate scantables
     * note: only wmv uses different ones
     */
    if (s->alternate_scan) {
        ff_init_scantable(s->idsp.idct_permutation, &s->inter_scantable, ff_alternate_vertical_scan);
        ff_init_scantable(s->idsp.idct_permutation, &s->intra_scantable, ff_alternate_vertical_scan);
    } else {
        ff_init_scantable(s->idsp.idct_permutation, &s->inter_scantable, ff_zigzag_direct);
        ff_init_scantable(s->idsp.idct_permutation, &s->intra_scantable, ff_zigzag_direct);
    }
    ff_init_scantable(s->idsp.idct_permutation, &s->intra_h_scantable, ff_alternate_horizontal_scan);
    ff_init_scantable(s->idsp.idct_permutation, &s->intra_v_scantable, ff_alternate_vertical_scan);
}

static int frame_size_alloc(MpegEncContext *s, int linesize)
{
    int alloc_size = FFALIGN(FFABS(linesize) + 64, 32);

    if (s->avctx->hwaccel || s->avctx->codec->capabilities & CODEC_CAP_HWACCEL_VDPAU)
        return 0;

    if (linesize < 24) {
        av_log(s->avctx, AV_LOG_ERROR, "Image too small, temporary buffers cannot function\n");
        return AVERROR_PATCHWELCOME;
    }

    // edge emu needs blocksize + filter length - 1
    // (= 17x17 for  halfpel / 21x21 for  h264)
    // VC1 computes luma and chroma simultaneously and needs 19X19 + 9x9
    // at uvlinesize. It supports only YUV420 so 24x24 is enough
    // linesize * interlaced * MBsize
    // we also use this buffer for encoding in encode_mb_internal() needig an additional 32 lines
    FF_ALLOCZ_ARRAY_OR_GOTO(s->avctx, s->edge_emu_buffer, alloc_size, 4 * 68,
                      fail);

    FF_ALLOCZ_ARRAY_OR_GOTO(s->avctx, s->me.scratchpad, alloc_size, 4 * 16 * 2,
                      fail)
    s->me.temp         = s->me.scratchpad;
    s->rd_scratchpad   = s->me.scratchpad;
    s->b_scratchpad    = s->me.scratchpad;
    s->obmc_scratchpad = s->me.scratchpad + 16;

    return 0;
fail:
    av_freep(&s->edge_emu_buffer);
    return AVERROR(ENOMEM);
}

/**
 * Allocate a frame buffer
 */
static int alloc_frame_buffer(MpegEncContext *s, Picture *pic)
{
    int edges_needed = av_codec_is_encoder(s->avctx->codec);
    int r, ret;

    pic->tf.f = pic->f;
    if (s->codec_id != AV_CODEC_ID_WMV3IMAGE &&
        s->codec_id != AV_CODEC_ID_VC1IMAGE  &&
        s->codec_id != AV_CODEC_ID_MSS2) {
        if (edges_needed) {
            pic->f->width  = s->avctx->width  + 2 * EDGE_WIDTH;
            pic->f->height = s->avctx->height + 2 * EDGE_WIDTH;
        }

        r = ff_thread_get_buffer(s->avctx, &pic->tf,
                                 pic->reference ? AV_GET_BUFFER_FLAG_REF : 0);
    } else {
        pic->f->width  = s->avctx->width;
        pic->f->height = s->avctx->height;
        pic->f->format = s->avctx->pix_fmt;
        r = avcodec_default_get_buffer2(s->avctx, pic->f, 0);
    }

    if (r < 0 || !pic->f->buf[0]) {
        av_log(s->avctx, AV_LOG_ERROR, "get_buffer() failed (%d %p)\n",
               r, pic->f->data[0]);
        return -1;
    }

    if (edges_needed) {
        int i;
        for (i = 0; pic->f->data[i]; i++) {
            int offset = (EDGE_WIDTH >> (i ? s->chroma_y_shift : 0)) *
                         pic->f->linesize[i] +
                         (EDGE_WIDTH >> (i ? s->chroma_x_shift : 0));
            pic->f->data[i] += offset;
        }
        pic->f->width  = s->avctx->width;
        pic->f->height = s->avctx->height;
    }

    if (s->avctx->hwaccel) {
        assert(!pic->hwaccel_picture_private);
        if (s->avctx->hwaccel->frame_priv_data_size) {
            pic->hwaccel_priv_buf = av_buffer_allocz(s->avctx->hwaccel->frame_priv_data_size);
            if (!pic->hwaccel_priv_buf) {
                av_log(s->avctx, AV_LOG_ERROR, "alloc_frame_buffer() failed (hwaccel private data allocation)\n");
                return -1;
            }
            pic->hwaccel_picture_private = pic->hwaccel_priv_buf->data;
        }
    }

    if (s->linesize && (s->linesize   != pic->f->linesize[0] ||
                        s->uvlinesize != pic->f->linesize[1])) {
        av_log(s->avctx, AV_LOG_ERROR,
               "get_buffer() failed (stride changed)\n");
        ff_mpeg_unref_picture(s->avctx, pic);
        return -1;
    }

    if (pic->f->linesize[1] != pic->f->linesize[2]) {
        av_log(s->avctx, AV_LOG_ERROR,
               "get_buffer() failed (uv stride mismatch)\n");
        ff_mpeg_unref_picture(s->avctx, pic);
        return -1;
    }

    if (!s->edge_emu_buffer &&
        (ret = frame_size_alloc(s, pic->f->linesize[0])) < 0) {
        av_log(s->avctx, AV_LOG_ERROR,
               "get_buffer() failed to allocate context scratch buffers.\n");
        ff_mpeg_unref_picture(s->avctx, pic);
        return ret;
    }

    return 0;
}

void ff_free_picture_tables(Picture *pic)
{
    int i;

    pic->alloc_mb_width  =
    pic->alloc_mb_height = 0;

    av_buffer_unref(&pic->mb_var_buf);
    av_buffer_unref(&pic->mc_mb_var_buf);
    av_buffer_unref(&pic->mb_mean_buf);
    av_buffer_unref(&pic->mbskip_table_buf);
    av_buffer_unref(&pic->qscale_table_buf);
    av_buffer_unref(&pic->mb_type_buf);

    for (i = 0; i < 2; i++) {
        av_buffer_unref(&pic->motion_val_buf[i]);
        av_buffer_unref(&pic->ref_index_buf[i]);
    }
}

static int alloc_picture_tables(MpegEncContext *s, Picture *pic)
{
    const int big_mb_num    = s->mb_stride * (s->mb_height + 1) + 1;
    const int mb_array_size = s->mb_stride * s->mb_height;
    const int b8_array_size = s->b8_stride * s->mb_height * 2;
    int i;


    pic->mbskip_table_buf = av_buffer_allocz(mb_array_size + 2);
    pic->qscale_table_buf = av_buffer_allocz(big_mb_num + s->mb_stride);
    pic->mb_type_buf      = av_buffer_allocz((big_mb_num + s->mb_stride) *
                                             sizeof(uint32_t));
    if (!pic->mbskip_table_buf || !pic->qscale_table_buf || !pic->mb_type_buf)
        return AVERROR(ENOMEM);

    if (s->encoding) {
        pic->mb_var_buf    = av_buffer_allocz(mb_array_size * sizeof(int16_t));
        pic->mc_mb_var_buf = av_buffer_allocz(mb_array_size * sizeof(int16_t));
        pic->mb_mean_buf   = av_buffer_allocz(mb_array_size);
        if (!pic->mb_var_buf || !pic->mc_mb_var_buf || !pic->mb_mean_buf)
            return AVERROR(ENOMEM);
    }

    if (s->out_format == FMT_H263 || s->encoding || s->avctx->debug_mv ||
        (s->avctx->flags2 & CODEC_FLAG2_EXPORT_MVS)) {
        int mv_size        = 2 * (b8_array_size + 4) * sizeof(int16_t);
        int ref_index_size = 4 * mb_array_size;

        for (i = 0; mv_size && i < 2; i++) {
            pic->motion_val_buf[i] = av_buffer_allocz(mv_size);
            pic->ref_index_buf[i]  = av_buffer_allocz(ref_index_size);
            if (!pic->motion_val_buf[i] || !pic->ref_index_buf[i])
                return AVERROR(ENOMEM);
        }
    }

    pic->alloc_mb_width  = s->mb_width;
    pic->alloc_mb_height = s->mb_height;

    return 0;
}

static int make_tables_writable(Picture *pic)
{
    int ret, i;
#define MAKE_WRITABLE(table) \
do {\
    if (pic->table &&\
       (ret = av_buffer_make_writable(&pic->table)) < 0)\
    return ret;\
} while (0)

    MAKE_WRITABLE(mb_var_buf);
    MAKE_WRITABLE(mc_mb_var_buf);
    MAKE_WRITABLE(mb_mean_buf);
    MAKE_WRITABLE(mbskip_table_buf);
    MAKE_WRITABLE(qscale_table_buf);
    MAKE_WRITABLE(mb_type_buf);

    for (i = 0; i < 2; i++) {
        MAKE_WRITABLE(motion_val_buf[i]);
        MAKE_WRITABLE(ref_index_buf[i]);
    }

    return 0;
}

/**
 * Allocate a Picture.
 * The pixels are allocated/set by calling get_buffer() if shared = 0
 */
int ff_alloc_picture(MpegEncContext *s, Picture *pic, int shared)
{
    int i, ret;

    if (pic->qscale_table_buf)
        if (   pic->alloc_mb_width  != s->mb_width
            || pic->alloc_mb_height != s->mb_height)
            ff_free_picture_tables(pic);

    if (shared) {
        av_assert0(pic->f->data[0]);
        pic->shared = 1;
    } else {
        av_assert0(!pic->f->buf[0]);

        if (alloc_frame_buffer(s, pic) < 0)
            return -1;

        s->linesize   = pic->f->linesize[0];
        s->uvlinesize = pic->f->linesize[1];
    }

    if (!pic->qscale_table_buf)
        ret = alloc_picture_tables(s, pic);
    else
        ret = make_tables_writable(pic);
    if (ret < 0)
        goto fail;

    if (s->encoding) {
        pic->mb_var    = (uint16_t*)pic->mb_var_buf->data;
        pic->mc_mb_var = (uint16_t*)pic->mc_mb_var_buf->data;
        pic->mb_mean   = pic->mb_mean_buf->data;
    }

    pic->mbskip_table = pic->mbskip_table_buf->data;
    pic->qscale_table = pic->qscale_table_buf->data + 2 * s->mb_stride + 1;
    pic->mb_type      = (uint32_t*)pic->mb_type_buf->data + 2 * s->mb_stride + 1;

    if (pic->motion_val_buf[0]) {
        for (i = 0; i < 2; i++) {
            pic->motion_val[i] = (int16_t (*)[2])pic->motion_val_buf[i]->data + 4;
            pic->ref_index[i]  = pic->ref_index_buf[i]->data;
        }
    }

    return 0;
fail:
    av_log(s->avctx, AV_LOG_ERROR, "Error allocating a picture.\n");
    ff_mpeg_unref_picture(s->avctx, pic);
    ff_free_picture_tables(pic);
    return AVERROR(ENOMEM);
}

/**
 * Deallocate a picture.
 */
void ff_mpeg_unref_picture(AVCodecContext *avctx, Picture *pic)
{
    int off = offsetof(Picture, mb_mean) + sizeof(pic->mb_mean);

    pic->tf.f = pic->f;
    /* WM Image / Screen codecs allocate internal buffers with different
     * dimensions / colorspaces; ignore user-defined callbacks for these. */
    if (avctx->codec->id != AV_CODEC_ID_WMV3IMAGE &&
        avctx->codec->id != AV_CODEC_ID_VC1IMAGE  &&
        avctx->codec->id != AV_CODEC_ID_MSS2)
        ff_thread_release_buffer(avctx, &pic->tf);
    else if (pic->f)
        av_frame_unref(pic->f);

    av_buffer_unref(&pic->hwaccel_priv_buf);

    if (pic->needs_realloc)
        ff_free_picture_tables(pic);

    memset((uint8_t*)pic + off, 0, sizeof(*pic) - off);
}

static int update_picture_tables(Picture *dst, Picture *src)
{
     int i;

#define UPDATE_TABLE(table)\
do {\
    if (src->table &&\
        (!dst->table || dst->table->buffer != src->table->buffer)) {\
        av_buffer_unref(&dst->table);\
        dst->table = av_buffer_ref(src->table);\
        if (!dst->table) {\
            ff_free_picture_tables(dst);\
            return AVERROR(ENOMEM);\
        }\
    }\
} while (0)

    UPDATE_TABLE(mb_var_buf);
    UPDATE_TABLE(mc_mb_var_buf);
    UPDATE_TABLE(mb_mean_buf);
    UPDATE_TABLE(mbskip_table_buf);
    UPDATE_TABLE(qscale_table_buf);
    UPDATE_TABLE(mb_type_buf);
    for (i = 0; i < 2; i++) {
        UPDATE_TABLE(motion_val_buf[i]);
        UPDATE_TABLE(ref_index_buf[i]);
    }

    dst->mb_var        = src->mb_var;
    dst->mc_mb_var     = src->mc_mb_var;
    dst->mb_mean       = src->mb_mean;
    dst->mbskip_table  = src->mbskip_table;
    dst->qscale_table  = src->qscale_table;
    dst->mb_type       = src->mb_type;
    for (i = 0; i < 2; i++) {
        dst->motion_val[i] = src->motion_val[i];
        dst->ref_index[i]  = src->ref_index[i];
    }

    dst->alloc_mb_width  = src->alloc_mb_width;
    dst->alloc_mb_height = src->alloc_mb_height;

    return 0;
}

int ff_mpeg_ref_picture(AVCodecContext *avctx, Picture *dst, Picture *src)
{
    int ret;

    av_assert0(!dst->f->buf[0]);
    av_assert0(src->f->buf[0]);

    src->tf.f = src->f;
    dst->tf.f = dst->f;
    ret = ff_thread_ref_frame(&dst->tf, &src->tf);
    if (ret < 0)
        goto fail;

    ret = update_picture_tables(dst, src);
    if (ret < 0)
        goto fail;

    if (src->hwaccel_picture_private) {
        dst->hwaccel_priv_buf = av_buffer_ref(src->hwaccel_priv_buf);
        if (!dst->hwaccel_priv_buf)
            goto fail;
        dst->hwaccel_picture_private = dst->hwaccel_priv_buf->data;
    }

    dst->field_picture           = src->field_picture;
    dst->mb_var_sum              = src->mb_var_sum;
    dst->mc_mb_var_sum           = src->mc_mb_var_sum;
    dst->b_frame_score           = src->b_frame_score;
    dst->needs_realloc           = src->needs_realloc;
    dst->reference               = src->reference;
    dst->shared                  = src->shared;

    return 0;
fail:
    ff_mpeg_unref_picture(avctx, dst);
    return ret;
}

static void exchange_uv(MpegEncContext *s)
{
    int16_t (*tmp)[64];

    tmp           = s->pblocks[4];
    s->pblocks[4] = s->pblocks[5];
    s->pblocks[5] = tmp;
}

static int init_duplicate_context(MpegEncContext *s)
{
    int y_size = s->b8_stride * (2 * s->mb_height + 1);
    int c_size = s->mb_stride * (s->mb_height + 1);
    int yc_size = y_size + 2 * c_size;
    int i;

    if (s->mb_height & 1)
        yc_size += 2*s->b8_stride + 2*s->mb_stride;

    s->edge_emu_buffer =
    s->me.scratchpad   =
    s->me.temp         =
    s->rd_scratchpad   =
    s->b_scratchpad    =
    s->obmc_scratchpad = NULL;

    if (s->encoding) {
        FF_ALLOCZ_OR_GOTO(s->avctx, s->me.map,
                          ME_MAP_SIZE * sizeof(uint32_t), fail)
        FF_ALLOCZ_OR_GOTO(s->avctx, s->me.score_map,
                          ME_MAP_SIZE * sizeof(uint32_t), fail)
        if (s->avctx->noise_reduction) {
            FF_ALLOCZ_OR_GOTO(s->avctx, s->dct_error_sum,
                              2 * 64 * sizeof(int), fail)
        }
    }
    FF_ALLOCZ_OR_GOTO(s->avctx, s->blocks, 64 * 12 * 2 * sizeof(int16_t), fail)
    s->block = s->blocks[0];

    for (i = 0; i < 12; i++) {
        s->pblocks[i] = &s->block[i];
    }
    if (s->avctx->codec_tag == AV_RL32("VCR2"))
        exchange_uv(s);

    if (s->out_format == FMT_H263) {
        /* ac values */
        FF_ALLOCZ_OR_GOTO(s->avctx, s->ac_val_base,
                          yc_size * sizeof(int16_t) * 16, fail);
        s->ac_val[0] = s->ac_val_base + s->b8_stride + 1;
        s->ac_val[1] = s->ac_val_base + y_size + s->mb_stride + 1;
        s->ac_val[2] = s->ac_val[1] + c_size;
    }

    return 0;
fail:
    return -1; // free() through ff_mpv_common_end()
}

static void free_duplicate_context(MpegEncContext *s)
{
    if (!s)
        return;

    av_freep(&s->edge_emu_buffer);
    av_freep(&s->me.scratchpad);
    s->me.temp =
    s->rd_scratchpad =
    s->b_scratchpad =
    s->obmc_scratchpad = NULL;

    av_freep(&s->dct_error_sum);
    av_freep(&s->me.map);
    av_freep(&s->me.score_map);
    av_freep(&s->blocks);
    av_freep(&s->ac_val_base);
    s->block = NULL;
}

static void backup_duplicate_context(MpegEncContext *bak, MpegEncContext *src)
{
#define COPY(a) bak->a = src->a
    COPY(edge_emu_buffer);
    COPY(me.scratchpad);
    COPY(me.temp);
    COPY(rd_scratchpad);
    COPY(b_scratchpad);
    COPY(obmc_scratchpad);
    COPY(me.map);
    COPY(me.score_map);
    COPY(blocks);
    COPY(block);
    COPY(start_mb_y);
    COPY(end_mb_y);
    COPY(me.map_generation);
    COPY(pb);
    COPY(dct_error_sum);
    COPY(dct_count[0]);
    COPY(dct_count[1]);
    COPY(ac_val_base);
    COPY(ac_val[0]);
    COPY(ac_val[1]);
    COPY(ac_val[2]);
#undef COPY
}

int ff_update_duplicate_context(MpegEncContext *dst, MpegEncContext *src)
{
    MpegEncContext bak;
    int i, ret;
    // FIXME copy only needed parts
    // START_TIMER
    backup_duplicate_context(&bak, dst);
    memcpy(dst, src, sizeof(MpegEncContext));
    backup_duplicate_context(dst, &bak);
    for (i = 0; i < 12; i++) {
        dst->pblocks[i] = &dst->block[i];
    }
    if (dst->avctx->codec_tag == AV_RL32("VCR2"))
        exchange_uv(dst);
    if (!dst->edge_emu_buffer &&
        (ret = frame_size_alloc(dst, dst->linesize)) < 0) {
        av_log(dst->avctx, AV_LOG_ERROR, "failed to allocate context "
               "scratch buffers.\n");
        return ret;
    }
    // STOP_TIMER("update_duplicate_context")
    // about 10k cycles / 0.01 sec for  1000frames on 1ghz with 2 threads
    return 0;
}

int ff_mpeg_update_thread_context(AVCodecContext *dst,
                                  const AVCodecContext *src)
{
    int i, ret;
    MpegEncContext *s = dst->priv_data, *s1 = src->priv_data;

    if (dst == src)
        return 0;

    av_assert0(s != s1);

    // FIXME can parameters change on I-frames?
    // in that case dst may need a reinit
    if (!s->context_initialized) {
        int err;
        memcpy(s, s1, sizeof(MpegEncContext));

        s->avctx                 = dst;
        s->bitstream_buffer      = NULL;
        s->bitstream_buffer_size = s->allocated_bitstream_buffer_size = 0;

        if (s1->context_initialized){
//             s->picture_range_start  += MAX_PICTURE_COUNT;
//             s->picture_range_end    += MAX_PICTURE_COUNT;
            ff_mpv_idct_init(s);
            if((err = ff_mpv_common_init(s)) < 0){
                memset(s, 0, sizeof(MpegEncContext));
                s->avctx = dst;
                return err;
            }
        }
    }

    if (s->height != s1->height || s->width != s1->width || s->context_reinit) {
        s->context_reinit = 0;
        s->height = s1->height;
        s->width  = s1->width;
        if ((ret = ff_mpv_common_frame_size_change(s)) < 0)
            return ret;
    }

    s->avctx->coded_height  = s1->avctx->coded_height;
    s->avctx->coded_width   = s1->avctx->coded_width;
    s->avctx->width         = s1->avctx->width;
    s->avctx->height        = s1->avctx->height;

    s->coded_picture_number = s1->coded_picture_number;
    s->picture_number       = s1->picture_number;

    av_assert0(!s->picture || s->picture != s1->picture);
    if(s->picture)
    for (i = 0; i < MAX_PICTURE_COUNT; i++) {
        ff_mpeg_unref_picture(s->avctx, &s->picture[i]);
        if (s1->picture[i].f->buf[0] &&
            (ret = ff_mpeg_ref_picture(s->avctx, &s->picture[i], &s1->picture[i])) < 0)
            return ret;
    }

#define UPDATE_PICTURE(pic)\
do {\
    ff_mpeg_unref_picture(s->avctx, &s->pic);\
<<<<<<< HEAD
    if (s1->pic.f && s1->pic.f->buf[0])\
        ret = ff_mpeg_ref_picture(s, &s->pic, &s1->pic);\
=======
    if (s1->pic.f->buf[0])\
        ret = ff_mpeg_ref_picture(s->avctx, &s->pic, &s1->pic);\
>>>>>>> a3f4c930
    else\
        ret = update_picture_tables(&s->pic, &s1->pic);\
    if (ret < 0)\
        return ret;\
} while (0)

    UPDATE_PICTURE(current_picture);
    UPDATE_PICTURE(last_picture);
    UPDATE_PICTURE(next_picture);

#define REBASE_PICTURE(pic, new_ctx, old_ctx)                                 \
    ((pic && pic >= old_ctx->picture &&                                       \
      pic < old_ctx->picture + MAX_PICTURE_COUNT) ?                           \
        &new_ctx->picture[pic - old_ctx->picture] : NULL)

    s->last_picture_ptr    = REBASE_PICTURE(s1->last_picture_ptr,    s, s1);
    s->current_picture_ptr = REBASE_PICTURE(s1->current_picture_ptr, s, s1);
    s->next_picture_ptr    = REBASE_PICTURE(s1->next_picture_ptr,    s, s1);

    // Error/bug resilience
    s->next_p_frame_damaged = s1->next_p_frame_damaged;
    s->workaround_bugs      = s1->workaround_bugs;
    s->padding_bug_score    = s1->padding_bug_score;

    // MPEG4 timing info
    memcpy(&s->last_time_base, &s1->last_time_base,
           (char *) &s1->pb_field_time + sizeof(s1->pb_field_time) -
           (char *) &s1->last_time_base);

    // B-frame info
    s->max_b_frames = s1->max_b_frames;
    s->low_delay    = s1->low_delay;
    s->droppable    = s1->droppable;

    // DivX handling (doesn't work)
    s->divx_packed  = s1->divx_packed;

    if (s1->bitstream_buffer) {
        if (s1->bitstream_buffer_size +
            FF_INPUT_BUFFER_PADDING_SIZE > s->allocated_bitstream_buffer_size)
            av_fast_malloc(&s->bitstream_buffer,
                           &s->allocated_bitstream_buffer_size,
                           s1->allocated_bitstream_buffer_size);
            s->bitstream_buffer_size = s1->bitstream_buffer_size;
        memcpy(s->bitstream_buffer, s1->bitstream_buffer,
               s1->bitstream_buffer_size);
        memset(s->bitstream_buffer + s->bitstream_buffer_size, 0,
               FF_INPUT_BUFFER_PADDING_SIZE);
    }

    // linesize dependend scratch buffer allocation
    if (!s->edge_emu_buffer)
        if (s1->linesize) {
            if (frame_size_alloc(s, s1->linesize) < 0) {
                av_log(s->avctx, AV_LOG_ERROR, "Failed to allocate context "
                       "scratch buffers.\n");
                return AVERROR(ENOMEM);
            }
        } else {
            av_log(s->avctx, AV_LOG_ERROR, "Context scratch buffers could not "
                   "be allocated due to unknown size.\n");
        }

    // MPEG2/interlacing info
    memcpy(&s->progressive_sequence, &s1->progressive_sequence,
           (char *) &s1->rtp_mode - (char *) &s1->progressive_sequence);

    if (!s1->first_field) {
        s->last_pict_type = s1->pict_type;
        if (s1->current_picture_ptr)
            s->last_lambda_for[s1->pict_type] = s1->current_picture_ptr->f->quality;
    }

    return 0;
}

/**
 * Set the given MpegEncContext to common defaults
 * (same for encoding and decoding).
 * The changed fields will not depend upon the
 * prior state of the MpegEncContext.
 */
void ff_mpv_common_defaults(MpegEncContext *s)
{
    s->y_dc_scale_table      =
    s->c_dc_scale_table      = ff_mpeg1_dc_scale_table;
    s->chroma_qscale_table   = ff_default_chroma_qscale_table;
    s->progressive_frame     = 1;
    s->progressive_sequence  = 1;
    s->picture_structure     = PICT_FRAME;

    s->coded_picture_number  = 0;
    s->picture_number        = 0;

    s->f_code                = 1;
    s->b_code                = 1;

    s->slice_context_count   = 1;
}

/**
 * Set the given MpegEncContext to defaults for decoding.
 * the changed fields will not depend upon
 * the prior state of the MpegEncContext.
 */
void ff_mpv_decode_defaults(MpegEncContext *s)
{
    ff_mpv_common_defaults(s);
}

void ff_mpv_decode_init(MpegEncContext *s, AVCodecContext *avctx)
{
    s->avctx           = avctx;
    s->width           = avctx->coded_width;
    s->height          = avctx->coded_height;
    s->codec_id        = avctx->codec->id;
    s->workaround_bugs = avctx->workaround_bugs;

    /* convert fourcc to upper case */
    s->codec_tag          = avpriv_toupper4(avctx->codec_tag);
}

static int init_er(MpegEncContext *s)
{
    ERContext *er = &s->er;
    int mb_array_size = s->mb_height * s->mb_stride;
    int i;

    er->avctx       = s->avctx;

    er->mb_index2xy = s->mb_index2xy;
    er->mb_num      = s->mb_num;
    er->mb_width    = s->mb_width;
    er->mb_height   = s->mb_height;
    er->mb_stride   = s->mb_stride;
    er->b8_stride   = s->b8_stride;

    er->er_temp_buffer     = av_malloc(s->mb_height * s->mb_stride);
    er->error_status_table = av_mallocz(mb_array_size);
    if (!er->er_temp_buffer || !er->error_status_table)
        goto fail;

    er->mbskip_table  = s->mbskip_table;
    er->mbintra_table = s->mbintra_table;

    for (i = 0; i < FF_ARRAY_ELEMS(s->dc_val); i++)
        er->dc_val[i] = s->dc_val[i];

    er->decode_mb = mpeg_er_decode_mb;
    er->opaque    = s;

    return 0;
fail:
    av_freep(&er->er_temp_buffer);
    av_freep(&er->error_status_table);
    return AVERROR(ENOMEM);
}

/**
 * Initialize and allocates MpegEncContext fields dependent on the resolution.
 */
static int init_context_frame(MpegEncContext *s)
{
    int y_size, c_size, yc_size, i, mb_array_size, mv_table_size, x, y;

    s->mb_width   = (s->width + 15) / 16;
    s->mb_stride  = s->mb_width + 1;
    s->b8_stride  = s->mb_width * 2 + 1;
    mb_array_size = s->mb_height * s->mb_stride;
    mv_table_size = (s->mb_height + 2) * s->mb_stride + 1;

    /* set default edge pos, will be overridden
     * in decode_header if needed */
    s->h_edge_pos = s->mb_width * 16;
    s->v_edge_pos = s->mb_height * 16;

    s->mb_num     = s->mb_width * s->mb_height;

    s->block_wrap[0] =
    s->block_wrap[1] =
    s->block_wrap[2] =
    s->block_wrap[3] = s->b8_stride;
    s->block_wrap[4] =
    s->block_wrap[5] = s->mb_stride;

    y_size  = s->b8_stride * (2 * s->mb_height + 1);
    c_size  = s->mb_stride * (s->mb_height + 1);
    yc_size = y_size + 2   * c_size;

    if (s->mb_height & 1)
        yc_size += 2*s->b8_stride + 2*s->mb_stride;

    FF_ALLOCZ_OR_GOTO(s->avctx, s->mb_index2xy, (s->mb_num + 1) * sizeof(int), fail); // error ressilience code looks cleaner with this
    for (y = 0; y < s->mb_height; y++)
        for (x = 0; x < s->mb_width; x++)
            s->mb_index2xy[x + y * s->mb_width] = x + y * s->mb_stride;

    s->mb_index2xy[s->mb_height * s->mb_width] = (s->mb_height - 1) * s->mb_stride + s->mb_width; // FIXME really needed?

    if (s->encoding) {
        /* Allocate MV tables */
        FF_ALLOCZ_OR_GOTO(s->avctx, s->p_mv_table_base,                 mv_table_size * 2 * sizeof(int16_t), fail)
        FF_ALLOCZ_OR_GOTO(s->avctx, s->b_forw_mv_table_base,            mv_table_size * 2 * sizeof(int16_t), fail)
        FF_ALLOCZ_OR_GOTO(s->avctx, s->b_back_mv_table_base,            mv_table_size * 2 * sizeof(int16_t), fail)
        FF_ALLOCZ_OR_GOTO(s->avctx, s->b_bidir_forw_mv_table_base,      mv_table_size * 2 * sizeof(int16_t), fail)
        FF_ALLOCZ_OR_GOTO(s->avctx, s->b_bidir_back_mv_table_base,      mv_table_size * 2 * sizeof(int16_t), fail)
        FF_ALLOCZ_OR_GOTO(s->avctx, s->b_direct_mv_table_base,          mv_table_size * 2 * sizeof(int16_t), fail)
        s->p_mv_table            = s->p_mv_table_base + s->mb_stride + 1;
        s->b_forw_mv_table       = s->b_forw_mv_table_base + s->mb_stride + 1;
        s->b_back_mv_table       = s->b_back_mv_table_base + s->mb_stride + 1;
        s->b_bidir_forw_mv_table = s->b_bidir_forw_mv_table_base + s->mb_stride + 1;
        s->b_bidir_back_mv_table = s->b_bidir_back_mv_table_base + s->mb_stride + 1;
        s->b_direct_mv_table     = s->b_direct_mv_table_base + s->mb_stride + 1;

        /* Allocate MB type table */
        FF_ALLOCZ_OR_GOTO(s->avctx, s->mb_type, mb_array_size * sizeof(uint16_t), fail) // needed for encoding

        FF_ALLOCZ_OR_GOTO(s->avctx, s->lambda_table, mb_array_size * sizeof(int), fail)

        FF_ALLOC_OR_GOTO(s->avctx, s->cplx_tab,
                         mb_array_size * sizeof(float), fail);
        FF_ALLOC_OR_GOTO(s->avctx, s->bits_tab,
                         mb_array_size * sizeof(float), fail);

    }

    if (s->codec_id == AV_CODEC_ID_MPEG4 ||
        (s->avctx->flags & CODEC_FLAG_INTERLACED_ME)) {
        /* interlaced direct mode decoding tables */
        for (i = 0; i < 2; i++) {
            int j, k;
            for (j = 0; j < 2; j++) {
                for (k = 0; k < 2; k++) {
                    FF_ALLOCZ_OR_GOTO(s->avctx,
                                      s->b_field_mv_table_base[i][j][k],
                                      mv_table_size * 2 * sizeof(int16_t),
                                      fail);
                    s->b_field_mv_table[i][j][k] = s->b_field_mv_table_base[i][j][k] +
                                                   s->mb_stride + 1;
                }
                FF_ALLOCZ_OR_GOTO(s->avctx, s->b_field_select_table [i][j], mb_array_size * 2 * sizeof(uint8_t), fail)
                FF_ALLOCZ_OR_GOTO(s->avctx, s->p_field_mv_table_base[i][j], mv_table_size * 2 * sizeof(int16_t), fail)
                s->p_field_mv_table[i][j] = s->p_field_mv_table_base[i][j] + s->mb_stride + 1;
            }
            FF_ALLOCZ_OR_GOTO(s->avctx, s->p_field_select_table[i], mb_array_size * 2 * sizeof(uint8_t), fail)
        }
    }
    if (s->out_format == FMT_H263) {
        /* cbp values */
        FF_ALLOCZ_OR_GOTO(s->avctx, s->coded_block_base, y_size + (s->mb_height&1)*2*s->b8_stride, fail);
        s->coded_block = s->coded_block_base + s->b8_stride + 1;

        /* cbp, ac_pred, pred_dir */
        FF_ALLOCZ_OR_GOTO(s->avctx, s->cbp_table     , mb_array_size * sizeof(uint8_t), fail);
        FF_ALLOCZ_OR_GOTO(s->avctx, s->pred_dir_table, mb_array_size * sizeof(uint8_t), fail);
    }

    if (s->h263_pred || s->h263_plus || !s->encoding) {
        /* dc values */
        // MN: we need these for  error resilience of intra-frames
        FF_ALLOCZ_OR_GOTO(s->avctx, s->dc_val_base, yc_size * sizeof(int16_t), fail);
        s->dc_val[0] = s->dc_val_base + s->b8_stride + 1;
        s->dc_val[1] = s->dc_val_base + y_size + s->mb_stride + 1;
        s->dc_val[2] = s->dc_val[1] + c_size;
        for (i = 0; i < yc_size; i++)
            s->dc_val_base[i] = 1024;
    }

    /* which mb is a intra block */
    FF_ALLOCZ_OR_GOTO(s->avctx, s->mbintra_table, mb_array_size, fail);
    memset(s->mbintra_table, 1, mb_array_size);

    /* init macroblock skip table */
    FF_ALLOCZ_OR_GOTO(s->avctx, s->mbskip_table, mb_array_size + 2, fail);
    // Note the + 1 is for  a quicker mpeg4 slice_end detection

    return init_er(s);
fail:
    return AVERROR(ENOMEM);
}

/**
 * init common structure for both encoder and decoder.
 * this assumes that some variables like width/height are already set
 */
av_cold int ff_mpv_common_init(MpegEncContext *s)
{
    int i;
    int nb_slices = (HAVE_THREADS &&
                     s->avctx->active_thread_type & FF_THREAD_SLICE) ?
                    s->avctx->thread_count : 1;

    if (s->encoding && s->avctx->slices)
        nb_slices = s->avctx->slices;

    if (s->codec_id == AV_CODEC_ID_MPEG2VIDEO && !s->progressive_sequence)
        s->mb_height = (s->height + 31) / 32 * 2;
    else
        s->mb_height = (s->height + 15) / 16;

    if (s->avctx->pix_fmt == AV_PIX_FMT_NONE) {
        av_log(s->avctx, AV_LOG_ERROR,
               "decoding to AV_PIX_FMT_NONE is not supported.\n");
        return -1;
    }

    if (nb_slices > MAX_THREADS || (nb_slices > s->mb_height && s->mb_height)) {
        int max_slices;
        if (s->mb_height)
            max_slices = FFMIN(MAX_THREADS, s->mb_height);
        else
            max_slices = MAX_THREADS;
        av_log(s->avctx, AV_LOG_WARNING, "too many threads/slices (%d),"
               " reducing to %d\n", nb_slices, max_slices);
        nb_slices = max_slices;
    }

    if ((s->width || s->height) &&
        av_image_check_size(s->width, s->height, 0, s->avctx))
        return -1;

    dct_init(s);

    /* set chroma shifts */
    avcodec_get_chroma_sub_sample(s->avctx->pix_fmt,
                                  &s->chroma_x_shift,
                                  &s->chroma_y_shift);


    FF_ALLOCZ_OR_GOTO(s->avctx, s->picture,
                      MAX_PICTURE_COUNT * sizeof(Picture), fail);
    for (i = 0; i < MAX_PICTURE_COUNT; i++) {
        s->picture[i].f = av_frame_alloc();
        if (!s->picture[i].f)
            goto fail;
    }
    memset(&s->next_picture, 0, sizeof(s->next_picture));
    memset(&s->last_picture, 0, sizeof(s->last_picture));
    memset(&s->current_picture, 0, sizeof(s->current_picture));
    memset(&s->new_picture, 0, sizeof(s->new_picture));
    s->next_picture.f = av_frame_alloc();
    if (!s->next_picture.f)
        goto fail;
    s->last_picture.f = av_frame_alloc();
    if (!s->last_picture.f)
        goto fail;
    s->current_picture.f = av_frame_alloc();
    if (!s->current_picture.f)
        goto fail;
    s->new_picture.f = av_frame_alloc();
    if (!s->new_picture.f)
        goto fail;

        if (init_context_frame(s))
            goto fail;

        s->parse_context.state = -1;

        s->context_initialized = 1;
        s->thread_context[0]   = s;

//     if (s->width && s->height) {
        if (nb_slices > 1) {
            for (i = 1; i < nb_slices; i++) {
                s->thread_context[i] = av_malloc(sizeof(MpegEncContext));
                memcpy(s->thread_context[i], s, sizeof(MpegEncContext));
            }

            for (i = 0; i < nb_slices; i++) {
                if (init_duplicate_context(s->thread_context[i]) < 0)
                    goto fail;
                    s->thread_context[i]->start_mb_y =
                        (s->mb_height * (i) + nb_slices / 2) / nb_slices;
                    s->thread_context[i]->end_mb_y   =
                        (s->mb_height * (i + 1) + nb_slices / 2) / nb_slices;
            }
        } else {
            if (init_duplicate_context(s) < 0)
                goto fail;
            s->start_mb_y = 0;
            s->end_mb_y   = s->mb_height;
        }
        s->slice_context_count = nb_slices;
//     }

    return 0;
 fail:
    ff_mpv_common_end(s);
    return -1;
}

/**
 * Frees and resets MpegEncContext fields depending on the resolution.
 * Is used during resolution changes to avoid a full reinitialization of the
 * codec.
 */
static void free_context_frame(MpegEncContext *s)
{
    int i, j, k;

    av_freep(&s->mb_type);
    av_freep(&s->p_mv_table_base);
    av_freep(&s->b_forw_mv_table_base);
    av_freep(&s->b_back_mv_table_base);
    av_freep(&s->b_bidir_forw_mv_table_base);
    av_freep(&s->b_bidir_back_mv_table_base);
    av_freep(&s->b_direct_mv_table_base);
    s->p_mv_table            = NULL;
    s->b_forw_mv_table       = NULL;
    s->b_back_mv_table       = NULL;
    s->b_bidir_forw_mv_table = NULL;
    s->b_bidir_back_mv_table = NULL;
    s->b_direct_mv_table     = NULL;
    for (i = 0; i < 2; i++) {
        for (j = 0; j < 2; j++) {
            for (k = 0; k < 2; k++) {
                av_freep(&s->b_field_mv_table_base[i][j][k]);
                s->b_field_mv_table[i][j][k] = NULL;
            }
            av_freep(&s->b_field_select_table[i][j]);
            av_freep(&s->p_field_mv_table_base[i][j]);
            s->p_field_mv_table[i][j] = NULL;
        }
        av_freep(&s->p_field_select_table[i]);
    }

    av_freep(&s->dc_val_base);
    av_freep(&s->coded_block_base);
    av_freep(&s->mbintra_table);
    av_freep(&s->cbp_table);
    av_freep(&s->pred_dir_table);

    av_freep(&s->mbskip_table);

    av_freep(&s->er.error_status_table);
    av_freep(&s->er.er_temp_buffer);
    av_freep(&s->mb_index2xy);
    av_freep(&s->lambda_table);

    av_freep(&s->cplx_tab);
    av_freep(&s->bits_tab);

    s->linesize = s->uvlinesize = 0;
}

int ff_mpv_common_frame_size_change(MpegEncContext *s)
{
    int i, err = 0;

    if (!s->context_initialized)
        return AVERROR(EINVAL);

    if (s->slice_context_count > 1) {
        for (i = 0; i < s->slice_context_count; i++) {
            free_duplicate_context(s->thread_context[i]);
        }
        for (i = 1; i < s->slice_context_count; i++) {
            av_freep(&s->thread_context[i]);
        }
    } else
        free_duplicate_context(s);

    free_context_frame(s);

    if (s->picture)
        for (i = 0; i < MAX_PICTURE_COUNT; i++) {
                s->picture[i].needs_realloc = 1;
        }

    s->last_picture_ptr         =
    s->next_picture_ptr         =
    s->current_picture_ptr      = NULL;

    // init
    if (s->codec_id == AV_CODEC_ID_MPEG2VIDEO && !s->progressive_sequence)
        s->mb_height = (s->height + 31) / 32 * 2;
    else
        s->mb_height = (s->height + 15) / 16;

    if ((s->width || s->height) &&
        (err = av_image_check_size(s->width, s->height, 0, s->avctx)) < 0)
        goto fail;

    if ((err = init_context_frame(s)))
        goto fail;

    s->thread_context[0]   = s;

    if (s->width && s->height) {
        int nb_slices = s->slice_context_count;
        if (nb_slices > 1) {
            for (i = 1; i < nb_slices; i++) {
                s->thread_context[i] = av_malloc(sizeof(MpegEncContext));
                memcpy(s->thread_context[i], s, sizeof(MpegEncContext));
            }

            for (i = 0; i < nb_slices; i++) {
                if ((err = init_duplicate_context(s->thread_context[i])) < 0)
                    goto fail;
                    s->thread_context[i]->start_mb_y =
                        (s->mb_height * (i) + nb_slices / 2) / nb_slices;
                    s->thread_context[i]->end_mb_y   =
                        (s->mb_height * (i + 1) + nb_slices / 2) / nb_slices;
            }
        } else {
            err = init_duplicate_context(s);
            if (err < 0)
                goto fail;
            s->start_mb_y = 0;
            s->end_mb_y   = s->mb_height;
        }
        s->slice_context_count = nb_slices;
    }

    return 0;
 fail:
    ff_mpv_common_end(s);
    return err;
}

/* init common structure for both encoder and decoder */
void ff_mpv_common_end(MpegEncContext *s)
{
    int i;

    if (s->slice_context_count > 1) {
        for (i = 0; i < s->slice_context_count; i++) {
            free_duplicate_context(s->thread_context[i]);
        }
        for (i = 1; i < s->slice_context_count; i++) {
            av_freep(&s->thread_context[i]);
        }
        s->slice_context_count = 1;
    } else free_duplicate_context(s);

    av_freep(&s->parse_context.buffer);
    s->parse_context.buffer_size = 0;

    av_freep(&s->bitstream_buffer);
    s->allocated_bitstream_buffer_size = 0;

    if (s->picture) {
        for (i = 0; i < MAX_PICTURE_COUNT; i++) {
            ff_free_picture_tables(&s->picture[i]);
            ff_mpeg_unref_picture(s->avctx, &s->picture[i]);
            av_frame_free(&s->picture[i].f);
        }
    }
    av_freep(&s->picture);
    ff_free_picture_tables(&s->last_picture);
    ff_mpeg_unref_picture(s->avctx, &s->last_picture);
    av_frame_free(&s->last_picture.f);
    ff_free_picture_tables(&s->current_picture);
    ff_mpeg_unref_picture(s->avctx, &s->current_picture);
    av_frame_free(&s->current_picture.f);
    ff_free_picture_tables(&s->next_picture);
    ff_mpeg_unref_picture(s->avctx, &s->next_picture);
    av_frame_free(&s->next_picture.f);
    ff_free_picture_tables(&s->new_picture);
    ff_mpeg_unref_picture(s->avctx, &s->new_picture);
    av_frame_free(&s->new_picture.f);

    free_context_frame(s);

    s->context_initialized      = 0;
    s->last_picture_ptr         =
    s->next_picture_ptr         =
    s->current_picture_ptr      = NULL;
    s->linesize = s->uvlinesize = 0;
}

av_cold void ff_init_rl(RLTable *rl,
                        uint8_t static_store[2][2 * MAX_RUN + MAX_LEVEL + 3])
{
    int8_t  max_level[MAX_RUN + 1], max_run[MAX_LEVEL + 1];
    uint8_t index_run[MAX_RUN + 1];
    int last, run, level, start, end, i;

    /* If table is static, we can quit if rl->max_level[0] is not NULL */
    if (static_store && rl->max_level[0])
        return;

    /* compute max_level[], max_run[] and index_run[] */
    for (last = 0; last < 2; last++) {
        if (last == 0) {
            start = 0;
            end = rl->last;
        } else {
            start = rl->last;
            end = rl->n;
        }

        memset(max_level, 0, MAX_RUN + 1);
        memset(max_run, 0, MAX_LEVEL + 1);
        memset(index_run, rl->n, MAX_RUN + 1);
        for (i = start; i < end; i++) {
            run   = rl->table_run[i];
            level = rl->table_level[i];
            if (index_run[run] == rl->n)
                index_run[run] = i;
            if (level > max_level[run])
                max_level[run] = level;
            if (run > max_run[level])
                max_run[level] = run;
        }
        if (static_store)
            rl->max_level[last] = static_store[last];
        else
            rl->max_level[last] = av_malloc(MAX_RUN + 1);
        memcpy(rl->max_level[last], max_level, MAX_RUN + 1);
        if (static_store)
            rl->max_run[last]   = static_store[last] + MAX_RUN + 1;
        else
            rl->max_run[last]   = av_malloc(MAX_LEVEL + 1);
        memcpy(rl->max_run[last], max_run, MAX_LEVEL + 1);
        if (static_store)
            rl->index_run[last] = static_store[last] + MAX_RUN + MAX_LEVEL + 2;
        else
            rl->index_run[last] = av_malloc(MAX_RUN + 1);
        memcpy(rl->index_run[last], index_run, MAX_RUN + 1);
    }
}

av_cold void ff_init_vlc_rl(RLTable *rl, unsigned static_size)
{
    int i, q;
    VLC_TYPE table[1500][2] = {{0}};
    VLC vlc = { .table = table, .table_allocated = static_size };
    av_assert0(static_size <= FF_ARRAY_ELEMS(table));
    init_vlc(&vlc, 9, rl->n + 1, &rl->table_vlc[0][1], 4, 2, &rl->table_vlc[0][0], 4, 2, INIT_VLC_USE_NEW_STATIC);

    for (q = 0; q < 32; q++) {
        int qmul = q * 2;
        int qadd = (q - 1) | 1;

        if (q == 0) {
            qmul = 1;
            qadd = 0;
        }
        for (i = 0; i < vlc.table_size; i++) {
            int code = vlc.table[i][0];
            int len  = vlc.table[i][1];
            int level, run;

            if (len == 0) { // illegal code
                run   = 66;
                level = MAX_LEVEL;
            } else if (len < 0) { // more bits needed
                run   = 0;
                level = code;
            } else {
                if (code == rl->n) { // esc
                    run   = 66;
                    level =  0;
                } else {
                    run   = rl->table_run[code] + 1;
                    level = rl->table_level[code] * qmul + qadd;
                    if (code >= rl->last) run += 192;
                }
            }
            rl->rl_vlc[q][i].len   = len;
            rl->rl_vlc[q][i].level = level;
            rl->rl_vlc[q][i].run   = run;
        }
    }
}

static void release_unused_pictures(MpegEncContext *s)
{
    int i;

    /* release non reference frames */
    for (i = 0; i < MAX_PICTURE_COUNT; i++) {
        if (!s->picture[i].reference)
            ff_mpeg_unref_picture(s->avctx, &s->picture[i]);
    }
}

static inline int pic_is_unused(MpegEncContext *s, Picture *pic)
{
    if (pic == s->last_picture_ptr)
        return 0;
    if (!pic->f->buf[0])
        return 1;
    if (pic->needs_realloc && !(pic->reference & DELAYED_PIC_REF))
        return 1;
    return 0;
}

static int find_unused_picture(MpegEncContext *s, int shared)
{
    int i;

    if (shared) {
        for (i = 0; i < MAX_PICTURE_COUNT; i++) {
            if (!s->picture[i].f->buf[0] && &s->picture[i] != s->last_picture_ptr)
                return i;
        }
    } else {
        for (i = 0; i < MAX_PICTURE_COUNT; i++) {
            if (pic_is_unused(s, &s->picture[i]))
                return i;
        }
    }

    av_log(s->avctx, AV_LOG_FATAL,
           "Internal error, picture buffer overflow\n");
    /* We could return -1, but the codec would crash trying to draw into a
     * non-existing frame anyway. This is safer than waiting for a random crash.
     * Also the return of this is never useful, an encoder must only allocate
     * as much as allowed in the specification. This has no relationship to how
     * much libavcodec could allocate (and MAX_PICTURE_COUNT is always large
     * enough for such valid streams).
     * Plus, a decoder has to check stream validity and remove frames if too
     * many reference frames are around. Waiting for "OOM" is not correct at
     * all. Similarly, missing reference frames have to be replaced by
     * interpolated/MC frames, anything else is a bug in the codec ...
     */
    abort();
    return -1;
}

int ff_find_unused_picture(MpegEncContext *s, int shared)
{
    int ret = find_unused_picture(s, shared);

    if (ret >= 0 && ret < MAX_PICTURE_COUNT) {
        if (s->picture[ret].needs_realloc) {
            s->picture[ret].needs_realloc = 0;
            ff_free_picture_tables(&s->picture[ret]);
            ff_mpeg_unref_picture(s->avctx, &s->picture[ret]);
        }
    }
    return ret;
}

static void gray_frame(AVFrame *frame)
{
    int i, h_chroma_shift, v_chroma_shift;

    av_pix_fmt_get_chroma_sub_sample(frame->format, &h_chroma_shift, &v_chroma_shift);

    for(i=0; i<frame->height; i++)
        memset(frame->data[0] + frame->linesize[0]*i, 0x80, frame->width);
    for(i=0; i<FF_CEIL_RSHIFT(frame->height, v_chroma_shift); i++) {
        memset(frame->data[1] + frame->linesize[1]*i,
               0x80, FF_CEIL_RSHIFT(frame->width, h_chroma_shift));
        memset(frame->data[2] + frame->linesize[2]*i,
               0x80, FF_CEIL_RSHIFT(frame->width, h_chroma_shift));
    }
}

/**
 * generic function called after decoding
 * the header and before a frame is decoded.
 */
int ff_mpv_frame_start(MpegEncContext *s, AVCodecContext *avctx)
{
    int i, ret;
    Picture *pic;
    s->mb_skipped = 0;

    if (!ff_thread_can_start_frame(avctx)) {
        av_log(avctx, AV_LOG_ERROR, "Attempt to start a frame outside SETUP state\n");
        return -1;
    }

    /* mark & release old frames */
    if (s->pict_type != AV_PICTURE_TYPE_B && s->last_picture_ptr &&
        s->last_picture_ptr != s->next_picture_ptr &&
        s->last_picture_ptr->f->buf[0]) {
        ff_mpeg_unref_picture(s->avctx, s->last_picture_ptr);
    }

    /* release forgotten pictures */
    /* if (mpeg124/h263) */
    for (i = 0; i < MAX_PICTURE_COUNT; i++) {
        if (&s->picture[i] != s->last_picture_ptr &&
            &s->picture[i] != s->next_picture_ptr &&
            s->picture[i].reference && !s->picture[i].needs_realloc) {
            if (!(avctx->active_thread_type & FF_THREAD_FRAME))
                av_log(avctx, AV_LOG_ERROR,
                       "releasing zombie picture\n");
            ff_mpeg_unref_picture(s->avctx, &s->picture[i]);
        }
    }

    ff_mpeg_unref_picture(s->avctx, &s->current_picture);

    release_unused_pictures(s);

    if (s->current_picture_ptr && !s->current_picture_ptr->f->buf[0]) {
        // we already have a unused image
        // (maybe it was set before reading the header)
        pic = s->current_picture_ptr;
    } else {
        i   = ff_find_unused_picture(s, 0);
        if (i < 0) {
            av_log(s->avctx, AV_LOG_ERROR, "no frame buffer available\n");
            return i;
        }
        pic = &s->picture[i];
    }

    pic->reference = 0;
    if (!s->droppable) {
        if (s->pict_type != AV_PICTURE_TYPE_B)
            pic->reference = 3;
    }

    pic->f->coded_picture_number = s->coded_picture_number++;

    if (ff_alloc_picture(s, pic, 0) < 0)
        return -1;

    s->current_picture_ptr = pic;
    // FIXME use only the vars from current_pic
    s->current_picture_ptr->f->top_field_first = s->top_field_first;
    if (s->codec_id == AV_CODEC_ID_MPEG1VIDEO ||
        s->codec_id == AV_CODEC_ID_MPEG2VIDEO) {
        if (s->picture_structure != PICT_FRAME)
            s->current_picture_ptr->f->top_field_first =
                (s->picture_structure == PICT_TOP_FIELD) == s->first_field;
    }
    s->current_picture_ptr->f->interlaced_frame = !s->progressive_frame &&
                                                 !s->progressive_sequence;
    s->current_picture_ptr->field_picture      =  s->picture_structure != PICT_FRAME;

    s->current_picture_ptr->f->pict_type = s->pict_type;
    // if (s->avctx->flags && CODEC_FLAG_QSCALE)
    //     s->current_picture_ptr->quality = s->new_picture_ptr->quality;
    s->current_picture_ptr->f->key_frame = s->pict_type == AV_PICTURE_TYPE_I;

    if ((ret = ff_mpeg_ref_picture(s->avctx, &s->current_picture,
                                   s->current_picture_ptr)) < 0)
        return ret;

    if (s->pict_type != AV_PICTURE_TYPE_B) {
        s->last_picture_ptr = s->next_picture_ptr;
        if (!s->droppable)
            s->next_picture_ptr = s->current_picture_ptr;
    }
    ff_dlog(s->avctx, "L%p N%p C%p L%p N%p C%p type:%d drop:%d\n",
            s->last_picture_ptr, s->next_picture_ptr,s->current_picture_ptr,
            s->last_picture_ptr    ? s->last_picture_ptr->f->data[0]    : NULL,
            s->next_picture_ptr    ? s->next_picture_ptr->f->data[0]    : NULL,
            s->current_picture_ptr ? s->current_picture_ptr->f->data[0] : NULL,
            s->pict_type, s->droppable);

    if ((!s->last_picture_ptr || !s->last_picture_ptr->f->buf[0]) &&
        (s->pict_type != AV_PICTURE_TYPE_I ||
         s->picture_structure != PICT_FRAME)) {
        int h_chroma_shift, v_chroma_shift;
        av_pix_fmt_get_chroma_sub_sample(s->avctx->pix_fmt,
                                         &h_chroma_shift, &v_chroma_shift);
        if (s->pict_type == AV_PICTURE_TYPE_B && s->next_picture_ptr && s->next_picture_ptr->f->buf[0])
            av_log(avctx, AV_LOG_DEBUG,
                   "allocating dummy last picture for B frame\n");
        else if (s->pict_type != AV_PICTURE_TYPE_I)
            av_log(avctx, AV_LOG_ERROR,
                   "warning: first frame is no keyframe\n");
        else if (s->picture_structure != PICT_FRAME)
            av_log(avctx, AV_LOG_DEBUG,
                   "allocate dummy last picture for field based first keyframe\n");

        /* Allocate a dummy frame */
        i = ff_find_unused_picture(s, 0);
        if (i < 0) {
            av_log(s->avctx, AV_LOG_ERROR, "no frame buffer available\n");
            return i;
        }
        s->last_picture_ptr = &s->picture[i];

        s->last_picture_ptr->reference   = 3;
        s->last_picture_ptr->f->key_frame = 0;
        s->last_picture_ptr->f->pict_type = AV_PICTURE_TYPE_P;

        if (ff_alloc_picture(s, s->last_picture_ptr, 0) < 0) {
            s->last_picture_ptr = NULL;
            return -1;
        }

        if (!avctx->hwaccel && !(avctx->codec->capabilities&CODEC_CAP_HWACCEL_VDPAU)) {
            for(i=0; i<avctx->height; i++)
                memset(s->last_picture_ptr->f->data[0] + s->last_picture_ptr->f->linesize[0]*i,
                       0x80, avctx->width);
            if (s->last_picture_ptr->f->data[2]) {
                for(i=0; i<FF_CEIL_RSHIFT(avctx->height, v_chroma_shift); i++) {
                    memset(s->last_picture_ptr->f->data[1] + s->last_picture_ptr->f->linesize[1]*i,
                        0x80, FF_CEIL_RSHIFT(avctx->width, h_chroma_shift));
                    memset(s->last_picture_ptr->f->data[2] + s->last_picture_ptr->f->linesize[2]*i,
                        0x80, FF_CEIL_RSHIFT(avctx->width, h_chroma_shift));
                }
            }

            if(s->codec_id == AV_CODEC_ID_FLV1 || s->codec_id == AV_CODEC_ID_H263){
                for(i=0; i<avctx->height; i++)
                memset(s->last_picture_ptr->f->data[0] + s->last_picture_ptr->f->linesize[0]*i, 16, avctx->width);
            }
        }

        ff_thread_report_progress(&s->last_picture_ptr->tf, INT_MAX, 0);
        ff_thread_report_progress(&s->last_picture_ptr->tf, INT_MAX, 1);
    }
    if ((!s->next_picture_ptr || !s->next_picture_ptr->f->buf[0]) &&
        s->pict_type == AV_PICTURE_TYPE_B) {
        /* Allocate a dummy frame */
        i = ff_find_unused_picture(s, 0);
        if (i < 0) {
            av_log(s->avctx, AV_LOG_ERROR, "no frame buffer available\n");
            return i;
        }
        s->next_picture_ptr = &s->picture[i];

        s->next_picture_ptr->reference   = 3;
        s->next_picture_ptr->f->key_frame = 0;
        s->next_picture_ptr->f->pict_type = AV_PICTURE_TYPE_P;

        if (ff_alloc_picture(s, s->next_picture_ptr, 0) < 0) {
            s->next_picture_ptr = NULL;
            return -1;
        }
        ff_thread_report_progress(&s->next_picture_ptr->tf, INT_MAX, 0);
        ff_thread_report_progress(&s->next_picture_ptr->tf, INT_MAX, 1);
    }

#if 0 // BUFREF-FIXME
    memset(s->last_picture.f->data, 0, sizeof(s->last_picture.f->data));
    memset(s->next_picture.f->data, 0, sizeof(s->next_picture.f->data));
#endif
    if (s->last_picture_ptr) {
        ff_mpeg_unref_picture(s->avctx, &s->last_picture);
        if (s->last_picture_ptr->f->buf[0] &&
            (ret = ff_mpeg_ref_picture(s->avctx, &s->last_picture,
                                       s->last_picture_ptr)) < 0)
            return ret;
    }
    if (s->next_picture_ptr) {
        ff_mpeg_unref_picture(s->avctx, &s->next_picture);
        if (s->next_picture_ptr->f->buf[0] &&
            (ret = ff_mpeg_ref_picture(s->avctx, &s->next_picture,
                                       s->next_picture_ptr)) < 0)
            return ret;
    }

    av_assert0(s->pict_type == AV_PICTURE_TYPE_I || (s->last_picture_ptr &&
                                                 s->last_picture_ptr->f->buf[0]));

    if (s->picture_structure!= PICT_FRAME) {
        int i;
        for (i = 0; i < 4; i++) {
            if (s->picture_structure == PICT_BOTTOM_FIELD) {
                s->current_picture.f->data[i] +=
                    s->current_picture.f->linesize[i];
            }
            s->current_picture.f->linesize[i] *= 2;
            s->last_picture.f->linesize[i]    *= 2;
            s->next_picture.f->linesize[i]    *= 2;
        }
    }

    /* set dequantizer, we can't do it during init as
     * it might change for mpeg4 and we can't do it in the header
     * decode as init is not called for mpeg4 there yet */
    if (s->mpeg_quant || s->codec_id == AV_CODEC_ID_MPEG2VIDEO) {
        s->dct_unquantize_intra = s->dct_unquantize_mpeg2_intra;
        s->dct_unquantize_inter = s->dct_unquantize_mpeg2_inter;
    } else if (s->out_format == FMT_H263 || s->out_format == FMT_H261) {
        s->dct_unquantize_intra = s->dct_unquantize_h263_intra;
        s->dct_unquantize_inter = s->dct_unquantize_h263_inter;
    } else {
        s->dct_unquantize_intra = s->dct_unquantize_mpeg1_intra;
        s->dct_unquantize_inter = s->dct_unquantize_mpeg1_inter;
    }

    if (s->avctx->debug & FF_DEBUG_NOMC) {
        gray_frame(s->current_picture_ptr->f);
    }

    return 0;
}

/* called after a frame has been decoded. */
void ff_mpv_frame_end(MpegEncContext *s)
{
    emms_c();

    if (s->current_picture.reference)
        ff_thread_report_progress(&s->current_picture_ptr->tf, INT_MAX, 0);
}


#if FF_API_VISMV
static int clip_line(int *sx, int *sy, int *ex, int *ey, int maxx)
{
    if(*sx > *ex)
        return clip_line(ex, ey, sx, sy, maxx);

    if (*sx < 0) {
        if (*ex < 0)
            return 1;
        *sy = *ey + (*sy - *ey) * (int64_t)*ex / (*ex - *sx);
        *sx = 0;
    }

    if (*ex > maxx) {
        if (*sx > maxx)
            return 1;
        *ey = *sy + (*ey - *sy) * (int64_t)(maxx - *sx) / (*ex - *sx);
        *ex = maxx;
    }
    return 0;
}


/**
 * Draw a line from (ex, ey) -> (sx, sy).
 * @param w width of the image
 * @param h height of the image
 * @param stride stride/linesize of the image
 * @param color color of the arrow
 */
static void draw_line(uint8_t *buf, int sx, int sy, int ex, int ey,
                      int w, int h, int stride, int color)
{
    int x, y, fr, f;

    if (clip_line(&sx, &sy, &ex, &ey, w - 1))
        return;
    if (clip_line(&sy, &sx, &ey, &ex, h - 1))
        return;

    sx = av_clip(sx, 0, w - 1);
    sy = av_clip(sy, 0, h - 1);
    ex = av_clip(ex, 0, w - 1);
    ey = av_clip(ey, 0, h - 1);

    buf[sy * stride + sx] += color;

    if (FFABS(ex - sx) > FFABS(ey - sy)) {
        if (sx > ex) {
            FFSWAP(int, sx, ex);
            FFSWAP(int, sy, ey);
        }
        buf += sx + sy * stride;
        ex  -= sx;
        f    = ((ey - sy) << 16) / ex;
        for (x = 0; x <= ex; x++) {
            y  = (x * f) >> 16;
            fr = (x * f) & 0xFFFF;
            buf[y * stride + x]       += (color * (0x10000 - fr)) >> 16;
            if(fr) buf[(y + 1) * stride + x] += (color *            fr ) >> 16;
        }
    } else {
        if (sy > ey) {
            FFSWAP(int, sx, ex);
            FFSWAP(int, sy, ey);
        }
        buf += sx + sy * stride;
        ey  -= sy;
        if (ey)
            f = ((ex - sx) << 16) / ey;
        else
            f = 0;
        for(y= 0; y <= ey; y++){
            x  = (y*f) >> 16;
            fr = (y*f) & 0xFFFF;
            buf[y * stride + x]     += (color * (0x10000 - fr)) >> 16;
            if(fr) buf[y * stride + x + 1] += (color *            fr ) >> 16;
        }
    }
}

/**
 * Draw an arrow from (ex, ey) -> (sx, sy).
 * @param w width of the image
 * @param h height of the image
 * @param stride stride/linesize of the image
 * @param color color of the arrow
 */
static void draw_arrow(uint8_t *buf, int sx, int sy, int ex,
                       int ey, int w, int h, int stride, int color, int tail, int direction)
{
    int dx,dy;

    if (direction) {
        FFSWAP(int, sx, ex);
        FFSWAP(int, sy, ey);
    }

    sx = av_clip(sx, -100, w + 100);
    sy = av_clip(sy, -100, h + 100);
    ex = av_clip(ex, -100, w + 100);
    ey = av_clip(ey, -100, h + 100);

    dx = ex - sx;
    dy = ey - sy;

    if (dx * dx + dy * dy > 3 * 3) {
        int rx =  dx + dy;
        int ry = -dx + dy;
        int length = ff_sqrt((rx * rx + ry * ry) << 8);

        // FIXME subpixel accuracy
        rx = ROUNDED_DIV(rx * 3 << 4, length);
        ry = ROUNDED_DIV(ry * 3 << 4, length);

        if (tail) {
            rx = -rx;
            ry = -ry;
        }

        draw_line(buf, sx, sy, sx + rx, sy + ry, w, h, stride, color);
        draw_line(buf, sx, sy, sx - ry, sy + rx, w, h, stride, color);
    }
    draw_line(buf, sx, sy, ex, ey, w, h, stride, color);
}
#endif

static int add_mb(AVMotionVector *mb, uint32_t mb_type,
                  int dst_x, int dst_y,
                  int src_x, int src_y,
                  int direction)
{
    mb->w = IS_8X8(mb_type) || IS_8X16(mb_type) ? 8 : 16;
    mb->h = IS_8X8(mb_type) || IS_16X8(mb_type) ? 8 : 16;
    mb->src_x = src_x;
    mb->src_y = src_y;
    mb->dst_x = dst_x;
    mb->dst_y = dst_y;
    mb->source = direction ? 1 : -1;
    mb->flags = 0; // XXX: does mb_type contain extra information that could be exported here?
    return 1;
}

/**
 * Print debugging info for the given picture.
 */
void ff_print_debug_info2(AVCodecContext *avctx, AVFrame *pict, uint8_t *mbskip_table,
                         uint32_t *mbtype_table, int8_t *qscale_table, int16_t (*motion_val[2])[2],
                         int *low_delay,
                         int mb_width, int mb_height, int mb_stride, int quarter_sample)
{
    if ((avctx->flags2 & CODEC_FLAG2_EXPORT_MVS) && mbtype_table && motion_val[0]) {
        const int shift = 1 + quarter_sample;
        const int mv_sample_log2 = avctx->codec_id == AV_CODEC_ID_H264 || avctx->codec_id == AV_CODEC_ID_SVQ3 ? 2 : 1;
        const int mv_stride      = (mb_width << mv_sample_log2) +
                                   (avctx->codec->id == AV_CODEC_ID_H264 ? 0 : 1);
        int mb_x, mb_y, mbcount = 0;

        /* size is width * height * 2 * 4 where 2 is for directions and 4 is
         * for the maximum number of MB (4 MB in case of IS_8x8) */
        AVMotionVector *mvs = av_malloc_array(mb_width * mb_height, 2 * 4 * sizeof(AVMotionVector));
        if (!mvs)
            return;

        for (mb_y = 0; mb_y < mb_height; mb_y++) {
            for (mb_x = 0; mb_x < mb_width; mb_x++) {
                int i, direction, mb_type = mbtype_table[mb_x + mb_y * mb_stride];
                for (direction = 0; direction < 2; direction++) {
                    if (!USES_LIST(mb_type, direction))
                        continue;
                    if (IS_8X8(mb_type)) {
                        for (i = 0; i < 4; i++) {
                            int sx = mb_x * 16 + 4 + 8 * (i & 1);
                            int sy = mb_y * 16 + 4 + 8 * (i >> 1);
                            int xy = (mb_x * 2 + (i & 1) +
                                      (mb_y * 2 + (i >> 1)) * mv_stride) << (mv_sample_log2 - 1);
                            int mx = (motion_val[direction][xy][0] >> shift) + sx;
                            int my = (motion_val[direction][xy][1] >> shift) + sy;
                            mbcount += add_mb(mvs + mbcount, mb_type, sx, sy, mx, my, direction);
                        }
                    } else if (IS_16X8(mb_type)) {
                        for (i = 0; i < 2; i++) {
                            int sx = mb_x * 16 + 8;
                            int sy = mb_y * 16 + 4 + 8 * i;
                            int xy = (mb_x * 2 + (mb_y * 2 + i) * mv_stride) << (mv_sample_log2 - 1);
                            int mx = (motion_val[direction][xy][0] >> shift);
                            int my = (motion_val[direction][xy][1] >> shift);

                            if (IS_INTERLACED(mb_type))
                                my *= 2;

                            mbcount += add_mb(mvs + mbcount, mb_type, sx, sy, mx + sx, my + sy, direction);
                        }
                    } else if (IS_8X16(mb_type)) {
                        for (i = 0; i < 2; i++) {
                            int sx = mb_x * 16 + 4 + 8 * i;
                            int sy = mb_y * 16 + 8;
                            int xy = (mb_x * 2 + i + mb_y * 2 * mv_stride) << (mv_sample_log2 - 1);
                            int mx = motion_val[direction][xy][0] >> shift;
                            int my = motion_val[direction][xy][1] >> shift;

                            if (IS_INTERLACED(mb_type))
                                my *= 2;

                            mbcount += add_mb(mvs + mbcount, mb_type, sx, sy, mx + sx, my + sy, direction);
                        }
                    } else {
                          int sx = mb_x * 16 + 8;
                          int sy = mb_y * 16 + 8;
                          int xy = (mb_x + mb_y * mv_stride) << mv_sample_log2;
                          int mx = (motion_val[direction][xy][0]>>shift) + sx;
                          int my = (motion_val[direction][xy][1]>>shift) + sy;
                          mbcount += add_mb(mvs + mbcount, mb_type, sx, sy, mx, my, direction);
                    }
                }
            }
        }

        if (mbcount) {
            AVFrameSideData *sd;

            av_log(avctx, AV_LOG_DEBUG, "Adding %d MVs info to frame %d\n", mbcount, avctx->frame_number);
            sd = av_frame_new_side_data(pict, AV_FRAME_DATA_MOTION_VECTORS, mbcount * sizeof(AVMotionVector));
            if (!sd) {
                av_freep(&mvs);
                return;
            }
            memcpy(sd->data, mvs, mbcount * sizeof(AVMotionVector));
        }

        av_freep(&mvs);
    }

    /* TODO: export all the following to make them accessible for users (and filters) */
    if (avctx->hwaccel || !mbtype_table
        || (avctx->codec->capabilities&CODEC_CAP_HWACCEL_VDPAU))
        return;


    if (avctx->debug & (FF_DEBUG_SKIP | FF_DEBUG_QP | FF_DEBUG_MB_TYPE)) {
        int x,y;

        av_log(avctx, AV_LOG_DEBUG, "New frame, type: %c\n",
               av_get_picture_type_char(pict->pict_type));
        for (y = 0; y < mb_height; y++) {
            for (x = 0; x < mb_width; x++) {
                if (avctx->debug & FF_DEBUG_SKIP) {
                    int count = mbskip_table ? mbskip_table[x + y * mb_stride] : 0;
                    if (count > 9)
                        count = 9;
                    av_log(avctx, AV_LOG_DEBUG, "%1d", count);
                }
                if (avctx->debug & FF_DEBUG_QP) {
                    av_log(avctx, AV_LOG_DEBUG, "%2d",
                           qscale_table[x + y * mb_stride]);
                }
                if (avctx->debug & FF_DEBUG_MB_TYPE) {
                    int mb_type = mbtype_table[x + y * mb_stride];
                    // Type & MV direction
                    if (IS_PCM(mb_type))
                        av_log(avctx, AV_LOG_DEBUG, "P");
                    else if (IS_INTRA(mb_type) && IS_ACPRED(mb_type))
                        av_log(avctx, AV_LOG_DEBUG, "A");
                    else if (IS_INTRA4x4(mb_type))
                        av_log(avctx, AV_LOG_DEBUG, "i");
                    else if (IS_INTRA16x16(mb_type))
                        av_log(avctx, AV_LOG_DEBUG, "I");
                    else if (IS_DIRECT(mb_type) && IS_SKIP(mb_type))
                        av_log(avctx, AV_LOG_DEBUG, "d");
                    else if (IS_DIRECT(mb_type))
                        av_log(avctx, AV_LOG_DEBUG, "D");
                    else if (IS_GMC(mb_type) && IS_SKIP(mb_type))
                        av_log(avctx, AV_LOG_DEBUG, "g");
                    else if (IS_GMC(mb_type))
                        av_log(avctx, AV_LOG_DEBUG, "G");
                    else if (IS_SKIP(mb_type))
                        av_log(avctx, AV_LOG_DEBUG, "S");
                    else if (!USES_LIST(mb_type, 1))
                        av_log(avctx, AV_LOG_DEBUG, ">");
                    else if (!USES_LIST(mb_type, 0))
                        av_log(avctx, AV_LOG_DEBUG, "<");
                    else {
                        av_assert2(USES_LIST(mb_type, 0) && USES_LIST(mb_type, 1));
                        av_log(avctx, AV_LOG_DEBUG, "X");
                    }

                    // segmentation
                    if (IS_8X8(mb_type))
                        av_log(avctx, AV_LOG_DEBUG, "+");
                    else if (IS_16X8(mb_type))
                        av_log(avctx, AV_LOG_DEBUG, "-");
                    else if (IS_8X16(mb_type))
                        av_log(avctx, AV_LOG_DEBUG, "|");
                    else if (IS_INTRA(mb_type) || IS_16X16(mb_type))
                        av_log(avctx, AV_LOG_DEBUG, " ");
                    else
                        av_log(avctx, AV_LOG_DEBUG, "?");


                    if (IS_INTERLACED(mb_type))
                        av_log(avctx, AV_LOG_DEBUG, "=");
                    else
                        av_log(avctx, AV_LOG_DEBUG, " ");
                }
            }
            av_log(avctx, AV_LOG_DEBUG, "\n");
        }
    }

    if ((avctx->debug & (FF_DEBUG_VIS_QP | FF_DEBUG_VIS_MB_TYPE)) ||
        (avctx->debug_mv)) {
        int mb_y;
        int i;
        int h_chroma_shift, v_chroma_shift, block_height;
#if FF_API_VISMV
        const int shift = 1 + quarter_sample;
        uint8_t *ptr;
        const int width          = avctx->width;
        const int height         = avctx->height;
#endif
        const int mv_sample_log2 = avctx->codec_id == AV_CODEC_ID_H264 || avctx->codec_id == AV_CODEC_ID_SVQ3 ? 2 : 1;
        const int mv_stride      = (mb_width << mv_sample_log2) +
                                   (avctx->codec->id == AV_CODEC_ID_H264 ? 0 : 1);

        *low_delay = 0; // needed to see the vectors without trashing the buffers

        avcodec_get_chroma_sub_sample(avctx->pix_fmt, &h_chroma_shift, &v_chroma_shift);

        av_frame_make_writable(pict);

        pict->opaque = NULL;
#if FF_API_VISMV
        ptr          = pict->data[0];
#endif
        block_height = 16 >> v_chroma_shift;

        for (mb_y = 0; mb_y < mb_height; mb_y++) {
            int mb_x;
            for (mb_x = 0; mb_x < mb_width; mb_x++) {
                const int mb_index = mb_x + mb_y * mb_stride;
#if FF_API_VISMV
                if ((avctx->debug_mv) && motion_val[0]) {
                    int type;
                    for (type = 0; type < 3; type++) {
                        int direction = 0;
                        switch (type) {
                        case 0:
                            if ((!(avctx->debug_mv & FF_DEBUG_VIS_MV_P_FOR)) ||
                                (pict->pict_type!= AV_PICTURE_TYPE_P))
                                continue;
                            direction = 0;
                            break;
                        case 1:
                            if ((!(avctx->debug_mv & FF_DEBUG_VIS_MV_B_FOR)) ||
                                (pict->pict_type!= AV_PICTURE_TYPE_B))
                                continue;
                            direction = 0;
                            break;
                        case 2:
                            if ((!(avctx->debug_mv & FF_DEBUG_VIS_MV_B_BACK)) ||
                                (pict->pict_type!= AV_PICTURE_TYPE_B))
                                continue;
                            direction = 1;
                            break;
                        }
                        if (!USES_LIST(mbtype_table[mb_index], direction))
                            continue;

                        if (IS_8X8(mbtype_table[mb_index])) {
                            int i;
                            for (i = 0; i < 4; i++) {
                                int sx = mb_x * 16 + 4 + 8 * (i & 1);
                                int sy = mb_y * 16 + 4 + 8 * (i >> 1);
                                int xy = (mb_x * 2 + (i & 1) +
                                          (mb_y * 2 + (i >> 1)) * mv_stride) << (mv_sample_log2 - 1);
                                int mx = (motion_val[direction][xy][0] >> shift) + sx;
                                int my = (motion_val[direction][xy][1] >> shift) + sy;
                                draw_arrow(ptr, sx, sy, mx, my, width,
                                           height, pict->linesize[0], 100, 0, direction);
                            }
                        } else if (IS_16X8(mbtype_table[mb_index])) {
                            int i;
                            for (i = 0; i < 2; i++) {
                                int sx = mb_x * 16 + 8;
                                int sy = mb_y * 16 + 4 + 8 * i;
                                int xy = (mb_x * 2 + (mb_y * 2 + i) * mv_stride) << (mv_sample_log2 - 1);
                                int mx = (motion_val[direction][xy][0] >> shift);
                                int my = (motion_val[direction][xy][1] >> shift);

                                if (IS_INTERLACED(mbtype_table[mb_index]))
                                    my *= 2;

                                draw_arrow(ptr, sx, sy, mx + sx, my + sy, width,
                                           height, pict->linesize[0], 100, 0, direction);
                            }
                        } else if (IS_8X16(mbtype_table[mb_index])) {
                            int i;
                            for (i = 0; i < 2; i++) {
                                int sx = mb_x * 16 + 4 + 8 * i;
                                int sy = mb_y * 16 + 8;
                                int xy = (mb_x * 2 + i + mb_y * 2 * mv_stride) << (mv_sample_log2 - 1);
                                int mx = motion_val[direction][xy][0] >> shift;
                                int my = motion_val[direction][xy][1] >> shift;

                                if (IS_INTERLACED(mbtype_table[mb_index]))
                                    my *= 2;

                                draw_arrow(ptr, sx, sy, mx + sx, my + sy, width,
                                           height, pict->linesize[0], 100, 0, direction);
                            }
                        } else {
                              int sx= mb_x * 16 + 8;
                              int sy= mb_y * 16 + 8;
                              int xy= (mb_x + mb_y * mv_stride) << mv_sample_log2;
                              int mx= (motion_val[direction][xy][0]>>shift) + sx;
                              int my= (motion_val[direction][xy][1]>>shift) + sy;
                              draw_arrow(ptr, sx, sy, mx, my, width, height, pict->linesize[0], 100, 0, direction);
                        }
                    }
                }
#endif
                if ((avctx->debug & FF_DEBUG_VIS_QP)) {
                    uint64_t c = (qscale_table[mb_index] * 128 / 31) *
                                 0x0101010101010101ULL;
                    int y;
                    for (y = 0; y < block_height; y++) {
                        *(uint64_t *)(pict->data[1] + 8 * mb_x +
                                      (block_height * mb_y + y) *
                                      pict->linesize[1]) = c;
                        *(uint64_t *)(pict->data[2] + 8 * mb_x +
                                      (block_height * mb_y + y) *
                                      pict->linesize[2]) = c;
                    }
                }
                if ((avctx->debug & FF_DEBUG_VIS_MB_TYPE) &&
                    motion_val[0]) {
                    int mb_type = mbtype_table[mb_index];
                    uint64_t u,v;
                    int y;
#define COLOR(theta, r) \
    u = (int)(128 + r * cos(theta * 3.141592 / 180)); \
    v = (int)(128 + r * sin(theta * 3.141592 / 180));


                    u = v = 128;
                    if (IS_PCM(mb_type)) {
                        COLOR(120, 48)
                    } else if ((IS_INTRA(mb_type) && IS_ACPRED(mb_type)) ||
                               IS_INTRA16x16(mb_type)) {
                        COLOR(30, 48)
                    } else if (IS_INTRA4x4(mb_type)) {
                        COLOR(90, 48)
                    } else if (IS_DIRECT(mb_type) && IS_SKIP(mb_type)) {
                        // COLOR(120, 48)
                    } else if (IS_DIRECT(mb_type)) {
                        COLOR(150, 48)
                    } else if (IS_GMC(mb_type) && IS_SKIP(mb_type)) {
                        COLOR(170, 48)
                    } else if (IS_GMC(mb_type)) {
                        COLOR(190, 48)
                    } else if (IS_SKIP(mb_type)) {
                        // COLOR(180, 48)
                    } else if (!USES_LIST(mb_type, 1)) {
                        COLOR(240, 48)
                    } else if (!USES_LIST(mb_type, 0)) {
                        COLOR(0, 48)
                    } else {
                        av_assert2(USES_LIST(mb_type, 0) && USES_LIST(mb_type, 1));
                        COLOR(300,48)
                    }

                    u *= 0x0101010101010101ULL;
                    v *= 0x0101010101010101ULL;
                    for (y = 0; y < block_height; y++) {
                        *(uint64_t *)(pict->data[1] + 8 * mb_x +
                                      (block_height * mb_y + y) * pict->linesize[1]) = u;
                        *(uint64_t *)(pict->data[2] + 8 * mb_x +
                                      (block_height * mb_y + y) * pict->linesize[2]) = v;
                    }

                    // segmentation
                    if (IS_8X8(mb_type) || IS_16X8(mb_type)) {
                        *(uint64_t *)(pict->data[0] + 16 * mb_x + 0 +
                                      (16 * mb_y + 8) * pict->linesize[0]) ^= 0x8080808080808080ULL;
                        *(uint64_t *)(pict->data[0] + 16 * mb_x + 8 +
                                      (16 * mb_y + 8) * pict->linesize[0]) ^= 0x8080808080808080ULL;
                    }
                    if (IS_8X8(mb_type) || IS_8X16(mb_type)) {
                        for (y = 0; y < 16; y++)
                            pict->data[0][16 * mb_x + 8 + (16 * mb_y + y) *
                                          pict->linesize[0]] ^= 0x80;
                    }
                    if (IS_8X8(mb_type) && mv_sample_log2 >= 2) {
                        int dm = 1 << (mv_sample_log2 - 2);
                        for (i = 0; i < 4; i++) {
                            int sx = mb_x * 16 + 8 * (i & 1);
                            int sy = mb_y * 16 + 8 * (i >> 1);
                            int xy = (mb_x * 2 + (i & 1) +
                                     (mb_y * 2 + (i >> 1)) * mv_stride) << (mv_sample_log2 - 1);
                            // FIXME bidir
                            int32_t *mv = (int32_t *) &motion_val[0][xy];
                            if (mv[0] != mv[dm] ||
                                mv[dm * mv_stride] != mv[dm * (mv_stride + 1)])
                                for (y = 0; y < 8; y++)
                                    pict->data[0][sx + 4 + (sy + y) * pict->linesize[0]] ^= 0x80;
                            if (mv[0] != mv[dm * mv_stride] || mv[dm] != mv[dm * (mv_stride + 1)])
                                *(uint64_t *)(pict->data[0] + sx + (sy + 4) *
                                              pict->linesize[0]) ^= 0x8080808080808080ULL;
                        }
                    }

                    if (IS_INTERLACED(mb_type) &&
                        avctx->codec->id == AV_CODEC_ID_H264) {
                        // hmm
                    }
                }
                if (mbskip_table)
                    mbskip_table[mb_index] = 0;
            }
        }
    }
}

void ff_print_debug_info(MpegEncContext *s, Picture *p, AVFrame *pict)
{
    ff_print_debug_info2(s->avctx, pict, s->mbskip_table, p->mb_type,
                         p->qscale_table, p->motion_val, &s->low_delay,
                         s->mb_width, s->mb_height, s->mb_stride, s->quarter_sample);
}

int ff_mpv_export_qp_table(MpegEncContext *s, AVFrame *f, Picture *p, int qp_type)
{
    AVBufferRef *ref = av_buffer_ref(p->qscale_table_buf);
    int offset = 2*s->mb_stride + 1;
    if(!ref)
        return AVERROR(ENOMEM);
    av_assert0(ref->size >= offset + s->mb_stride * ((f->height+15)/16));
    ref->size -= offset;
    ref->data += offset;
    return av_frame_set_qp_table(f, ref, s->mb_stride, qp_type);
}

static inline int hpel_motion_lowres(MpegEncContext *s,
                                     uint8_t *dest, uint8_t *src,
                                     int field_based, int field_select,
                                     int src_x, int src_y,
                                     int width, int height, ptrdiff_t stride,
                                     int h_edge_pos, int v_edge_pos,
                                     int w, int h, h264_chroma_mc_func *pix_op,
                                     int motion_x, int motion_y)
{
    const int lowres   = s->avctx->lowres;
    const int op_index = FFMIN(lowres, 3);
    const int s_mask   = (2 << lowres) - 1;
    int emu = 0;
    int sx, sy;

    if (s->quarter_sample) {
        motion_x /= 2;
        motion_y /= 2;
    }

    sx = motion_x & s_mask;
    sy = motion_y & s_mask;
    src_x += motion_x >> lowres + 1;
    src_y += motion_y >> lowres + 1;

    src   += src_y * stride + src_x;

    if ((unsigned)src_x > FFMAX( h_edge_pos - (!!sx) - w,                 0) ||
        (unsigned)src_y > FFMAX((v_edge_pos >> field_based) - (!!sy) - h, 0)) {
        s->vdsp.emulated_edge_mc(s->edge_emu_buffer, src,
                                 s->linesize, s->linesize,
                                 w + 1, (h + 1) << field_based,
                                 src_x, src_y   << field_based,
                                 h_edge_pos, v_edge_pos);
        src = s->edge_emu_buffer;
        emu = 1;
    }

    sx = (sx << 2) >> lowres;
    sy = (sy << 2) >> lowres;
    if (field_select)
        src += s->linesize;
    pix_op[op_index](dest, src, stride, h, sx, sy);
    return emu;
}

/* apply one mpeg motion vector to the three components */
static av_always_inline void mpeg_motion_lowres(MpegEncContext *s,
                                                uint8_t *dest_y,
                                                uint8_t *dest_cb,
                                                uint8_t *dest_cr,
                                                int field_based,
                                                int bottom_field,
                                                int field_select,
                                                uint8_t **ref_picture,
                                                h264_chroma_mc_func *pix_op,
                                                int motion_x, int motion_y,
                                                int h, int mb_y)
{
    uint8_t *ptr_y, *ptr_cb, *ptr_cr;
    int mx, my, src_x, src_y, uvsrc_x, uvsrc_y, sx, sy, uvsx, uvsy;
    ptrdiff_t uvlinesize, linesize;
    const int lowres     = s->avctx->lowres;
    const int op_index   = FFMIN(lowres-1+s->chroma_x_shift, 3);
    const int block_s    = 8>>lowres;
    const int s_mask     = (2 << lowres) - 1;
    const int h_edge_pos = s->h_edge_pos >> lowres;
    const int v_edge_pos = s->v_edge_pos >> lowres;
    linesize   = s->current_picture.f->linesize[0] << field_based;
    uvlinesize = s->current_picture.f->linesize[1] << field_based;

    // FIXME obviously not perfect but qpel will not work in lowres anyway
    if (s->quarter_sample) {
        motion_x /= 2;
        motion_y /= 2;
    }

    if(field_based){
        motion_y += (bottom_field - field_select)*((1 << lowres)-1);
    }

    sx = motion_x & s_mask;
    sy = motion_y & s_mask;
    src_x = s->mb_x * 2 * block_s + (motion_x >> lowres + 1);
    src_y = (mb_y * 2 * block_s >> field_based) + (motion_y >> lowres + 1);

    if (s->out_format == FMT_H263) {
        uvsx    = ((motion_x >> 1) & s_mask) | (sx & 1);
        uvsy    = ((motion_y >> 1) & s_mask) | (sy & 1);
        uvsrc_x = src_x >> 1;
        uvsrc_y = src_y >> 1;
    } else if (s->out_format == FMT_H261) {
        // even chroma mv's are full pel in H261
        mx      = motion_x / 4;
        my      = motion_y / 4;
        uvsx    = (2 * mx) & s_mask;
        uvsy    = (2 * my) & s_mask;
        uvsrc_x = s->mb_x * block_s + (mx >> lowres);
        uvsrc_y =    mb_y * block_s + (my >> lowres);
    } else {
        if(s->chroma_y_shift){
            mx      = motion_x / 2;
            my      = motion_y / 2;
            uvsx    = mx & s_mask;
            uvsy    = my & s_mask;
            uvsrc_x = s->mb_x * block_s                 + (mx >> lowres + 1);
            uvsrc_y =   (mb_y * block_s >> field_based) + (my >> lowres + 1);
        } else {
            if(s->chroma_x_shift){
            //Chroma422
                mx = motion_x / 2;
                uvsx = mx & s_mask;
                uvsy = motion_y & s_mask;
                uvsrc_y = src_y;
                uvsrc_x = s->mb_x*block_s               + (mx >> (lowres+1));
            } else {
            //Chroma444
                uvsx = motion_x & s_mask;
                uvsy = motion_y & s_mask;
                uvsrc_x = src_x;
                uvsrc_y = src_y;
            }
        }
    }

    ptr_y  = ref_picture[0] + src_y   * linesize   + src_x;
    ptr_cb = ref_picture[1] + uvsrc_y * uvlinesize + uvsrc_x;
    ptr_cr = ref_picture[2] + uvsrc_y * uvlinesize + uvsrc_x;

    if ((unsigned) src_x > FFMAX( h_edge_pos - (!!sx) - 2 * block_s,       0) || uvsrc_y<0 ||
        (unsigned) src_y > FFMAX((v_edge_pos >> field_based) - (!!sy) - h, 0)) {
        s->vdsp.emulated_edge_mc(s->edge_emu_buffer, ptr_y,
                                 linesize >> field_based, linesize >> field_based,
                                 17, 17 + field_based,
                                src_x, src_y << field_based, h_edge_pos,
                                v_edge_pos);
        ptr_y = s->edge_emu_buffer;
        if (!CONFIG_GRAY || !(s->avctx->flags & CODEC_FLAG_GRAY)) {
            uint8_t *ubuf = s->edge_emu_buffer + 18 * s->linesize;
            uint8_t *vbuf =ubuf + 9 * s->uvlinesize;
            s->vdsp.emulated_edge_mc(ubuf,  ptr_cb,
                                     uvlinesize >> field_based, uvlinesize >> field_based,
                                     9, 9 + field_based,
                                    uvsrc_x, uvsrc_y << field_based,
                                    h_edge_pos >> 1, v_edge_pos >> 1);
            s->vdsp.emulated_edge_mc(vbuf,  ptr_cr,
                                     uvlinesize >> field_based,uvlinesize >> field_based,
                                     9, 9 + field_based,
                                    uvsrc_x, uvsrc_y << field_based,
                                    h_edge_pos >> 1, v_edge_pos >> 1);
            ptr_cb = ubuf;
            ptr_cr = vbuf;
        }
    }

    // FIXME use this for field pix too instead of the obnoxious hack which changes picture.f->data
    if (bottom_field) {
        dest_y  += s->linesize;
        dest_cb += s->uvlinesize;
        dest_cr += s->uvlinesize;
    }

    if (field_select) {
        ptr_y   += s->linesize;
        ptr_cb  += s->uvlinesize;
        ptr_cr  += s->uvlinesize;
    }

    sx = (sx << 2) >> lowres;
    sy = (sy << 2) >> lowres;
    pix_op[lowres - 1](dest_y, ptr_y, linesize, h, sx, sy);

    if (!CONFIG_GRAY || !(s->avctx->flags & CODEC_FLAG_GRAY)) {
        int hc = s->chroma_y_shift ? (h+1-bottom_field)>>1 : h;
        uvsx = (uvsx << 2) >> lowres;
        uvsy = (uvsy << 2) >> lowres;
        if (hc) {
            pix_op[op_index](dest_cb, ptr_cb, uvlinesize, hc, uvsx, uvsy);
            pix_op[op_index](dest_cr, ptr_cr, uvlinesize, hc, uvsx, uvsy);
        }
    }
    // FIXME h261 lowres loop filter
}

static inline void chroma_4mv_motion_lowres(MpegEncContext *s,
                                            uint8_t *dest_cb, uint8_t *dest_cr,
                                            uint8_t **ref_picture,
                                            h264_chroma_mc_func * pix_op,
                                            int mx, int my)
{
    const int lowres     = s->avctx->lowres;
    const int op_index   = FFMIN(lowres, 3);
    const int block_s    = 8 >> lowres;
    const int s_mask     = (2 << lowres) - 1;
    const int h_edge_pos = s->h_edge_pos >> lowres + 1;
    const int v_edge_pos = s->v_edge_pos >> lowres + 1;
    int emu = 0, src_x, src_y, sx, sy;
    ptrdiff_t offset;
    uint8_t *ptr;

    if (s->quarter_sample) {
        mx /= 2;
        my /= 2;
    }

    /* In case of 8X8, we construct a single chroma motion vector
       with a special rounding */
    mx = ff_h263_round_chroma(mx);
    my = ff_h263_round_chroma(my);

    sx = mx & s_mask;
    sy = my & s_mask;
    src_x = s->mb_x * block_s + (mx >> lowres + 1);
    src_y = s->mb_y * block_s + (my >> lowres + 1);

    offset = src_y * s->uvlinesize + src_x;
    ptr = ref_picture[1] + offset;
    if ((unsigned) src_x > FFMAX(h_edge_pos - (!!sx) - block_s, 0) ||
        (unsigned) src_y > FFMAX(v_edge_pos - (!!sy) - block_s, 0)) {
        s->vdsp.emulated_edge_mc(s->edge_emu_buffer, ptr,
                                 s->uvlinesize, s->uvlinesize,
                                 9, 9,
                                 src_x, src_y, h_edge_pos, v_edge_pos);
        ptr = s->edge_emu_buffer;
        emu = 1;
    }
    sx = (sx << 2) >> lowres;
    sy = (sy << 2) >> lowres;
    pix_op[op_index](dest_cb, ptr, s->uvlinesize, block_s, sx, sy);

    ptr = ref_picture[2] + offset;
    if (emu) {
        s->vdsp.emulated_edge_mc(s->edge_emu_buffer, ptr,
                                 s->uvlinesize, s->uvlinesize,
                                 9, 9,
                                 src_x, src_y, h_edge_pos, v_edge_pos);
        ptr = s->edge_emu_buffer;
    }
    pix_op[op_index](dest_cr, ptr, s->uvlinesize, block_s, sx, sy);
}

/**
 * motion compensation of a single macroblock
 * @param s context
 * @param dest_y luma destination pointer
 * @param dest_cb chroma cb/u destination pointer
 * @param dest_cr chroma cr/v destination pointer
 * @param dir direction (0->forward, 1->backward)
 * @param ref_picture array[3] of pointers to the 3 planes of the reference picture
 * @param pix_op halfpel motion compensation function (average or put normally)
 * the motion vectors are taken from s->mv and the MV type from s->mv_type
 */
static inline void MPV_motion_lowres(MpegEncContext *s,
                                     uint8_t *dest_y, uint8_t *dest_cb,
                                     uint8_t *dest_cr,
                                     int dir, uint8_t **ref_picture,
                                     h264_chroma_mc_func *pix_op)
{
    int mx, my;
    int mb_x, mb_y, i;
    const int lowres  = s->avctx->lowres;
    const int block_s = 8 >>lowres;

    mb_x = s->mb_x;
    mb_y = s->mb_y;

    switch (s->mv_type) {
    case MV_TYPE_16X16:
        mpeg_motion_lowres(s, dest_y, dest_cb, dest_cr,
                           0, 0, 0,
                           ref_picture, pix_op,
                           s->mv[dir][0][0], s->mv[dir][0][1],
                           2 * block_s, mb_y);
        break;
    case MV_TYPE_8X8:
        mx = 0;
        my = 0;
        for (i = 0; i < 4; i++) {
            hpel_motion_lowres(s, dest_y + ((i & 1) + (i >> 1) *
                               s->linesize) * block_s,
                               ref_picture[0], 0, 0,
                               (2 * mb_x + (i & 1)) * block_s,
                               (2 * mb_y + (i >> 1)) * block_s,
                               s->width, s->height, s->linesize,
                               s->h_edge_pos >> lowres, s->v_edge_pos >> lowres,
                               block_s, block_s, pix_op,
                               s->mv[dir][i][0], s->mv[dir][i][1]);

            mx += s->mv[dir][i][0];
            my += s->mv[dir][i][1];
        }

        if (!CONFIG_GRAY || !(s->avctx->flags & CODEC_FLAG_GRAY))
            chroma_4mv_motion_lowres(s, dest_cb, dest_cr, ref_picture,
                                     pix_op, mx, my);
        break;
    case MV_TYPE_FIELD:
        if (s->picture_structure == PICT_FRAME) {
            /* top field */
            mpeg_motion_lowres(s, dest_y, dest_cb, dest_cr,
                               1, 0, s->field_select[dir][0],
                               ref_picture, pix_op,
                               s->mv[dir][0][0], s->mv[dir][0][1],
                               block_s, mb_y);
            /* bottom field */
            mpeg_motion_lowres(s, dest_y, dest_cb, dest_cr,
                               1, 1, s->field_select[dir][1],
                               ref_picture, pix_op,
                               s->mv[dir][1][0], s->mv[dir][1][1],
                               block_s, mb_y);
        } else {
            if (s->picture_structure != s->field_select[dir][0] + 1 &&
                s->pict_type != AV_PICTURE_TYPE_B && !s->first_field) {
                ref_picture = s->current_picture_ptr->f->data;

            }
            mpeg_motion_lowres(s, dest_y, dest_cb, dest_cr,
                               0, 0, s->field_select[dir][0],
                               ref_picture, pix_op,
                               s->mv[dir][0][0],
                               s->mv[dir][0][1], 2 * block_s, mb_y >> 1);
            }
        break;
    case MV_TYPE_16X8:
        for (i = 0; i < 2; i++) {
            uint8_t **ref2picture;

            if (s->picture_structure == s->field_select[dir][i] + 1 ||
                s->pict_type == AV_PICTURE_TYPE_B || s->first_field) {
                ref2picture = ref_picture;
            } else {
                ref2picture = s->current_picture_ptr->f->data;
            }

            mpeg_motion_lowres(s, dest_y, dest_cb, dest_cr,
                               0, 0, s->field_select[dir][i],
                               ref2picture, pix_op,
                               s->mv[dir][i][0], s->mv[dir][i][1] +
                               2 * block_s * i, block_s, mb_y >> 1);

            dest_y  +=  2 * block_s *  s->linesize;
            dest_cb += (2 * block_s >> s->chroma_y_shift) * s->uvlinesize;
            dest_cr += (2 * block_s >> s->chroma_y_shift) * s->uvlinesize;
        }
        break;
    case MV_TYPE_DMV:
        if (s->picture_structure == PICT_FRAME) {
            for (i = 0; i < 2; i++) {
                int j;
                for (j = 0; j < 2; j++) {
                    mpeg_motion_lowres(s, dest_y, dest_cb, dest_cr,
                                       1, j, j ^ i,
                                       ref_picture, pix_op,
                                       s->mv[dir][2 * i + j][0],
                                       s->mv[dir][2 * i + j][1],
                                       block_s, mb_y);
                }
                pix_op = s->h264chroma.avg_h264_chroma_pixels_tab;
            }
        } else {
            for (i = 0; i < 2; i++) {
                mpeg_motion_lowres(s, dest_y, dest_cb, dest_cr,
                                   0, 0, s->picture_structure != i + 1,
                                   ref_picture, pix_op,
                                   s->mv[dir][2 * i][0],s->mv[dir][2 * i][1],
                                   2 * block_s, mb_y >> 1);

                // after put we make avg of the same block
                pix_op = s->h264chroma.avg_h264_chroma_pixels_tab;

                // opposite parity is always in the same
                // frame if this is second field
                if (!s->first_field) {
                    ref_picture = s->current_picture_ptr->f->data;
                }
            }
        }
        break;
    default:
        av_assert2(0);
    }
}

/**
 * find the lowest MB row referenced in the MVs
 */
int ff_mpv_lowest_referenced_row(MpegEncContext *s, int dir)
{
    int my_max = INT_MIN, my_min = INT_MAX, qpel_shift = !s->quarter_sample;
    int my, off, i, mvs;

    if (s->picture_structure != PICT_FRAME || s->mcsel)
        goto unhandled;

    switch (s->mv_type) {
        case MV_TYPE_16X16:
            mvs = 1;
            break;
        case MV_TYPE_16X8:
            mvs = 2;
            break;
        case MV_TYPE_8X8:
            mvs = 4;
            break;
        default:
            goto unhandled;
    }

    for (i = 0; i < mvs; i++) {
        my = s->mv[dir][i][1];
        my_max = FFMAX(my_max, my);
        my_min = FFMIN(my_min, my);
    }

    off = ((FFMAX(-my_min, my_max)<<qpel_shift) + 63) >> 6;

    return FFMIN(FFMAX(s->mb_y + off, 0), s->mb_height-1);
unhandled:
    return s->mb_height-1;
}

/* put block[] to dest[] */
static inline void put_dct(MpegEncContext *s,
                           int16_t *block, int i, uint8_t *dest, int line_size, int qscale)
{
    s->dct_unquantize_intra(s, block, i, qscale);
    s->idsp.idct_put(dest, line_size, block);
}

/* add block[] to dest[] */
static inline void add_dct(MpegEncContext *s,
                           int16_t *block, int i, uint8_t *dest, int line_size)
{
    if (s->block_last_index[i] >= 0) {
        s->idsp.idct_add(dest, line_size, block);
    }
}

static inline void add_dequant_dct(MpegEncContext *s,
                           int16_t *block, int i, uint8_t *dest, int line_size, int qscale)
{
    if (s->block_last_index[i] >= 0) {
        s->dct_unquantize_inter(s, block, i, qscale);

        s->idsp.idct_add(dest, line_size, block);
    }
}

/**
 * Clean dc, ac, coded_block for the current non-intra MB.
 */
void ff_clean_intra_table_entries(MpegEncContext *s)
{
    int wrap = s->b8_stride;
    int xy = s->block_index[0];

    s->dc_val[0][xy           ] =
    s->dc_val[0][xy + 1       ] =
    s->dc_val[0][xy     + wrap] =
    s->dc_val[0][xy + 1 + wrap] = 1024;
    /* ac pred */
    memset(s->ac_val[0][xy       ], 0, 32 * sizeof(int16_t));
    memset(s->ac_val[0][xy + wrap], 0, 32 * sizeof(int16_t));
    if (s->msmpeg4_version>=3) {
        s->coded_block[xy           ] =
        s->coded_block[xy + 1       ] =
        s->coded_block[xy     + wrap] =
        s->coded_block[xy + 1 + wrap] = 0;
    }
    /* chroma */
    wrap = s->mb_stride;
    xy = s->mb_x + s->mb_y * wrap;
    s->dc_val[1][xy] =
    s->dc_val[2][xy] = 1024;
    /* ac pred */
    memset(s->ac_val[1][xy], 0, 16 * sizeof(int16_t));
    memset(s->ac_val[2][xy], 0, 16 * sizeof(int16_t));

    s->mbintra_table[xy]= 0;
}

/* generic function called after a macroblock has been parsed by the
   decoder or after it has been encoded by the encoder.

   Important variables used:
   s->mb_intra : true if intra macroblock
   s->mv_dir   : motion vector direction
   s->mv_type  : motion vector type
   s->mv       : motion vector
   s->interlaced_dct : true if interlaced dct used (mpeg2)
 */
static av_always_inline
void mpv_decode_mb_internal(MpegEncContext *s, int16_t block[12][64],
                            int lowres_flag, int is_mpeg12)
{
    const int mb_xy = s->mb_y * s->mb_stride + s->mb_x;

    if (CONFIG_XVMC &&
        s->avctx->hwaccel && s->avctx->hwaccel->decode_mb) {
        s->avctx->hwaccel->decode_mb(s);//xvmc uses pblocks
        return;
    }

    if(s->avctx->debug&FF_DEBUG_DCT_COEFF) {
       /* print DCT coefficients */
       int i,j;
       av_log(s->avctx, AV_LOG_DEBUG, "DCT coeffs of MB at %dx%d:\n", s->mb_x, s->mb_y);
       for(i=0; i<6; i++){
           for(j=0; j<64; j++){
               av_log(s->avctx, AV_LOG_DEBUG, "%5d",
                      block[i][s->idsp.idct_permutation[j]]);
           }
           av_log(s->avctx, AV_LOG_DEBUG, "\n");
       }
    }

    s->current_picture.qscale_table[mb_xy] = s->qscale;

    /* update DC predictors for P macroblocks */
    if (!s->mb_intra) {
        if (!is_mpeg12 && (s->h263_pred || s->h263_aic)) {
            if(s->mbintra_table[mb_xy])
                ff_clean_intra_table_entries(s);
        } else {
            s->last_dc[0] =
            s->last_dc[1] =
            s->last_dc[2] = 128 << s->intra_dc_precision;
        }
    }
    else if (!is_mpeg12 && (s->h263_pred || s->h263_aic))
        s->mbintra_table[mb_xy]=1;

    if ((s->avctx->flags & CODEC_FLAG_PSNR) || s->avctx->frame_skip_threshold || s->avctx->frame_skip_factor ||
        !(s->encoding && (s->intra_only || s->pict_type == AV_PICTURE_TYPE_B) &&
          s->avctx->mb_decision != FF_MB_DECISION_RD)) { // FIXME precalc
        uint8_t *dest_y, *dest_cb, *dest_cr;
        int dct_linesize, dct_offset;
        op_pixels_func (*op_pix)[4];
        qpel_mc_func (*op_qpix)[16];
        const int linesize   = s->current_picture.f->linesize[0]; //not s->linesize as this would be wrong for field pics
        const int uvlinesize = s->current_picture.f->linesize[1];
        const int readable= s->pict_type != AV_PICTURE_TYPE_B || s->encoding || s->avctx->draw_horiz_band || lowres_flag;
        const int block_size= lowres_flag ? 8>>s->avctx->lowres : 8;

        /* avoid copy if macroblock skipped in last frame too */
        /* skip only during decoding as we might trash the buffers during encoding a bit */
        if(!s->encoding){
            uint8_t *mbskip_ptr = &s->mbskip_table[mb_xy];

            if (s->mb_skipped) {
                s->mb_skipped= 0;
                av_assert2(s->pict_type!=AV_PICTURE_TYPE_I);
                *mbskip_ptr = 1;
            } else if(!s->current_picture.reference) {
                *mbskip_ptr = 1;
            } else{
                *mbskip_ptr = 0; /* not skipped */
            }
        }

        dct_linesize = linesize << s->interlaced_dct;
        dct_offset   = s->interlaced_dct ? linesize : linesize * block_size;

        if(readable){
            dest_y=  s->dest[0];
            dest_cb= s->dest[1];
            dest_cr= s->dest[2];
        }else{
            dest_y = s->b_scratchpad;
            dest_cb= s->b_scratchpad+16*linesize;
            dest_cr= s->b_scratchpad+32*linesize;
        }

        if (!s->mb_intra) {
            /* motion handling */
            /* decoding or more than one mb_type (MC was already done otherwise) */
            if(!s->encoding){

                if(HAVE_THREADS && s->avctx->active_thread_type&FF_THREAD_FRAME) {
                    if (s->mv_dir & MV_DIR_FORWARD) {
                        ff_thread_await_progress(&s->last_picture_ptr->tf,
                                                 ff_mpv_lowest_referenced_row(s, 0),
                                                 0);
                    }
                    if (s->mv_dir & MV_DIR_BACKWARD) {
                        ff_thread_await_progress(&s->next_picture_ptr->tf,
                                                 ff_mpv_lowest_referenced_row(s, 1),
                                                 0);
                    }
                }

                if(lowres_flag){
                    h264_chroma_mc_func *op_pix = s->h264chroma.put_h264_chroma_pixels_tab;

                    if (s->mv_dir & MV_DIR_FORWARD) {
                        MPV_motion_lowres(s, dest_y, dest_cb, dest_cr, 0, s->last_picture.f->data, op_pix);
                        op_pix = s->h264chroma.avg_h264_chroma_pixels_tab;
                    }
                    if (s->mv_dir & MV_DIR_BACKWARD) {
                        MPV_motion_lowres(s, dest_y, dest_cb, dest_cr, 1, s->next_picture.f->data, op_pix);
                    }
                }else{
                    op_qpix = s->me.qpel_put;
                    if ((!s->no_rounding) || s->pict_type==AV_PICTURE_TYPE_B){
                        op_pix = s->hdsp.put_pixels_tab;
                    }else{
                        op_pix = s->hdsp.put_no_rnd_pixels_tab;
                    }
                    if (s->mv_dir & MV_DIR_FORWARD) {
                        ff_mpv_motion(s, dest_y, dest_cb, dest_cr, 0, s->last_picture.f->data, op_pix, op_qpix);
                        op_pix = s->hdsp.avg_pixels_tab;
                        op_qpix= s->me.qpel_avg;
                    }
                    if (s->mv_dir & MV_DIR_BACKWARD) {
                        ff_mpv_motion(s, dest_y, dest_cb, dest_cr, 1, s->next_picture.f->data, op_pix, op_qpix);
                    }
                }
            }

            /* skip dequant / idct if we are really late ;) */
            if(s->avctx->skip_idct){
                if(  (s->avctx->skip_idct >= AVDISCARD_NONREF && s->pict_type == AV_PICTURE_TYPE_B)
                   ||(s->avctx->skip_idct >= AVDISCARD_NONKEY && s->pict_type != AV_PICTURE_TYPE_I)
                   || s->avctx->skip_idct >= AVDISCARD_ALL)
                    goto skip_idct;
            }

            /* add dct residue */
            if(s->encoding || !(   s->msmpeg4_version || s->codec_id==AV_CODEC_ID_MPEG1VIDEO || s->codec_id==AV_CODEC_ID_MPEG2VIDEO
                                || (s->codec_id==AV_CODEC_ID_MPEG4 && !s->mpeg_quant))){
                add_dequant_dct(s, block[0], 0, dest_y                          , dct_linesize, s->qscale);
                add_dequant_dct(s, block[1], 1, dest_y              + block_size, dct_linesize, s->qscale);
                add_dequant_dct(s, block[2], 2, dest_y + dct_offset             , dct_linesize, s->qscale);
                add_dequant_dct(s, block[3], 3, dest_y + dct_offset + block_size, dct_linesize, s->qscale);

                if (!CONFIG_GRAY || !(s->avctx->flags & CODEC_FLAG_GRAY)) {
                    if (s->chroma_y_shift){
                        add_dequant_dct(s, block[4], 4, dest_cb, uvlinesize, s->chroma_qscale);
                        add_dequant_dct(s, block[5], 5, dest_cr, uvlinesize, s->chroma_qscale);
                    }else{
                        dct_linesize >>= 1;
                        dct_offset >>=1;
                        add_dequant_dct(s, block[4], 4, dest_cb,              dct_linesize, s->chroma_qscale);
                        add_dequant_dct(s, block[5], 5, dest_cr,              dct_linesize, s->chroma_qscale);
                        add_dequant_dct(s, block[6], 6, dest_cb + dct_offset, dct_linesize, s->chroma_qscale);
                        add_dequant_dct(s, block[7], 7, dest_cr + dct_offset, dct_linesize, s->chroma_qscale);
                    }
                }
            } else if(is_mpeg12 || (s->codec_id != AV_CODEC_ID_WMV2)){
                add_dct(s, block[0], 0, dest_y                          , dct_linesize);
                add_dct(s, block[1], 1, dest_y              + block_size, dct_linesize);
                add_dct(s, block[2], 2, dest_y + dct_offset             , dct_linesize);
                add_dct(s, block[3], 3, dest_y + dct_offset + block_size, dct_linesize);

                if (!CONFIG_GRAY || !(s->avctx->flags & CODEC_FLAG_GRAY)) {
                    if(s->chroma_y_shift){//Chroma420
                        add_dct(s, block[4], 4, dest_cb, uvlinesize);
                        add_dct(s, block[5], 5, dest_cr, uvlinesize);
                    }else{
                        //chroma422
                        dct_linesize = uvlinesize << s->interlaced_dct;
                        dct_offset   = s->interlaced_dct ? uvlinesize : uvlinesize*block_size;

                        add_dct(s, block[4], 4, dest_cb, dct_linesize);
                        add_dct(s, block[5], 5, dest_cr, dct_linesize);
                        add_dct(s, block[6], 6, dest_cb+dct_offset, dct_linesize);
                        add_dct(s, block[7], 7, dest_cr+dct_offset, dct_linesize);
                        if(!s->chroma_x_shift){//Chroma444
                            add_dct(s, block[8], 8, dest_cb+block_size, dct_linesize);
                            add_dct(s, block[9], 9, dest_cr+block_size, dct_linesize);
                            add_dct(s, block[10], 10, dest_cb+block_size+dct_offset, dct_linesize);
                            add_dct(s, block[11], 11, dest_cr+block_size+dct_offset, dct_linesize);
                        }
                    }
                }//fi gray
            }
            else if (CONFIG_WMV2_DECODER || CONFIG_WMV2_ENCODER) {
                ff_wmv2_add_mb(s, block, dest_y, dest_cb, dest_cr);
            }
        } else {
            /* dct only in intra block */
            if(s->encoding || !(s->codec_id==AV_CODEC_ID_MPEG1VIDEO || s->codec_id==AV_CODEC_ID_MPEG2VIDEO)){
                put_dct(s, block[0], 0, dest_y                          , dct_linesize, s->qscale);
                put_dct(s, block[1], 1, dest_y              + block_size, dct_linesize, s->qscale);
                put_dct(s, block[2], 2, dest_y + dct_offset             , dct_linesize, s->qscale);
                put_dct(s, block[3], 3, dest_y + dct_offset + block_size, dct_linesize, s->qscale);

                if (!CONFIG_GRAY || !(s->avctx->flags & CODEC_FLAG_GRAY)) {
                    if(s->chroma_y_shift){
                        put_dct(s, block[4], 4, dest_cb, uvlinesize, s->chroma_qscale);
                        put_dct(s, block[5], 5, dest_cr, uvlinesize, s->chroma_qscale);
                    }else{
                        dct_offset >>=1;
                        dct_linesize >>=1;
                        put_dct(s, block[4], 4, dest_cb,              dct_linesize, s->chroma_qscale);
                        put_dct(s, block[5], 5, dest_cr,              dct_linesize, s->chroma_qscale);
                        put_dct(s, block[6], 6, dest_cb + dct_offset, dct_linesize, s->chroma_qscale);
                        put_dct(s, block[7], 7, dest_cr + dct_offset, dct_linesize, s->chroma_qscale);
                    }
                }
            }else{
                s->idsp.idct_put(dest_y,                           dct_linesize, block[0]);
                s->idsp.idct_put(dest_y              + block_size, dct_linesize, block[1]);
                s->idsp.idct_put(dest_y + dct_offset,              dct_linesize, block[2]);
                s->idsp.idct_put(dest_y + dct_offset + block_size, dct_linesize, block[3]);

                if (!CONFIG_GRAY || !(s->avctx->flags & CODEC_FLAG_GRAY)) {
                    if(s->chroma_y_shift){
                        s->idsp.idct_put(dest_cb, uvlinesize, block[4]);
                        s->idsp.idct_put(dest_cr, uvlinesize, block[5]);
                    }else{

                        dct_linesize = uvlinesize << s->interlaced_dct;
                        dct_offset   = s->interlaced_dct ? uvlinesize : uvlinesize*block_size;

                        s->idsp.idct_put(dest_cb,              dct_linesize, block[4]);
                        s->idsp.idct_put(dest_cr,              dct_linesize, block[5]);
                        s->idsp.idct_put(dest_cb + dct_offset, dct_linesize, block[6]);
                        s->idsp.idct_put(dest_cr + dct_offset, dct_linesize, block[7]);
                        if(!s->chroma_x_shift){//Chroma444
                            s->idsp.idct_put(dest_cb + block_size,              dct_linesize, block[8]);
                            s->idsp.idct_put(dest_cr + block_size,              dct_linesize, block[9]);
                            s->idsp.idct_put(dest_cb + block_size + dct_offset, dct_linesize, block[10]);
                            s->idsp.idct_put(dest_cr + block_size + dct_offset, dct_linesize, block[11]);
                        }
                    }
                }//gray
            }
        }
skip_idct:
        if(!readable){
            s->hdsp.put_pixels_tab[0][0](s->dest[0], dest_y ,   linesize,16);
            if (!CONFIG_GRAY || !(s->avctx->flags & CODEC_FLAG_GRAY)) {
                s->hdsp.put_pixels_tab[s->chroma_x_shift][0](s->dest[1], dest_cb, uvlinesize,16 >> s->chroma_y_shift);
                s->hdsp.put_pixels_tab[s->chroma_x_shift][0](s->dest[2], dest_cr, uvlinesize,16 >> s->chroma_y_shift);
            }
        }
    }
}

void ff_mpv_decode_mb(MpegEncContext *s, int16_t block[12][64])
{
#if !CONFIG_SMALL
    if(s->out_format == FMT_MPEG1) {
        if(s->avctx->lowres) mpv_decode_mb_internal(s, block, 1, 1);
        else                 mpv_decode_mb_internal(s, block, 0, 1);
    } else
#endif
    if(s->avctx->lowres) mpv_decode_mb_internal(s, block, 1, 0);
    else                  mpv_decode_mb_internal(s, block, 0, 0);
}

void ff_mpeg_draw_horiz_band(MpegEncContext *s, int y, int h)
{
    ff_draw_horiz_band(s->avctx, s->current_picture_ptr->f,
                       s->last_picture_ptr ? s->last_picture_ptr->f : NULL, y, h, s->picture_structure,
                       s->first_field, s->low_delay);
}

void ff_init_block_index(MpegEncContext *s){ //FIXME maybe rename
    const int linesize   = s->current_picture.f->linesize[0]; //not s->linesize as this would be wrong for field pics
    const int uvlinesize = s->current_picture.f->linesize[1];
    const int mb_size= 4 - s->avctx->lowres;

    s->block_index[0]= s->b8_stride*(s->mb_y*2    ) - 2 + s->mb_x*2;
    s->block_index[1]= s->b8_stride*(s->mb_y*2    ) - 1 + s->mb_x*2;
    s->block_index[2]= s->b8_stride*(s->mb_y*2 + 1) - 2 + s->mb_x*2;
    s->block_index[3]= s->b8_stride*(s->mb_y*2 + 1) - 1 + s->mb_x*2;
    s->block_index[4]= s->mb_stride*(s->mb_y + 1)                + s->b8_stride*s->mb_height*2 + s->mb_x - 1;
    s->block_index[5]= s->mb_stride*(s->mb_y + s->mb_height + 2) + s->b8_stride*s->mb_height*2 + s->mb_x - 1;
    //block_index is not used by mpeg2, so it is not affected by chroma_format

    s->dest[0] = s->current_picture.f->data[0] + (int)((s->mb_x - 1U) <<  mb_size);
    s->dest[1] = s->current_picture.f->data[1] + (int)((s->mb_x - 1U) << (mb_size - s->chroma_x_shift));
    s->dest[2] = s->current_picture.f->data[2] + (int)((s->mb_x - 1U) << (mb_size - s->chroma_x_shift));

    if(!(s->pict_type==AV_PICTURE_TYPE_B && s->avctx->draw_horiz_band && s->picture_structure==PICT_FRAME))
    {
        if(s->picture_structure==PICT_FRAME){
        s->dest[0] += s->mb_y *   linesize << mb_size;
        s->dest[1] += s->mb_y * uvlinesize << (mb_size - s->chroma_y_shift);
        s->dest[2] += s->mb_y * uvlinesize << (mb_size - s->chroma_y_shift);
        }else{
            s->dest[0] += (s->mb_y>>1) *   linesize << mb_size;
            s->dest[1] += (s->mb_y>>1) * uvlinesize << (mb_size - s->chroma_y_shift);
            s->dest[2] += (s->mb_y>>1) * uvlinesize << (mb_size - s->chroma_y_shift);
            av_assert1((s->mb_y&1) == (s->picture_structure == PICT_BOTTOM_FIELD));
        }
    }
}

/**
 * Permute an 8x8 block.
 * @param block the block which will be permuted according to the given permutation vector
 * @param permutation the permutation vector
 * @param last the last non zero coefficient in scantable order, used to speed the permutation up
 * @param scantable the used scantable, this is only used to speed the permutation up, the block is not
 *                  (inverse) permutated to scantable order!
 */
void ff_block_permute(int16_t *block, uint8_t *permutation, const uint8_t *scantable, int last)
{
    int i;
    int16_t temp[64];

    if(last<=0) return;
    //if(permutation[1]==1) return; //FIXME it is ok but not clean and might fail for some permutations

    for(i=0; i<=last; i++){
        const int j= scantable[i];
        temp[j]= block[j];
        block[j]=0;
    }

    for(i=0; i<=last; i++){
        const int j= scantable[i];
        const int perm_j= permutation[j];
        block[perm_j]= temp[j];
    }
}

void ff_mpeg_flush(AVCodecContext *avctx){
    int i;
    MpegEncContext *s = avctx->priv_data;

    if (!s || !s->picture)
        return;

    for (i = 0; i < MAX_PICTURE_COUNT; i++)
        ff_mpeg_unref_picture(s->avctx, &s->picture[i]);
    s->current_picture_ptr = s->last_picture_ptr = s->next_picture_ptr = NULL;

    ff_mpeg_unref_picture(s->avctx, &s->current_picture);
    ff_mpeg_unref_picture(s->avctx, &s->last_picture);
    ff_mpeg_unref_picture(s->avctx, &s->next_picture);

    s->mb_x= s->mb_y= 0;
    s->closed_gop= 0;

    s->parse_context.state= -1;
    s->parse_context.frame_start_found= 0;
    s->parse_context.overread= 0;
    s->parse_context.overread_index= 0;
    s->parse_context.index= 0;
    s->parse_context.last_index= 0;
    s->bitstream_buffer_size=0;
    s->pp_time=0;
}

/**
 * set qscale and update qscale dependent variables.
 */
void ff_set_qscale(MpegEncContext * s, int qscale)
{
    if (qscale < 1)
        qscale = 1;
    else if (qscale > 31)
        qscale = 31;

    s->qscale = qscale;
    s->chroma_qscale= s->chroma_qscale_table[qscale];

    s->y_dc_scale= s->y_dc_scale_table[ qscale ];
    s->c_dc_scale= s->c_dc_scale_table[ s->chroma_qscale ];
}

void ff_mpv_report_decode_progress(MpegEncContext *s)
{
    if (s->pict_type != AV_PICTURE_TYPE_B && !s->partitioned_frame && !s->er.error_occurred)
        ff_thread_report_progress(&s->current_picture_ptr->tf, s->mb_y, 0);
}<|MERGE_RESOLUTION|>--- conflicted
+++ resolved
@@ -1003,13 +1003,8 @@
 #define UPDATE_PICTURE(pic)\
 do {\
     ff_mpeg_unref_picture(s->avctx, &s->pic);\
-<<<<<<< HEAD
     if (s1->pic.f && s1->pic.f->buf[0])\
-        ret = ff_mpeg_ref_picture(s, &s->pic, &s1->pic);\
-=======
-    if (s1->pic.f->buf[0])\
         ret = ff_mpeg_ref_picture(s->avctx, &s->pic, &s1->pic);\
->>>>>>> a3f4c930
     else\
         ret = update_picture_tables(&s->pic, &s1->pic);\
     if (ret < 0)\
