--- conflicted
+++ resolved
@@ -58,14 +58,7 @@
 {"pass2", "use internal 2-pass ratecontrol in second pass mode", 0, AV_OPT_TYPE_CONST, {.i64 = AV_CODEC_FLAG_PASS2 }, INT_MIN, INT_MAX, 0, "flags"},
 {"gray", "only decode/encode grayscale", 0, AV_OPT_TYPE_CONST, {.i64 = AV_CODEC_FLAG_GRAY }, INT_MIN, INT_MAX, V|E|D, "flags"},
 {"psnr", "error[?] variables will be set during encoding", 0, AV_OPT_TYPE_CONST, {.i64 = AV_CODEC_FLAG_PSNR }, INT_MIN, INT_MAX, V|E, "flags"},
-<<<<<<< HEAD
 {"truncated", "Input bitstream might be randomly truncated", 0, AV_OPT_TYPE_CONST, {.i64 = AV_CODEC_FLAG_TRUNCATED }, INT_MIN, INT_MAX, V|D, "flags"},
-#if FF_API_NORMALIZE_AQP
-{"naq", "normalize adaptive quantization", 0, AV_OPT_TYPE_CONST, {.i64 = CODEC_FLAG_NORMALIZE_AQP }, INT_MIN, INT_MAX, V|E, "flags"},
-#endif
-=======
-{"truncated", NULL, 0, AV_OPT_TYPE_CONST, {.i64 = AV_CODEC_FLAG_TRUNCATED }, INT_MIN, INT_MAX, 0, "flags"},
->>>>>>> bb45d112
 {"ildct", "use interlaced DCT", 0, AV_OPT_TYPE_CONST, {.i64 = AV_CODEC_FLAG_INTERLACED_DCT }, INT_MIN, INT_MAX, V|E, "flags"},
 {"low_delay", "force low delay", 0, AV_OPT_TYPE_CONST, {.i64 = AV_CODEC_FLAG_LOW_DELAY }, INT_MIN, INT_MAX, V|D|E, "flags"},
 {"global_header", "place global headers in extradata instead of every keyframe", 0, AV_OPT_TYPE_CONST, {.i64 = AV_CODEC_FLAG_GLOBAL_HEADER }, INT_MIN, INT_MAX, V|A|E, "flags"},
