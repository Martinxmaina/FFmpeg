/*
 * Copyright (c) 2001 Fabrice Bellard
 * Copyright (c) 2002-2004 Michael Niedermayer <michaelni@gmx.at>
 *
 * This file is part of FFmpeg.
 *
 * FFmpeg is free software; you can redistribute it and/or
 * modify it under the terms of the GNU Lesser General Public
 * License as published by the Free Software Foundation; either
 * version 2.1 of the License, or (at your option) any later version.
 *
 * FFmpeg is distributed in the hope that it will be useful,
 * but WITHOUT ANY WARRANTY; without even the implied warranty of
 * MERCHANTABILITY or FITNESS FOR A PARTICULAR PURPOSE.  See the GNU
 * Lesser General Public License for more details.
 *
 * You should have received a copy of the GNU Lesser General Public
 * License along with FFmpeg; if not, write to the Free Software
 * Foundation, Inc., 51 Franklin Street, Fifth Floor, Boston, MA 02110-1301 USA
 */

#ifndef AVCODEC_OPTIONS_TABLE_H
#define AVCODEC_OPTIONS_TABLE_H

#include <float.h>
#include <limits.h>
#include <stdint.h>

#include "libavutil/opt.h"
#include "avcodec.h"
#include "version.h"

#define OFFSET(x) offsetof(AVCodecContext,x)
#define DEFAULT 0 //should be NAN but it does not work as it is not a constant in glibc as required by ANSI/ISO C
//these names are too long to be readable
#define V AV_OPT_FLAG_VIDEO_PARAM
#define A AV_OPT_FLAG_AUDIO_PARAM
#define S AV_OPT_FLAG_SUBTITLE_PARAM
#define E AV_OPT_FLAG_ENCODING_PARAM
#define D AV_OPT_FLAG_DECODING_PARAM

#define AV_CODEC_DEFAULT_BITRATE 200*1000

static const AVOption avcodec_options[] = {
{"b", "set bitrate (in bits/s)", OFFSET(bit_rate), AV_OPT_TYPE_INT64, {.i64 = AV_CODEC_DEFAULT_BITRATE }, 0, INT64_MAX, A|V|E},
{"ab", "set bitrate (in bits/s)", OFFSET(bit_rate), AV_OPT_TYPE_INT64, {.i64 = 128*1000 }, 0, INT_MAX, A|E},
{"bt", "Set video bitrate tolerance (in bits/s). In 1-pass mode, bitrate tolerance specifies how far "
       "ratecontrol is willing to deviate from the target average bitrate value. This is not related "
       "to minimum/maximum bitrate. Lowering tolerance too much has an adverse effect on quality.",
       OFFSET(bit_rate_tolerance), AV_OPT_TYPE_INT, {.i64 = AV_CODEC_DEFAULT_BITRATE*20 }, 1, INT_MAX, V|E},
{"flags", NULL, OFFSET(flags), AV_OPT_TYPE_FLAGS, {.i64 = DEFAULT }, 0, UINT_MAX, V|A|S|E|D, "flags"},
{"unaligned", "allow decoders to produce unaligned output", 0, AV_OPT_TYPE_CONST, { .i64 = AV_CODEC_FLAG_UNALIGNED }, INT_MIN, INT_MAX, V | D, "flags" },
{"mv4", "use four motion vectors per macroblock (MPEG-4)", 0, AV_OPT_TYPE_CONST, {.i64 = AV_CODEC_FLAG_4MV }, INT_MIN, INT_MAX, V|E, "flags"},
{"qpel", "use 1/4-pel motion compensation", 0, AV_OPT_TYPE_CONST, {.i64 = AV_CODEC_FLAG_QPEL }, INT_MIN, INT_MAX, V|E, "flags"},
{"loop", "use loop filter", 0, AV_OPT_TYPE_CONST, {.i64 = AV_CODEC_FLAG_LOOP_FILTER }, INT_MIN, INT_MAX, V|E, "flags"},
{"qscale", "use fixed qscale", 0, AV_OPT_TYPE_CONST, {.i64 = AV_CODEC_FLAG_QSCALE }, INT_MIN, INT_MAX, 0, "flags"},
#if FF_API_GMC
{"gmc", "use gmc", 0, AV_OPT_TYPE_CONST, {.i64 = CODEC_FLAG_GMC }, INT_MIN, INT_MAX, V|E, "flags"},
#endif
#if FF_API_MV0
{"mv0", "always try a mb with mv=<0,0>", 0, AV_OPT_TYPE_CONST, {.i64 = CODEC_FLAG_MV0 }, INT_MIN, INT_MAX, V|E, "flags"},
#endif
#if FF_API_INPUT_PRESERVED
{"input_preserved", NULL, 0, AV_OPT_TYPE_CONST, {.i64 = CODEC_FLAG_INPUT_PRESERVED }, INT_MIN, INT_MAX, 0, "flags"},
#endif
{"pass1", "use internal 2-pass ratecontrol in first  pass mode", 0, AV_OPT_TYPE_CONST, {.i64 = AV_CODEC_FLAG_PASS1 }, INT_MIN, INT_MAX, 0, "flags"},
{"pass2", "use internal 2-pass ratecontrol in second pass mode", 0, AV_OPT_TYPE_CONST, {.i64 = AV_CODEC_FLAG_PASS2 }, INT_MIN, INT_MAX, 0, "flags"},
{"gray", "only decode/encode grayscale", 0, AV_OPT_TYPE_CONST, {.i64 = AV_CODEC_FLAG_GRAY }, INT_MIN, INT_MAX, V|E|D, "flags"},
#if FF_API_EMU_EDGE
{"emu_edge", "do not draw edges", 0, AV_OPT_TYPE_CONST, {.i64 = CODEC_FLAG_EMU_EDGE }, INT_MIN, INT_MAX, 0, "flags"},
#endif
{"psnr", "error[?] variables will be set during encoding", 0, AV_OPT_TYPE_CONST, {.i64 = AV_CODEC_FLAG_PSNR }, INT_MIN, INT_MAX, V|E, "flags"},
{"truncated", "Input bitstream might be randomly truncated", 0, AV_OPT_TYPE_CONST, {.i64 = AV_CODEC_FLAG_TRUNCATED }, INT_MIN, INT_MAX, V|D, "flags"},
#if FF_API_NORMALIZE_AQP
{"naq", "normalize adaptive quantization", 0, AV_OPT_TYPE_CONST, {.i64 = CODEC_FLAG_NORMALIZE_AQP }, INT_MIN, INT_MAX, V|E, "flags"},
#endif
{"ildct", "use interlaced DCT", 0, AV_OPT_TYPE_CONST, {.i64 = AV_CODEC_FLAG_INTERLACED_DCT }, INT_MIN, INT_MAX, V|E, "flags"},
{"low_delay", "force low delay", 0, AV_OPT_TYPE_CONST, {.i64 = AV_CODEC_FLAG_LOW_DELAY }, INT_MIN, INT_MAX, V|D|E, "flags"},
{"global_header", "place global headers in extradata instead of every keyframe", 0, AV_OPT_TYPE_CONST, {.i64 = AV_CODEC_FLAG_GLOBAL_HEADER }, INT_MIN, INT_MAX, V|A|E, "flags"},
{"bitexact", "use only bitexact functions (except (I)DCT)", 0, AV_OPT_TYPE_CONST, {.i64 = AV_CODEC_FLAG_BITEXACT }, INT_MIN, INT_MAX, A|V|S|D|E, "flags"},
{"aic", "H.263 advanced intra coding / MPEG-4 AC prediction", 0, AV_OPT_TYPE_CONST, {.i64 = AV_CODEC_FLAG_AC_PRED }, INT_MIN, INT_MAX, V|E, "flags"},
{"ilme", "interlaced motion estimation", 0, AV_OPT_TYPE_CONST, {.i64 = AV_CODEC_FLAG_INTERLACED_ME }, INT_MIN, INT_MAX, V|E, "flags"},
{"cgop", "closed GOP", 0, AV_OPT_TYPE_CONST, {.i64 = AV_CODEC_FLAG_CLOSED_GOP }, INT_MIN, INT_MAX, V|E, "flags"},
{"output_corrupt", "Output even potentially corrupted frames", 0, AV_OPT_TYPE_CONST, {.i64 = AV_CODEC_FLAG_OUTPUT_CORRUPT }, INT_MIN, INT_MAX, V|D, "flags"},
{"fast", "allow non-spec-compliant speedup tricks", 0, AV_OPT_TYPE_CONST, {.i64 = AV_CODEC_FLAG2_FAST }, INT_MIN, INT_MAX, V|E, "flags2"},
{"noout", "skip bitstream encoding", 0, AV_OPT_TYPE_CONST, {.i64 = AV_CODEC_FLAG2_NO_OUTPUT }, INT_MIN, INT_MAX, V|E, "flags2"},
{"ignorecrop", "ignore cropping information from sps", 0, AV_OPT_TYPE_CONST, {.i64 = AV_CODEC_FLAG2_IGNORE_CROP }, INT_MIN, INT_MAX, V|D, "flags2"},
{"local_header", "place global headers at every keyframe instead of in extradata", 0, AV_OPT_TYPE_CONST, {.i64 = AV_CODEC_FLAG2_LOCAL_HEADER }, INT_MIN, INT_MAX, V|E, "flags2"},
{"chunks", "Frame data might be split into multiple chunks", 0, AV_OPT_TYPE_CONST, {.i64 = AV_CODEC_FLAG2_CHUNKS }, INT_MIN, INT_MAX, V|D, "flags2"},
{"showall", "Show all frames before the first keyframe", 0, AV_OPT_TYPE_CONST, {.i64 = AV_CODEC_FLAG2_SHOW_ALL }, INT_MIN, INT_MAX, V|D, "flags2"},
{"export_mvs", "export motion vectors through frame side data", 0, AV_OPT_TYPE_CONST, {.i64 = AV_CODEC_FLAG2_EXPORT_MVS}, INT_MIN, INT_MAX, V|D, "flags2"},
{"skip_manual", "do not skip samples and export skip information as frame side data", 0, AV_OPT_TYPE_CONST, {.i64 = AV_CODEC_FLAG2_SKIP_MANUAL}, INT_MIN, INT_MAX, V|D, "flags2"},
{"ass_ro_flush_noop", "do not reset ASS ReadOrder field on flush", 0, AV_OPT_TYPE_CONST, {.i64 = AV_CODEC_FLAG2_RO_FLUSH_NOOP}, INT_MIN, INT_MAX, S|D, "flags2"},
#if FF_API_MOTION_EST
{"me_method", "set motion estimation method", OFFSET(me_method), AV_OPT_TYPE_INT, {.i64 = ME_EPZS }, INT_MIN, INT_MAX, V|E, "me_method"},
{"zero", "zero motion estimation (fastest)", 0, AV_OPT_TYPE_CONST, {.i64 = ME_ZERO }, INT_MIN, INT_MAX, V|E, "me_method" },
{"full", "full motion estimation (slowest)", 0, AV_OPT_TYPE_CONST, {.i64 = ME_FULL }, INT_MIN, INT_MAX, V|E, "me_method" },
{"epzs", "EPZS motion estimation", 0, AV_OPT_TYPE_CONST, {.i64 = ME_EPZS }, INT_MIN, INT_MAX, V|E, "me_method" },
{"esa", "esa motion estimation (alias for full)", 0, AV_OPT_TYPE_CONST, {.i64 = ME_FULL }, INT_MIN, INT_MAX, V|E, "me_method" },
{"tesa", "tesa motion estimation", 0, AV_OPT_TYPE_CONST, {.i64 = ME_TESA }, INT_MIN, INT_MAX, V|E, "me_method" },
{"dia", "diamond motion estimation (alias for EPZS)", 0, AV_OPT_TYPE_CONST, {.i64 = ME_EPZS }, INT_MIN, INT_MAX, V|E, "me_method" },
{"log", "log motion estimation", 0, AV_OPT_TYPE_CONST, {.i64 = ME_LOG }, INT_MIN, INT_MAX, V|E, "me_method" },
{"phods", "phods motion estimation", 0, AV_OPT_TYPE_CONST, {.i64 = ME_PHODS }, INT_MIN, INT_MAX, V|E, "me_method" },
{"x1", "X1 motion estimation", 0, AV_OPT_TYPE_CONST, {.i64 = ME_X1 }, INT_MIN, INT_MAX, V|E, "me_method" },
{"hex", "hex motion estimation", 0, AV_OPT_TYPE_CONST, {.i64 = ME_HEX }, INT_MIN, INT_MAX, V|E, "me_method" },
{"umh", "umh motion estimation", 0, AV_OPT_TYPE_CONST, {.i64 = ME_UMH }, INT_MIN, INT_MAX, V|E, "me_method" },
{"iter", "iter motion estimation", 0, AV_OPT_TYPE_CONST, {.i64 = ME_ITER }, INT_MIN, INT_MAX, V|E, "me_method" },
#endif
{"time_base", NULL, OFFSET(time_base), AV_OPT_TYPE_RATIONAL, {.dbl = 0}, 0, INT_MAX},
{"g", "set the group of picture (GOP) size", OFFSET(gop_size), AV_OPT_TYPE_INT, {.i64 = 12 }, INT_MIN, INT_MAX, V|E},
{"ar", "set audio sampling rate (in Hz)", OFFSET(sample_rate), AV_OPT_TYPE_INT, {.i64 = DEFAULT }, 0, INT_MAX, A|D|E},
{"ac", "set number of audio channels", OFFSET(channels), AV_OPT_TYPE_INT, {.i64 = DEFAULT }, 0, INT_MAX, A|D|E},
{"cutoff", "set cutoff bandwidth", OFFSET(cutoff), AV_OPT_TYPE_INT, {.i64 = DEFAULT }, INT_MIN, INT_MAX, A|E},
{"frame_size", NULL, OFFSET(frame_size), AV_OPT_TYPE_INT, {.i64 = DEFAULT }, 0, INT_MAX, A|E},
{"frame_number", NULL, OFFSET(frame_number), AV_OPT_TYPE_INT, {.i64 = DEFAULT }, INT_MIN, INT_MAX},
{"delay", NULL, OFFSET(delay), AV_OPT_TYPE_INT, {.i64 = DEFAULT }, INT_MIN, INT_MAX},
{"qcomp", "video quantizer scale compression (VBR). Constant of ratecontrol equation. "
          "Recommended range for default rc_eq: 0.0-1.0",
          OFFSET(qcompress), AV_OPT_TYPE_FLOAT, {.dbl = 0.5 }, -FLT_MAX, FLT_MAX, V|E},
{"qblur", "video quantizer scale blur (VBR)", OFFSET(qblur), AV_OPT_TYPE_FLOAT, {.dbl = 0.5 }, -1, FLT_MAX, V|E},
{"qmin", "minimum video quantizer scale (VBR)", OFFSET(qmin), AV_OPT_TYPE_INT, {.i64 = 2 }, -1, 69, V|E},
{"qmax", "maximum video quantizer scale (VBR)", OFFSET(qmax), AV_OPT_TYPE_INT, {.i64 = 31 }, -1, 1024, V|E},
{"qdiff", "maximum difference between the quantizer scales (VBR)", OFFSET(max_qdiff), AV_OPT_TYPE_INT, {.i64 = 3 }, INT_MIN, INT_MAX, V|E},
{"bf", "set maximum number of B-frames between non-B-frames", OFFSET(max_b_frames), AV_OPT_TYPE_INT, {.i64 = DEFAULT }, -1, INT_MAX, V|E},
{"b_qfactor", "QP factor between P- and B-frames", OFFSET(b_quant_factor), AV_OPT_TYPE_FLOAT, {.dbl = 1.25 }, -FLT_MAX, FLT_MAX, V|E},
#if FF_API_RC_STRATEGY
{"rc_strategy", "ratecontrol method", OFFSET(rc_strategy), AV_OPT_TYPE_INT, {.i64 = DEFAULT }, INT_MIN, INT_MAX, V|E},
#endif
#if FF_API_PRIVATE_OPT
{"b_strategy", "strategy to choose between I/P/B-frames", OFFSET(b_frame_strategy), AV_OPT_TYPE_INT, {.i64 = 0 }, INT_MIN, INT_MAX, V|E},
{"ps", "RTP payload size in bytes", OFFSET(rtp_payload_size), AV_OPT_TYPE_INT, {.i64 = DEFAULT }, INT_MIN, INT_MAX, V|E},
#endif
#if FF_API_STAT_BITS
{"mv_bits", NULL, OFFSET(mv_bits), AV_OPT_TYPE_INT, {.i64 = DEFAULT }, INT_MIN, INT_MAX},
{"header_bits", NULL, OFFSET(header_bits), AV_OPT_TYPE_INT, {.i64 = DEFAULT }, INT_MIN, INT_MAX},
{"i_tex_bits", NULL, OFFSET(i_tex_bits), AV_OPT_TYPE_INT, {.i64 = DEFAULT }, INT_MIN, INT_MAX},
{"p_tex_bits", NULL, OFFSET(p_tex_bits), AV_OPT_TYPE_INT, {.i64 = DEFAULT }, INT_MIN, INT_MAX},
{"i_count", NULL, OFFSET(i_count), AV_OPT_TYPE_INT, {.i64 = DEFAULT }, INT_MIN, INT_MAX},
{"p_count", NULL, OFFSET(p_count), AV_OPT_TYPE_INT, {.i64 = DEFAULT }, INT_MIN, INT_MAX},
{"skip_count", NULL, OFFSET(skip_count), AV_OPT_TYPE_INT, {.i64 = DEFAULT }, INT_MIN, INT_MAX},
{"misc_bits", NULL, OFFSET(misc_bits), AV_OPT_TYPE_INT, {.i64 = DEFAULT }, INT_MIN, INT_MAX},
{"frame_bits", NULL, OFFSET(frame_bits), AV_OPT_TYPE_INT, {.i64 = DEFAULT }, INT_MIN, INT_MAX},
#endif
{"codec_tag", NULL, OFFSET(codec_tag), AV_OPT_TYPE_INT, {.i64 = DEFAULT }, INT_MIN, INT_MAX},
{"bug", "work around not autodetected encoder bugs", OFFSET(workaround_bugs), AV_OPT_TYPE_FLAGS, {.i64 = FF_BUG_AUTODETECT }, INT_MIN, INT_MAX, V|D, "bug"},
{"autodetect", NULL, 0, AV_OPT_TYPE_CONST, {.i64 = FF_BUG_AUTODETECT }, INT_MIN, INT_MAX, V|D, "bug"},
#if FF_API_OLD_MSMPEG4
{"old_msmpeg4", "some old lavc-generated MSMPEG4v3 files (no autodetection)", 0, AV_OPT_TYPE_CONST, {.i64 = FF_BUG_OLD_MSMPEG4 }, INT_MIN, INT_MAX, V|D, "bug"},
#endif
{"xvid_ilace", "Xvid interlacing bug (autodetected if FOURCC == XVIX)", 0, AV_OPT_TYPE_CONST, {.i64 = FF_BUG_XVID_ILACE }, INT_MIN, INT_MAX, V|D, "bug"},
{"ump4", "(autodetected if FOURCC == UMP4)", 0, AV_OPT_TYPE_CONST, {.i64 = FF_BUG_UMP4 }, INT_MIN, INT_MAX, V|D, "bug"},
{"no_padding", "padding bug (autodetected)", 0, AV_OPT_TYPE_CONST, {.i64 = FF_BUG_NO_PADDING }, INT_MIN, INT_MAX, V|D, "bug"},
{"amv", NULL, 0, AV_OPT_TYPE_CONST, {.i64 = FF_BUG_AMV }, INT_MIN, INT_MAX, V|D, "bug"},
#if FF_API_AC_VLC
{"ac_vlc", "illegal VLC bug (autodetected per FOURCC)", 0, AV_OPT_TYPE_CONST, {.i64 = FF_BUG_AC_VLC }, INT_MIN, INT_MAX, V|D, "bug"},
#endif
{"qpel_chroma", NULL, 0, AV_OPT_TYPE_CONST, {.i64 = FF_BUG_QPEL_CHROMA }, INT_MIN, INT_MAX, V|D, "bug"},
{"std_qpel", "old standard qpel (autodetected per FOURCC/version)", 0, AV_OPT_TYPE_CONST, {.i64 = FF_BUG_STD_QPEL }, INT_MIN, INT_MAX, V|D, "bug"},
{"qpel_chroma2", NULL, 0, AV_OPT_TYPE_CONST, {.i64 = FF_BUG_QPEL_CHROMA2 }, INT_MIN, INT_MAX, V|D, "bug"},
{"direct_blocksize", "direct-qpel-blocksize bug (autodetected per FOURCC/version)", 0, AV_OPT_TYPE_CONST, {.i64 = FF_BUG_DIRECT_BLOCKSIZE }, INT_MIN, INT_MAX, V|D, "bug"},
{"edge", "edge padding bug (autodetected per FOURCC/version)", 0, AV_OPT_TYPE_CONST, {.i64 = FF_BUG_EDGE }, INT_MIN, INT_MAX, V|D, "bug"},
{"hpel_chroma", NULL, 0, AV_OPT_TYPE_CONST, {.i64 = FF_BUG_HPEL_CHROMA }, INT_MIN, INT_MAX, V|D, "bug"},
{"dc_clip", NULL, 0, AV_OPT_TYPE_CONST, {.i64 = FF_BUG_DC_CLIP }, INT_MIN, INT_MAX, V|D, "bug"},
{"ms", "work around various bugs in Microsoft's broken decoders", 0, AV_OPT_TYPE_CONST, {.i64 = FF_BUG_MS }, INT_MIN, INT_MAX, V|D, "bug"},
{"trunc", "truncated frames", 0, AV_OPT_TYPE_CONST, {.i64 = FF_BUG_TRUNCATED}, INT_MIN, INT_MAX, V|D, "bug"},
{"iedge", NULL, 0, AV_OPT_TYPE_CONST, {.i64 = FF_BUG_IEDGE }, INT_MIN, INT_MAX, V|D, "bug"},
{"strict", "how strictly to follow the standards", OFFSET(strict_std_compliance), AV_OPT_TYPE_INT, {.i64 = DEFAULT }, INT_MIN, INT_MAX, A|V|D|E, "strict"},
{"very", "strictly conform to a older more strict version of the spec or reference software", 0, AV_OPT_TYPE_CONST, {.i64 = FF_COMPLIANCE_VERY_STRICT }, INT_MIN, INT_MAX, A|V|D|E, "strict"},
{"strict", "strictly conform to all the things in the spec no matter what the consequences", 0, AV_OPT_TYPE_CONST, {.i64 = FF_COMPLIANCE_STRICT }, INT_MIN, INT_MAX, A|V|D|E, "strict"},
{"normal", NULL, 0, AV_OPT_TYPE_CONST, {.i64 = FF_COMPLIANCE_NORMAL }, INT_MIN, INT_MAX, A|V|D|E, "strict"},
{"unofficial", "allow unofficial extensions", 0, AV_OPT_TYPE_CONST, {.i64 = FF_COMPLIANCE_UNOFFICIAL }, INT_MIN, INT_MAX, A|V|D|E, "strict"},
{"experimental", "allow non-standardized experimental things", 0, AV_OPT_TYPE_CONST, {.i64 = FF_COMPLIANCE_EXPERIMENTAL }, INT_MIN, INT_MAX, A|V|D|E, "strict"},
{"b_qoffset", "QP offset between P- and B-frames", OFFSET(b_quant_offset), AV_OPT_TYPE_FLOAT, {.dbl = 1.25 }, -FLT_MAX, FLT_MAX, V|E},
{"err_detect", "set error detection flags", OFFSET(err_recognition), AV_OPT_TYPE_FLAGS, {.i64 = 0 }, INT_MIN, INT_MAX, A|V|D, "err_detect"},
{"crccheck", "verify embedded CRCs", 0, AV_OPT_TYPE_CONST, {.i64 = AV_EF_CRCCHECK }, INT_MIN, INT_MAX, A|V|D, "err_detect"},
{"bitstream", "detect bitstream specification deviations", 0, AV_OPT_TYPE_CONST, {.i64 = AV_EF_BITSTREAM }, INT_MIN, INT_MAX, A|V|D, "err_detect"},
{"buffer", "detect improper bitstream length", 0, AV_OPT_TYPE_CONST, {.i64 = AV_EF_BUFFER }, INT_MIN, INT_MAX, A|V|D, "err_detect"},
{"explode", "abort decoding on minor error detection", 0, AV_OPT_TYPE_CONST, {.i64 = AV_EF_EXPLODE }, INT_MIN, INT_MAX, A|V|D, "err_detect"},
{"ignore_err", "ignore errors", 0, AV_OPT_TYPE_CONST, {.i64 = AV_EF_IGNORE_ERR }, INT_MIN, INT_MAX, A|V|D, "err_detect"},
{"careful",    "consider things that violate the spec, are fast to check and have not been seen in the wild as errors", 0, AV_OPT_TYPE_CONST, {.i64 = AV_EF_CAREFUL }, INT_MIN, INT_MAX, A|V|D, "err_detect"},
{"compliant",  "consider all spec non compliancies as errors", 0, AV_OPT_TYPE_CONST, {.i64 = AV_EF_COMPLIANT }, INT_MIN, INT_MAX, A|V|D, "err_detect"},
{"aggressive", "consider things that a sane encoder should not do as an error", 0, AV_OPT_TYPE_CONST, {.i64 = AV_EF_AGGRESSIVE }, INT_MIN, INT_MAX, A|V|D, "err_detect"},
{"has_b_frames", NULL, OFFSET(has_b_frames), AV_OPT_TYPE_INT, {.i64 = DEFAULT }, 0, INT_MAX},
{"block_align", NULL, OFFSET(block_align), AV_OPT_TYPE_INT, {.i64 = DEFAULT }, 0, INT_MAX},
#if FF_API_PRIVATE_OPT
{"mpeg_quant", "use MPEG quantizers instead of H.263", OFFSET(mpeg_quant), AV_OPT_TYPE_INT, {.i64 = DEFAULT }, INT_MIN, INT_MAX, V|E},
#endif
#if FF_API_MPV_OPT
{"qsquish", "deprecated, use encoder private options instead", OFFSET(rc_qsquish), AV_OPT_TYPE_FLOAT, {.dbl = DEFAULT }, 0, 99, V|E},
{"rc_qmod_amp",  "deprecated, use encoder private options instead", OFFSET(rc_qmod_amp), AV_OPT_TYPE_FLOAT, {.dbl = DEFAULT }, -FLT_MAX, FLT_MAX, V|E},
{"rc_qmod_freq", "deprecated, use encoder private options instead", OFFSET(rc_qmod_freq), AV_OPT_TYPE_INT, {.i64 = DEFAULT }, INT_MIN, INT_MAX, V|E},
#endif
{"rc_override_count", NULL, OFFSET(rc_override_count), AV_OPT_TYPE_INT, {.i64 = DEFAULT }, INT_MIN, INT_MAX},
#if FF_API_MPV_OPT
{"rc_eq", "deprecated, use encoder private options instead", OFFSET(rc_eq), AV_OPT_TYPE_STRING, {.str = NULL}, CHAR_MIN, CHAR_MAX, V|E},
#endif
{"maxrate", "maximum bitrate (in bits/s). Used for VBV together with bufsize.", OFFSET(rc_max_rate), AV_OPT_TYPE_INT64, {.i64 = DEFAULT }, 0, INT_MAX, V|A|E},
{"minrate", "minimum bitrate (in bits/s). Most useful in setting up a CBR encode. It is of little use otherwise.",
            OFFSET(rc_min_rate), AV_OPT_TYPE_INT64, {.i64 = DEFAULT }, INT_MIN, INT_MAX, V|A|E},
{"bufsize", "set ratecontrol buffer size (in bits)", OFFSET(rc_buffer_size), AV_OPT_TYPE_INT, {.i64 = DEFAULT }, INT_MIN, INT_MAX, A|V|E},
#if FF_API_MPV_OPT
{"rc_buf_aggressivity", "deprecated, use encoder private options instead", OFFSET(rc_buffer_aggressivity), AV_OPT_TYPE_FLOAT, {.dbl = 1.0 }, -FLT_MAX, FLT_MAX, V|E},
#endif
{"i_qfactor", "QP factor between P- and I-frames", OFFSET(i_quant_factor), AV_OPT_TYPE_FLOAT, {.dbl = -0.8 }, -FLT_MAX, FLT_MAX, V|E},
{"i_qoffset", "QP offset between P- and I-frames", OFFSET(i_quant_offset), AV_OPT_TYPE_FLOAT, {.dbl = 0.0 }, -FLT_MAX, FLT_MAX, V|E},
#if FF_API_MPV_OPT
{"rc_init_cplx", "deprecated, use encoder private options instead", OFFSET(rc_initial_cplx), AV_OPT_TYPE_FLOAT, {.dbl = DEFAULT }, -FLT_MAX, FLT_MAX, V|E},
#endif
{"dct", "DCT algorithm", OFFSET(dct_algo), AV_OPT_TYPE_INT, {.i64 = DEFAULT }, 0, INT_MAX, V|E, "dct"},
{"auto", "autoselect a good one", 0, AV_OPT_TYPE_CONST, {.i64 = FF_DCT_AUTO }, INT_MIN, INT_MAX, V|E, "dct"},
{"fastint", "fast integer", 0, AV_OPT_TYPE_CONST, {.i64 = FF_DCT_FASTINT }, INT_MIN, INT_MAX, V|E, "dct"},
{"int", "accurate integer", 0, AV_OPT_TYPE_CONST, {.i64 = FF_DCT_INT }, INT_MIN, INT_MAX, V|E, "dct"},
{"mmx", NULL, 0, AV_OPT_TYPE_CONST, {.i64 = FF_DCT_MMX }, INT_MIN, INT_MAX, V|E, "dct"},
{"altivec", NULL, 0, AV_OPT_TYPE_CONST, {.i64 = FF_DCT_ALTIVEC }, INT_MIN, INT_MAX, V|E, "dct"},
{"faan", "floating point AAN DCT", 0, AV_OPT_TYPE_CONST, {.i64 = FF_DCT_FAAN }, INT_MIN, INT_MAX, V|E, "dct"},
{"lumi_mask", "compresses bright areas stronger than medium ones", OFFSET(lumi_masking), AV_OPT_TYPE_FLOAT, {.dbl = 0 }, -FLT_MAX, FLT_MAX, V|E},
{"tcplx_mask", "temporal complexity masking", OFFSET(temporal_cplx_masking), AV_OPT_TYPE_FLOAT, {.dbl = 0 }, -FLT_MAX, FLT_MAX, V|E},
{"scplx_mask", "spatial complexity masking", OFFSET(spatial_cplx_masking), AV_OPT_TYPE_FLOAT, {.dbl = 0 }, -FLT_MAX, FLT_MAX, V|E},
{"p_mask", "inter masking", OFFSET(p_masking), AV_OPT_TYPE_FLOAT, {.dbl = 0 }, -FLT_MAX, FLT_MAX, V|E},
{"dark_mask", "compresses dark areas stronger than medium ones", OFFSET(dark_masking), AV_OPT_TYPE_FLOAT, {.dbl = 0 }, -FLT_MAX, FLT_MAX, V|E},
{"idct", "select IDCT implementation", OFFSET(idct_algo), AV_OPT_TYPE_INT, {.i64 = DEFAULT }, 0, INT_MAX, V|E|D, "idct"},
{"auto", NULL, 0, AV_OPT_TYPE_CONST, {.i64 = FF_IDCT_AUTO }, INT_MIN, INT_MAX, V|E|D, "idct"},
{"int", NULL, 0, AV_OPT_TYPE_CONST, {.i64 = FF_IDCT_INT }, INT_MIN, INT_MAX, V|E|D, "idct"},
{"simple", NULL, 0, AV_OPT_TYPE_CONST, {.i64 = FF_IDCT_SIMPLE }, INT_MIN, INT_MAX, V|E|D, "idct"},
{"simplemmx", NULL, 0, AV_OPT_TYPE_CONST, {.i64 = FF_IDCT_SIMPLEMMX }, INT_MIN, INT_MAX, V|E|D, "idct"},
{"arm", NULL, 0, AV_OPT_TYPE_CONST, {.i64 = FF_IDCT_ARM }, INT_MIN, INT_MAX, V|E|D, "idct"},
{"altivec", NULL, 0, AV_OPT_TYPE_CONST, {.i64 = FF_IDCT_ALTIVEC }, INT_MIN, INT_MAX, V|E|D, "idct"},
#if FF_API_ARCH_SH4
{"sh4", NULL, 0, AV_OPT_TYPE_CONST, {.i64 = FF_IDCT_SH4 }, INT_MIN, INT_MAX, V|E|D, "idct"},
#endif
{"simplearm", NULL, 0, AV_OPT_TYPE_CONST, {.i64 = FF_IDCT_SIMPLEARM }, INT_MIN, INT_MAX, V|E|D, "idct"},
{"simplearmv5te", NULL, 0, AV_OPT_TYPE_CONST, {.i64 = FF_IDCT_SIMPLEARMV5TE }, INT_MIN, INT_MAX, V|E|D, "idct"},
{"simplearmv6", NULL, 0, AV_OPT_TYPE_CONST, {.i64 = FF_IDCT_SIMPLEARMV6 }, INT_MIN, INT_MAX, V|E|D, "idct"},
{"simpleneon", NULL, 0, AV_OPT_TYPE_CONST, {.i64 = FF_IDCT_SIMPLENEON }, INT_MIN, INT_MAX, V|E|D, "idct"},
#if FF_API_ARCH_ALPHA
{"simplealpha", NULL, 0, AV_OPT_TYPE_CONST, {.i64 = FF_IDCT_SIMPLEALPHA }, INT_MIN, INT_MAX, V|E|D, "idct"},
#endif
#if FF_API_UNUSED_MEMBERS
{"ipp", NULL, 0, AV_OPT_TYPE_CONST, {.i64 = FF_IDCT_IPP }, INT_MIN, INT_MAX, V|E|D, "idct"},
#endif /* FF_API_UNUSED_MEMBERS */
{"xvid", NULL, 0, AV_OPT_TYPE_CONST, {.i64 = FF_IDCT_XVID }, INT_MIN, INT_MAX, V|E|D, "idct"},
{"xvidmmx", "deprecated, for compatibility only", 0, AV_OPT_TYPE_CONST, {.i64 = FF_IDCT_XVID }, INT_MIN, INT_MAX, V|E|D, "idct"},
{"faani", "floating point AAN IDCT", 0, AV_OPT_TYPE_CONST, {.i64 = FF_IDCT_FAAN }, INT_MIN, INT_MAX, V|D|E, "idct"},
{"simpleauto", NULL, 0, AV_OPT_TYPE_CONST, {.i64 = FF_IDCT_SIMPLEAUTO }, INT_MIN, INT_MAX, V|E|D, "idct"},
{"slice_count", NULL, OFFSET(slice_count), AV_OPT_TYPE_INT, {.i64 = DEFAULT }, INT_MIN, INT_MAX},
{"ec", "set error concealment strategy", OFFSET(error_concealment), AV_OPT_TYPE_FLAGS, {.i64 = 3 }, INT_MIN, INT_MAX, V|D, "ec"},
{"guess_mvs", "iterative motion vector (MV) search (slow)", 0, AV_OPT_TYPE_CONST, {.i64 = FF_EC_GUESS_MVS }, INT_MIN, INT_MAX, V|D, "ec"},
{"deblock", "use strong deblock filter for damaged MBs", 0, AV_OPT_TYPE_CONST, {.i64 = FF_EC_DEBLOCK }, INT_MIN, INT_MAX, V|D, "ec"},
{"favor_inter", "favor predicting from the previous frame", 0, AV_OPT_TYPE_CONST, {.i64 = FF_EC_FAVOR_INTER }, INT_MIN, INT_MAX, V|D, "ec"},
{"bits_per_coded_sample", NULL, OFFSET(bits_per_coded_sample), AV_OPT_TYPE_INT, {.i64 = DEFAULT }, 0, INT_MAX},
#if FF_API_PRIVATE_OPT
{"pred", "prediction method", OFFSET(prediction_method), AV_OPT_TYPE_INT, {.i64 = DEFAULT }, INT_MIN, INT_MAX, V|E, "pred"},
{"left", NULL, 0, AV_OPT_TYPE_CONST, {.i64 = FF_PRED_LEFT }, INT_MIN, INT_MAX, V|E, "pred"},
{"plane", NULL, 0, AV_OPT_TYPE_CONST, {.i64 = FF_PRED_PLANE }, INT_MIN, INT_MAX, V|E, "pred"},
{"median", NULL, 0, AV_OPT_TYPE_CONST, {.i64 = FF_PRED_MEDIAN }, INT_MIN, INT_MAX, V|E, "pred"},
#endif
{"aspect", "sample aspect ratio", OFFSET(sample_aspect_ratio), AV_OPT_TYPE_RATIONAL, {.dbl = 0}, 0, 10, V|E},
{"sar",    "sample aspect ratio", OFFSET(sample_aspect_ratio), AV_OPT_TYPE_RATIONAL, {.dbl = 0}, 0, 10, V|E},
{"debug", "print specific debug info", OFFSET(debug), AV_OPT_TYPE_FLAGS, {.i64 = DEFAULT }, 0, INT_MAX, V|A|S|E|D, "debug"},
{"pict", "picture info", 0, AV_OPT_TYPE_CONST, {.i64 = FF_DEBUG_PICT_INFO }, INT_MIN, INT_MAX, V|D, "debug"},
{"rc", "rate control", 0, AV_OPT_TYPE_CONST, {.i64 = FF_DEBUG_RC }, INT_MIN, INT_MAX, V|E, "debug"},
{"bitstream", NULL, 0, AV_OPT_TYPE_CONST, {.i64 = FF_DEBUG_BITSTREAM }, INT_MIN, INT_MAX, V|D, "debug"},
{"mb_type", "macroblock (MB) type", 0, AV_OPT_TYPE_CONST, {.i64 = FF_DEBUG_MB_TYPE }, INT_MIN, INT_MAX, V|D, "debug"},
{"qp", "per-block quantization parameter (QP)", 0, AV_OPT_TYPE_CONST, {.i64 = FF_DEBUG_QP }, INT_MIN, INT_MAX, V|D, "debug"},
#if FF_API_DEBUG_MV
{"mv", "motion vector", 0, AV_OPT_TYPE_CONST, {.i64 = FF_DEBUG_MV }, INT_MIN, INT_MAX, V|D, "debug"},
#endif
{"dct_coeff", NULL, 0, AV_OPT_TYPE_CONST, {.i64 = FF_DEBUG_DCT_COEFF }, INT_MIN, INT_MAX, V|D, "debug"},
{"green_metadata", NULL, 0, AV_OPT_TYPE_CONST, {.i64 = FF_DEBUG_GREEN_MD }, INT_MIN, INT_MAX, V|D, "debug"},
{"skip", NULL, 0, AV_OPT_TYPE_CONST, {.i64 = FF_DEBUG_SKIP }, INT_MIN, INT_MAX, V|D, "debug"},
{"startcode", NULL, 0, AV_OPT_TYPE_CONST, {.i64 = FF_DEBUG_STARTCODE }, INT_MIN, INT_MAX, V|D, "debug"},
#if FF_API_UNUSED_MEMBERS
{"pts", NULL, 0, AV_OPT_TYPE_CONST, {.i64 = FF_DEBUG_PTS }, INT_MIN, INT_MAX, V|D, "debug"},
#endif /* FF_API_UNUSED_MEMBERS */
{"er", "error recognition", 0, AV_OPT_TYPE_CONST, {.i64 = FF_DEBUG_ER }, INT_MIN, INT_MAX, V|D, "debug"},
{"mmco", "memory management control operations (H.264)", 0, AV_OPT_TYPE_CONST, {.i64 = FF_DEBUG_MMCO }, INT_MIN, INT_MAX, V|D, "debug"},
{"bugs", NULL, 0, AV_OPT_TYPE_CONST, {.i64 = FF_DEBUG_BUGS }, INT_MIN, INT_MAX, V|D, "debug"},
{"vis_qp", "visualize quantization parameter (QP), lower QP are tinted greener", 0, AV_OPT_TYPE_CONST, {.i64 = FF_DEBUG_VIS_QP }, INT_MIN, INT_MAX, V|D, "debug"},
{"vis_mb_type", "visualize block types", 0, AV_OPT_TYPE_CONST, {.i64 = FF_DEBUG_VIS_MB_TYPE }, INT_MIN, INT_MAX, V|D, "debug"},
{"buffers", "picture buffer allocations", 0, AV_OPT_TYPE_CONST, {.i64 = FF_DEBUG_BUFFERS }, INT_MIN, INT_MAX, V|D, "debug"},
{"thread_ops", "threading operations", 0, AV_OPT_TYPE_CONST, {.i64 = FF_DEBUG_THREADS }, INT_MIN, INT_MAX, V|A|D, "debug"},
{"nomc", "skip motion compensation", 0, AV_OPT_TYPE_CONST, {.i64 = FF_DEBUG_NOMC }, INT_MIN, INT_MAX, V|A|D, "debug"},
#if FF_API_VISMV
{"vismv", "visualize motion vectors (MVs) (deprecated)", OFFSET(debug_mv), AV_OPT_TYPE_FLAGS, {.i64 = DEFAULT }, 0, INT_MAX, V|D, "debug_mv"},
{"pf", "forward predicted MVs of P-frames", 0, AV_OPT_TYPE_CONST, {.i64 = FF_DEBUG_VIS_MV_P_FOR }, INT_MIN, INT_MAX, V|D, "debug_mv"},
{"bf", "forward predicted MVs of B-frames", 0, AV_OPT_TYPE_CONST, {.i64 = FF_DEBUG_VIS_MV_B_FOR }, INT_MIN, INT_MAX, V|D, "debug_mv"},
{"bb", "backward predicted MVs of B-frames", 0, AV_OPT_TYPE_CONST, {.i64 = FF_DEBUG_VIS_MV_B_BACK }, INT_MIN, INT_MAX, V|D, "debug_mv"},
#endif
{"cmp", "full-pel ME compare function", OFFSET(me_cmp), AV_OPT_TYPE_INT, {.i64 = DEFAULT }, INT_MIN, INT_MAX, V|E, "cmp_func"},
{"subcmp", "sub-pel ME compare function", OFFSET(me_sub_cmp), AV_OPT_TYPE_INT, {.i64 = DEFAULT }, INT_MIN, INT_MAX, V|E, "cmp_func"},
{"mbcmp", "macroblock compare function", OFFSET(mb_cmp), AV_OPT_TYPE_INT, {.i64 = DEFAULT }, INT_MIN, INT_MAX, V|E, "cmp_func"},
{"ildctcmp", "interlaced DCT compare function", OFFSET(ildct_cmp), AV_OPT_TYPE_INT, {.i64 = FF_CMP_VSAD }, INT_MIN, INT_MAX, V|E, "cmp_func"},
{"dia_size", "diamond type & size for motion estimation", OFFSET(dia_size), AV_OPT_TYPE_INT, {.i64 = DEFAULT }, INT_MIN, INT_MAX, V|E},
{"last_pred", "amount of motion predictors from the previous frame", OFFSET(last_predictor_count), AV_OPT_TYPE_INT, {.i64 = DEFAULT }, INT_MIN, INT_MAX, V|E},
#if FF_API_PRIVATE_OPT
{"preme", "pre motion estimation", OFFSET(pre_me), AV_OPT_TYPE_INT, {.i64 = DEFAULT }, INT_MIN, INT_MAX, V|E},
#endif
{"precmp", "pre motion estimation compare function", OFFSET(me_pre_cmp), AV_OPT_TYPE_INT, {.i64 = DEFAULT }, INT_MIN, INT_MAX, V|E, "cmp_func"},
{"sad", "sum of absolute differences, fast", 0, AV_OPT_TYPE_CONST, {.i64 = FF_CMP_SAD }, INT_MIN, INT_MAX, V|E, "cmp_func"},
{"sse", "sum of squared errors", 0, AV_OPT_TYPE_CONST, {.i64 = FF_CMP_SSE }, INT_MIN, INT_MAX, V|E, "cmp_func"},
{"satd", "sum of absolute Hadamard transformed differences", 0, AV_OPT_TYPE_CONST, {.i64 = FF_CMP_SATD }, INT_MIN, INT_MAX, V|E, "cmp_func"},
{"dct", "sum of absolute DCT transformed differences", 0, AV_OPT_TYPE_CONST, {.i64 = FF_CMP_DCT }, INT_MIN, INT_MAX, V|E, "cmp_func"},
{"psnr", "sum of squared quantization errors (avoid, low quality)", 0, AV_OPT_TYPE_CONST, {.i64 = FF_CMP_PSNR }, INT_MIN, INT_MAX, V|E, "cmp_func"},
{"bit", "number of bits needed for the block", 0, AV_OPT_TYPE_CONST, {.i64 = FF_CMP_BIT }, INT_MIN, INT_MAX, V|E, "cmp_func"},
{"rd", "rate distortion optimal, slow", 0, AV_OPT_TYPE_CONST, {.i64 = FF_CMP_RD }, INT_MIN, INT_MAX, V|E, "cmp_func"},
{"zero", "0", 0, AV_OPT_TYPE_CONST, {.i64 = FF_CMP_ZERO }, INT_MIN, INT_MAX, V|E, "cmp_func"},
{"vsad", "sum of absolute vertical differences", 0, AV_OPT_TYPE_CONST, {.i64 = FF_CMP_VSAD }, INT_MIN, INT_MAX, V|E, "cmp_func"},
{"vsse", "sum of squared vertical differences", 0, AV_OPT_TYPE_CONST, {.i64 = FF_CMP_VSSE }, INT_MIN, INT_MAX, V|E, "cmp_func"},
{"nsse", "noise preserving sum of squared differences", 0, AV_OPT_TYPE_CONST, {.i64 = FF_CMP_NSSE }, INT_MIN, INT_MAX, V|E, "cmp_func"},
#if CONFIG_SNOW_ENCODER
{"w53", "5/3 wavelet, only used in snow", 0, AV_OPT_TYPE_CONST, {.i64 = FF_CMP_W53 }, INT_MIN, INT_MAX, V|E, "cmp_func"},
{"w97", "9/7 wavelet, only used in snow", 0, AV_OPT_TYPE_CONST, {.i64 = FF_CMP_W97 }, INT_MIN, INT_MAX, V|E, "cmp_func"},
#endif
{"dctmax", NULL, 0, AV_OPT_TYPE_CONST, {.i64 = FF_CMP_DCTMAX }, INT_MIN, INT_MAX, V|E, "cmp_func"},
{"chroma", NULL, 0, AV_OPT_TYPE_CONST, {.i64 = FF_CMP_CHROMA }, INT_MIN, INT_MAX, V|E, "cmp_func"},
{"msad", "sum of absolute differences, median predicted", 0, AV_OPT_TYPE_CONST, {.i64 = FF_CMP_MEDIAN_SAD }, INT_MIN, INT_MAX, V|E, "cmp_func"},
{"pre_dia_size", "diamond type & size for motion estimation pre-pass", OFFSET(pre_dia_size), AV_OPT_TYPE_INT, {.i64 = DEFAULT }, INT_MIN, INT_MAX, V|E},
{"subq", "sub-pel motion estimation quality", OFFSET(me_subpel_quality), AV_OPT_TYPE_INT, {.i64 = 8 }, INT_MIN, INT_MAX, V|E},
#if FF_API_AFD
{"dtg_active_format", NULL, OFFSET(dtg_active_format), AV_OPT_TYPE_INT, {.i64 = DEFAULT }, INT_MIN, INT_MAX},
#endif
{"me_range", "limit motion vectors range (1023 for DivX player)", OFFSET(me_range), AV_OPT_TYPE_INT, {.i64 = DEFAULT }, INT_MIN, INT_MAX, V|E},
#if FF_API_QUANT_BIAS
{"ibias", "intra quant bias", OFFSET(intra_quant_bias), AV_OPT_TYPE_INT, {.i64 = FF_DEFAULT_QUANT_BIAS }, INT_MIN, INT_MAX, V|E},
{"pbias", "inter quant bias", OFFSET(inter_quant_bias), AV_OPT_TYPE_INT, {.i64 = FF_DEFAULT_QUANT_BIAS }, INT_MIN, INT_MAX, V|E},
#endif
{"global_quality", NULL, OFFSET(global_quality), AV_OPT_TYPE_INT, {.i64 = DEFAULT }, INT_MIN, INT_MAX, V|A|E},
#if FF_API_CODER_TYPE
{"coder", NULL, OFFSET(coder_type), AV_OPT_TYPE_INT, {.i64 = DEFAULT }, INT_MIN, INT_MAX, V|E, "coder"},
{"vlc", "variable length coder / Huffman coder", 0, AV_OPT_TYPE_CONST, {.i64 = FF_CODER_TYPE_VLC }, INT_MIN, INT_MAX, V|E, "coder"},
{"ac", "arithmetic coder", 0, AV_OPT_TYPE_CONST, {.i64 = FF_CODER_TYPE_AC }, INT_MIN, INT_MAX, V|E, "coder"},
{"raw", "raw (no encoding)", 0, AV_OPT_TYPE_CONST, {.i64 = FF_CODER_TYPE_RAW }, INT_MIN, INT_MAX, V|E, "coder"},
{"rle", "run-length coder", 0, AV_OPT_TYPE_CONST, {.i64 = FF_CODER_TYPE_RLE }, INT_MIN, INT_MAX, V|E, "coder"},
#if FF_API_UNUSED_MEMBERS
{"deflate", "deflate-based coder", 0, AV_OPT_TYPE_CONST, {.i64 = FF_CODER_TYPE_DEFLATE }, INT_MIN, INT_MAX, V|E, "coder"},
#endif /* FF_API_UNUSED_MEMBERS */
#endif /* FF_API_CODER_TYPE */
#if FF_API_PRIVATE_OPT
{"context", "context model", OFFSET(context_model), AV_OPT_TYPE_INT, {.i64 = DEFAULT }, INT_MIN, INT_MAX, V|E},
#endif
{"slice_flags", NULL, OFFSET(slice_flags), AV_OPT_TYPE_INT, {.i64 = DEFAULT }, INT_MIN, INT_MAX},
#if FF_API_XVMC
{"xvmc_acceleration", NULL, OFFSET(xvmc_acceleration), AV_OPT_TYPE_INT, {.i64 = DEFAULT }, INT_MIN, INT_MAX},
#endif /* FF_API_XVMC */
{"mbd", "macroblock decision algorithm (high quality mode)", OFFSET(mb_decision), AV_OPT_TYPE_INT, {.i64 = DEFAULT }, 0, 2, V|E, "mbd"},
{"simple", "use mbcmp", 0, AV_OPT_TYPE_CONST, {.i64 = FF_MB_DECISION_SIMPLE }, INT_MIN, INT_MAX, V|E, "mbd"},
{"bits", "use fewest bits", 0, AV_OPT_TYPE_CONST, {.i64 = FF_MB_DECISION_BITS }, INT_MIN, INT_MAX, V|E, "mbd"},
{"rd", "use best rate distortion", 0, AV_OPT_TYPE_CONST, {.i64 = FF_MB_DECISION_RD }, INT_MIN, INT_MAX, V|E, "mbd"},
#if FF_API_STREAM_CODEC_TAG
{"stream_codec_tag", NULL, OFFSET(stream_codec_tag), AV_OPT_TYPE_INT, {.i64 = DEFAULT }, INT_MIN, INT_MAX},
#endif
#if FF_API_PRIVATE_OPT
{"sc_threshold", "scene change threshold", OFFSET(scenechange_threshold), AV_OPT_TYPE_INT, {.i64 = DEFAULT }, INT_MIN, INT_MAX, V|E},
#endif
#if FF_API_MPV_OPT
{"lmin", "deprecated, use encoder private options instead", OFFSET(lmin), AV_OPT_TYPE_INT, {.i64 =  0 }, 0, INT_MAX, V|E},
{"lmax", "deprecated, use encoder private options instead", OFFSET(lmax), AV_OPT_TYPE_INT, {.i64 =  0 }, 0, INT_MAX, V|E},
#endif
#if FF_API_PRIVATE_OPT
{"nr", "noise reduction", OFFSET(noise_reduction), AV_OPT_TYPE_INT, {.i64 = DEFAULT }, INT_MIN, INT_MAX, V|E},
#endif
{"rc_init_occupancy", "number of bits which should be loaded into the rc buffer before decoding starts", OFFSET(rc_initial_buffer_occupancy), AV_OPT_TYPE_INT, {.i64 = DEFAULT }, INT_MIN, INT_MAX, V|E},
{"flags2", NULL, OFFSET(flags2), AV_OPT_TYPE_FLAGS, {.i64 = DEFAULT}, 0, UINT_MAX, V|A|E|D, "flags2"},
#if FF_API_ERROR_RATE
{"error", NULL, OFFSET(error_rate), AV_OPT_TYPE_INT, {.i64 = DEFAULT }, INT_MIN, INT_MAX, V|E},
#endif
{"threads", "set the number of threads", OFFSET(thread_count), AV_OPT_TYPE_INT, {.i64 = 1 }, 0, INT_MAX, V|A|E|D, "threads"},
{"auto", "autodetect a suitable number of threads to use", 0, AV_OPT_TYPE_CONST, {.i64 = 0 }, INT_MIN, INT_MAX, V|E|D, "threads"},
#if FF_API_MPV_OPT
{"me_threshold", "motion estimation threshold", OFFSET(me_threshold), AV_OPT_TYPE_INT, {.i64 = DEFAULT }, INT_MIN, INT_MAX, V|E},
{"mb_threshold", "macroblock threshold", OFFSET(mb_threshold), AV_OPT_TYPE_INT, {.i64 = DEFAULT }, INT_MIN, INT_MAX, V|E},
#endif
{"dc", "intra_dc_precision", OFFSET(intra_dc_precision), AV_OPT_TYPE_INT, {.i64 = 0 }, -8, 16, V|E},
{"nssew", "nsse weight", OFFSET(nsse_weight), AV_OPT_TYPE_INT, {.i64 = 8 }, INT_MIN, INT_MAX, V|E},
{"skip_top", "number of macroblock rows at the top which are skipped", OFFSET(skip_top), AV_OPT_TYPE_INT, {.i64 = DEFAULT }, INT_MIN, INT_MAX, V|D},
{"skip_bottom", "number of macroblock rows at the bottom which are skipped", OFFSET(skip_bottom), AV_OPT_TYPE_INT, {.i64 = DEFAULT }, INT_MIN, INT_MAX, V|D},
{"profile", NULL, OFFSET(profile), AV_OPT_TYPE_INT, {.i64 = FF_PROFILE_UNKNOWN }, INT_MIN, INT_MAX, V|A|E, "profile"},
{"unknown", NULL, 0, AV_OPT_TYPE_CONST, {.i64 = FF_PROFILE_UNKNOWN }, INT_MIN, INT_MAX, V|A|E, "profile"},
{"aac_main", NULL, 0, AV_OPT_TYPE_CONST, {.i64 = FF_PROFILE_AAC_MAIN }, INT_MIN, INT_MAX, A|E, "profile"},
{"aac_low", NULL, 0, AV_OPT_TYPE_CONST, {.i64 = FF_PROFILE_AAC_LOW }, INT_MIN, INT_MAX, A|E, "profile"},
{"aac_ssr", NULL, 0, AV_OPT_TYPE_CONST, {.i64 = FF_PROFILE_AAC_SSR }, INT_MIN, INT_MAX, A|E, "profile"},
{"aac_ltp", NULL, 0, AV_OPT_TYPE_CONST, {.i64 = FF_PROFILE_AAC_LTP }, INT_MIN, INT_MAX, A|E, "profile"},
{"aac_he", NULL, 0, AV_OPT_TYPE_CONST, {.i64 = FF_PROFILE_AAC_HE }, INT_MIN, INT_MAX, A|E, "profile"},
{"aac_he_v2", NULL, 0, AV_OPT_TYPE_CONST, {.i64 = FF_PROFILE_AAC_HE_V2 }, INT_MIN, INT_MAX, A|E, "profile"},
{"aac_ld", NULL, 0, AV_OPT_TYPE_CONST, {.i64 = FF_PROFILE_AAC_LD }, INT_MIN, INT_MAX, A|E, "profile"},
{"aac_eld", NULL, 0, AV_OPT_TYPE_CONST, {.i64 = FF_PROFILE_AAC_ELD }, INT_MIN, INT_MAX, A|E, "profile"},
{"mpeg2_aac_low", NULL, 0, AV_OPT_TYPE_CONST, {.i64 = FF_PROFILE_MPEG2_AAC_LOW }, INT_MIN, INT_MAX, A|E, "profile"},
{"mpeg2_aac_he", NULL, 0, AV_OPT_TYPE_CONST, {.i64 = FF_PROFILE_MPEG2_AAC_HE }, INT_MIN, INT_MAX, A|E, "profile"},
{"dts", NULL, 0, AV_OPT_TYPE_CONST, {.i64 = FF_PROFILE_DTS }, INT_MIN, INT_MAX, A|E, "profile"},
{"dts_es", NULL, 0, AV_OPT_TYPE_CONST, {.i64 = FF_PROFILE_DTS_ES }, INT_MIN, INT_MAX, A|E, "profile"},
{"dts_96_24", NULL, 0, AV_OPT_TYPE_CONST, {.i64 = FF_PROFILE_DTS_96_24 }, INT_MIN, INT_MAX, A|E, "profile"},
{"dts_hd_hra", NULL, 0, AV_OPT_TYPE_CONST, {.i64 = FF_PROFILE_DTS_HD_HRA }, INT_MIN, INT_MAX, A|E, "profile"},
{"dts_hd_ma", NULL, 0, AV_OPT_TYPE_CONST, {.i64 = FF_PROFILE_DTS_HD_MA }, INT_MIN, INT_MAX, A|E, "profile"},
{"mpeg4_sp",   NULL, 0, AV_OPT_TYPE_CONST, {.i64 = FF_PROFILE_MPEG4_SIMPLE }, INT_MIN, INT_MAX, V|E, "profile"},
{"mpeg4_core", NULL, 0, AV_OPT_TYPE_CONST, {.i64 = FF_PROFILE_MPEG4_CORE }, INT_MIN, INT_MAX, V|E, "profile"},
{"mpeg4_main", NULL, 0, AV_OPT_TYPE_CONST, {.i64 = FF_PROFILE_MPEG4_MAIN }, INT_MIN, INT_MAX, V|E, "profile"},
{"mpeg4_asp",  NULL, 0, AV_OPT_TYPE_CONST, {.i64 = FF_PROFILE_MPEG4_ADVANCED_SIMPLE }, INT_MIN, INT_MAX, V|E, "profile"},
{"main10",  NULL, 0, AV_OPT_TYPE_CONST, {.i64 = FF_PROFILE_HEVC_MAIN_10 }, INT_MIN, INT_MAX, V|E, "profile"},
{"level", NULL, OFFSET(level), AV_OPT_TYPE_INT, {.i64 = FF_LEVEL_UNKNOWN }, INT_MIN, INT_MAX, V|A|E, "level"},
{"unknown", NULL, 0, AV_OPT_TYPE_CONST, {.i64 = FF_LEVEL_UNKNOWN }, INT_MIN, INT_MAX, V|A|E, "level"},
{"lowres", "decode at 1= 1/2, 2=1/4, 3=1/8 resolutions", OFFSET(lowres), AV_OPT_TYPE_INT, {.i64 = 0 }, 0, INT_MAX, V|A|D},
#if FF_API_PRIVATE_OPT
{"skip_threshold", "frame skip threshold", OFFSET(frame_skip_threshold), AV_OPT_TYPE_INT, {.i64 = DEFAULT }, INT_MIN, INT_MAX, V|E},
{"skip_factor", "frame skip factor", OFFSET(frame_skip_factor), AV_OPT_TYPE_INT, {.i64 = DEFAULT }, INT_MIN, INT_MAX, V|E},
{"skip_exp", "frame skip exponent", OFFSET(frame_skip_exp), AV_OPT_TYPE_INT, {.i64 = DEFAULT }, INT_MIN, INT_MAX, V|E},
{"skipcmp", "frame skip compare function", OFFSET(frame_skip_cmp), AV_OPT_TYPE_INT, {.i64 = FF_CMP_DCTMAX }, INT_MIN, INT_MAX, V|E, "cmp_func"},
#endif
#if FF_API_MPV_OPT
{"border_mask", "deprecated, use encoder private options instead", OFFSET(border_masking), AV_OPT_TYPE_FLOAT, {.dbl = DEFAULT }, -FLT_MAX, FLT_MAX, V|E},
#endif
{"mblmin", "minimum macroblock Lagrange factor (VBR)", OFFSET(mb_lmin), AV_OPT_TYPE_INT, {.i64 = FF_QP2LAMBDA * 2 }, 1, FF_LAMBDA_MAX, V|E},
{"mblmax", "maximum macroblock Lagrange factor (VBR)", OFFSET(mb_lmax), AV_OPT_TYPE_INT, {.i64 = FF_QP2LAMBDA * 31 }, 1, FF_LAMBDA_MAX, V|E},
#if FF_API_PRIVATE_OPT
{"mepc", "motion estimation bitrate penalty compensation (1.0 = 256)", OFFSET(me_penalty_compensation), AV_OPT_TYPE_INT, {.i64 = 256 }, INT_MIN, INT_MAX, V|E},
#endif
{"skip_loop_filter", "skip loop filtering process for the selected frames", OFFSET(skip_loop_filter), AV_OPT_TYPE_INT, {.i64 = AVDISCARD_DEFAULT }, INT_MIN, INT_MAX, V|D, "avdiscard"},
{"skip_idct"       , "skip IDCT/dequantization for the selected frames",    OFFSET(skip_idct),        AV_OPT_TYPE_INT, {.i64 = AVDISCARD_DEFAULT }, INT_MIN, INT_MAX, V|D, "avdiscard"},
{"skip_frame"      , "skip decoding for the selected frames",               OFFSET(skip_frame),       AV_OPT_TYPE_INT, {.i64 = AVDISCARD_DEFAULT }, INT_MIN, INT_MAX, V|D, "avdiscard"},
{"none"            , "discard no frame",                    0, AV_OPT_TYPE_CONST, {.i64 = AVDISCARD_NONE    }, INT_MIN, INT_MAX, V|D, "avdiscard"},
{"default"         , "discard useless frames",              0, AV_OPT_TYPE_CONST, {.i64 = AVDISCARD_DEFAULT }, INT_MIN, INT_MAX, V|D, "avdiscard"},
{"noref"           , "discard all non-reference frames",    0, AV_OPT_TYPE_CONST, {.i64 = AVDISCARD_NONREF  }, INT_MIN, INT_MAX, V|D, "avdiscard"},
{"bidir"           , "discard all bidirectional frames",    0, AV_OPT_TYPE_CONST, {.i64 = AVDISCARD_BIDIR   }, INT_MIN, INT_MAX, V|D, "avdiscard"},
{"nokey"           , "discard all frames except keyframes", 0, AV_OPT_TYPE_CONST, {.i64 = AVDISCARD_NONKEY  }, INT_MIN, INT_MAX, V|D, "avdiscard"},
{"nointra"         , "discard all frames except I frames",  0, AV_OPT_TYPE_CONST, {.i64 = AVDISCARD_NONINTRA}, INT_MIN, INT_MAX, V|D, "avdiscard"},
{"all"             , "discard all frames",                  0, AV_OPT_TYPE_CONST, {.i64 = AVDISCARD_ALL     }, INT_MIN, INT_MAX, V|D, "avdiscard"},
{"bidir_refine", "refine the two motion vectors used in bidirectional macroblocks", OFFSET(bidir_refine), AV_OPT_TYPE_INT, {.i64 = 1 }, 0, 4, V|E},
#if FF_API_PRIVATE_OPT
{"brd_scale", "downscale frames for dynamic B-frame decision", OFFSET(brd_scale), AV_OPT_TYPE_INT, {.i64 = DEFAULT }, 0, 10, V|E},
#endif
{"keyint_min", "minimum interval between IDR-frames", OFFSET(keyint_min), AV_OPT_TYPE_INT, {.i64 = 25 }, INT_MIN, INT_MAX, V|E},
{"refs", "reference frames to consider for motion compensation", OFFSET(refs), AV_OPT_TYPE_INT, {.i64 = 1 }, INT_MIN, INT_MAX, V|E},
#if FF_API_PRIVATE_OPT
{"chromaoffset", "chroma QP offset from luma", OFFSET(chromaoffset), AV_OPT_TYPE_INT, {.i64 = DEFAULT }, INT_MIN, INT_MAX, V|E},
#endif
{"trellis", "rate-distortion optimal quantization", OFFSET(trellis), AV_OPT_TYPE_INT, {.i64 = DEFAULT }, INT_MIN, INT_MAX, V|A|E},
#if FF_API_UNUSED_MEMBERS
{"sc_factor", "multiplied by qscale for each frame and added to scene_change_score", OFFSET(scenechange_factor), AV_OPT_TYPE_INT, {.i64 = 6 }, 0, INT_MAX, V|E},
#endif /* FF_API_UNUSED_MEMBERS */
{"mv0_threshold", NULL, OFFSET(mv0_threshold), AV_OPT_TYPE_INT, {.i64 = 256 }, 0, INT_MAX, V|E},
#if FF_API_PRIVATE_OPT
{"b_sensitivity", "adjust sensitivity of b_frame_strategy 1", OFFSET(b_sensitivity), AV_OPT_TYPE_INT, {.i64 = 40 }, 1, INT_MAX, V|E},
#endif
{"compression_level", NULL, OFFSET(compression_level), AV_OPT_TYPE_INT, {.i64 = FF_COMPRESSION_DEFAULT }, INT_MIN, INT_MAX, V|A|E},
#if FF_API_PRIVATE_OPT
{"min_prediction_order", NULL, OFFSET(min_prediction_order), AV_OPT_TYPE_INT, {.i64 = -1 }, INT_MIN, INT_MAX, A|E},
{"max_prediction_order", NULL, OFFSET(max_prediction_order), AV_OPT_TYPE_INT, {.i64 = -1 }, INT_MIN, INT_MAX, A|E},
{"timecode_frame_start", "GOP timecode frame start number, in non-drop-frame format", OFFSET(timecode_frame_start), AV_OPT_TYPE_INT64, {.i64 = -1 }, -1, INT64_MAX, V|E},
#endif
{"bits_per_raw_sample", NULL, OFFSET(bits_per_raw_sample), AV_OPT_TYPE_INT, {.i64 = DEFAULT }, 0, INT_MAX},
{"channel_layout", NULL, OFFSET(channel_layout), AV_OPT_TYPE_UINT64, {.i64 = DEFAULT }, 0, UINT64_MAX, A|E|D, "channel_layout"},
{"request_channel_layout", NULL, OFFSET(request_channel_layout), AV_OPT_TYPE_UINT64, {.i64 = DEFAULT }, 0, UINT64_MAX, A|D, "request_channel_layout"},
{"rc_max_vbv_use", NULL, OFFSET(rc_max_available_vbv_use), AV_OPT_TYPE_FLOAT, {.dbl = 0 }, 0.0, FLT_MAX, V|E},
{"rc_min_vbv_use", NULL, OFFSET(rc_min_vbv_overflow_use),  AV_OPT_TYPE_FLOAT, {.dbl = 3 },     0.0, FLT_MAX, V|E},
{"ticks_per_frame", NULL, OFFSET(ticks_per_frame), AV_OPT_TYPE_INT, {.i64 = 1 }, 1, INT_MAX, A|V|E|D},
{"color_primaries", "color primaries", OFFSET(color_primaries), AV_OPT_TYPE_INT, {.i64 = AVCOL_PRI_UNSPECIFIED }, 1, INT_MAX, V|E|D, "color_primaries_type"},
{"bt709",       "BT.709",         0, AV_OPT_TYPE_CONST, {.i64 = AVCOL_PRI_BT709 },        INT_MIN, INT_MAX, V|E|D, "color_primaries_type"},
{"unknown",     "Unspecified",    0, AV_OPT_TYPE_CONST, {.i64 = AVCOL_PRI_UNSPECIFIED },  INT_MIN, INT_MAX, V|E|D, "color_primaries_type"},
{"bt470m",      "BT.470 M",       0, AV_OPT_TYPE_CONST, {.i64 = AVCOL_PRI_BT470M },       INT_MIN, INT_MAX, V|E|D, "color_primaries_type"},
{"bt470bg",     "BT.470 BG",      0, AV_OPT_TYPE_CONST, {.i64 = AVCOL_PRI_BT470BG },      INT_MIN, INT_MAX, V|E|D, "color_primaries_type"},
{"smpte170m",   "SMPTE 170 M",    0, AV_OPT_TYPE_CONST, {.i64 = AVCOL_PRI_SMPTE170M },    INT_MIN, INT_MAX, V|E|D, "color_primaries_type"},
{"smpte240m",   "SMPTE 240 M",    0, AV_OPT_TYPE_CONST, {.i64 = AVCOL_PRI_SMPTE240M },    INT_MIN, INT_MAX, V|E|D, "color_primaries_type"},
{"film",        "Film",           0, AV_OPT_TYPE_CONST, {.i64 = AVCOL_PRI_FILM },         INT_MIN, INT_MAX, V|E|D, "color_primaries_type"},
{"bt2020",      "BT.2020",        0, AV_OPT_TYPE_CONST, {.i64 = AVCOL_PRI_BT2020 },       INT_MIN, INT_MAX, V|E|D, "color_primaries_type"},
{"smpte428",    "SMPTE 428-1",    0, AV_OPT_TYPE_CONST, {.i64 = AVCOL_PRI_SMPTE428 },     INT_MIN, INT_MAX, V|E|D, "color_primaries_type"},
{"smpte428_1",  "SMPTE 428-1",    0, AV_OPT_TYPE_CONST, {.i64 = AVCOL_PRI_SMPTE428 },     INT_MIN, INT_MAX, V|E|D, "color_primaries_type"},
{"smpte431",    "SMPTE 431-2",    0, AV_OPT_TYPE_CONST, {.i64 = AVCOL_PRI_SMPTE431 },     INT_MIN, INT_MAX, V|E|D, "color_primaries_type"},
{"smpte432",    "SMPTE 422-1",    0, AV_OPT_TYPE_CONST, {.i64 = AVCOL_PRI_SMPTE432 },     INT_MIN, INT_MAX, V|E|D, "color_primaries_type"},
{"jedec-p22",   "JEDEC P22",      0, AV_OPT_TYPE_CONST, {.i64 = AVCOL_PRI_JEDEC_P22 },    INT_MIN, INT_MAX, V|E|D, "color_primaries_type"},
{"unspecified", "Unspecified",    0, AV_OPT_TYPE_CONST, {.i64 = AVCOL_PRI_UNSPECIFIED },  INT_MIN, INT_MAX, V|E|D, "color_primaries_type"},
{"color_trc", "color transfer characteristics", OFFSET(color_trc), AV_OPT_TYPE_INT, {.i64 = AVCOL_TRC_UNSPECIFIED }, 1, INT_MAX, V|E|D, "color_trc_type"},
{"bt709",        "BT.709",           0, AV_OPT_TYPE_CONST, {.i64 = AVCOL_TRC_BT709 },        INT_MIN, INT_MAX, V|E|D, "color_trc_type"},
{"unknown",      "Unspecified",      0, AV_OPT_TYPE_CONST, {.i64 = AVCOL_TRC_UNSPECIFIED },  INT_MIN, INT_MAX, V|E|D, "color_trc_type"},
{"gamma22",      "BT.470 M",         0, AV_OPT_TYPE_CONST, {.i64 = AVCOL_TRC_GAMMA22 },      INT_MIN, INT_MAX, V|E|D, "color_trc_type"},
{"gamma28",      "BT.470 BG",        0, AV_OPT_TYPE_CONST, {.i64 = AVCOL_TRC_GAMMA28 },      INT_MIN, INT_MAX, V|E|D, "color_trc_type"},
{"smpte170m",    "SMPTE 170 M",      0, AV_OPT_TYPE_CONST, {.i64 = AVCOL_TRC_SMPTE170M },    INT_MIN, INT_MAX, V|E|D, "color_trc_type"},
{"smpte240m",    "SMPTE 240 M",      0, AV_OPT_TYPE_CONST, {.i64 = AVCOL_TRC_SMPTE240M },    INT_MIN, INT_MAX, V|E|D, "color_trc_type"},
{"linear",       "Linear",           0, AV_OPT_TYPE_CONST, {.i64 = AVCOL_TRC_LINEAR },       INT_MIN, INT_MAX, V|E|D, "color_trc_type"},
{"log100",       "Log",              0, AV_OPT_TYPE_CONST, {.i64 = AVCOL_TRC_LOG },          INT_MIN, INT_MAX, V|E|D, "color_trc_type"},
{"log316",       "Log square root",  0, AV_OPT_TYPE_CONST, {.i64 = AVCOL_TRC_LOG_SQRT },     INT_MIN, INT_MAX, V|E|D, "color_trc_type"},
{"iec61966-2-4", "IEC 61966-2-4",    0, AV_OPT_TYPE_CONST, {.i64 = AVCOL_TRC_IEC61966_2_4 }, INT_MIN, INT_MAX, V|E|D, "color_trc_type"},
{"bt1361e",      "BT.1361",          0, AV_OPT_TYPE_CONST, {.i64 = AVCOL_TRC_BT1361_ECG },   INT_MIN, INT_MAX, V|E|D, "color_trc_type"},
{"iec61966-2-1", "IEC 61966-2-1",    0, AV_OPT_TYPE_CONST, {.i64 = AVCOL_TRC_IEC61966_2_1 }, INT_MIN, INT_MAX, V|E|D, "color_trc_type"},
{"bt2020-10",    "BT.2020 - 10 bit", 0, AV_OPT_TYPE_CONST, {.i64 = AVCOL_TRC_BT2020_10 },    INT_MIN, INT_MAX, V|E|D, "color_trc_type"},
{"bt2020-12",    "BT.2020 - 12 bit", 0, AV_OPT_TYPE_CONST, {.i64 = AVCOL_TRC_BT2020_12 },    INT_MIN, INT_MAX, V|E|D, "color_trc_type"},
{"smpte2084",    "SMPTE 2084",       0, AV_OPT_TYPE_CONST, {.i64 = AVCOL_TRC_SMPTE2084 },    INT_MIN, INT_MAX, V|E|D, "color_trc_type"},
{"smpte428",     "SMPTE 428-1",      0, AV_OPT_TYPE_CONST, {.i64 = AVCOL_TRC_SMPTE428 },     INT_MIN, INT_MAX, V|E|D, "color_trc_type"},
{"arib-std-b67", "ARIB STD-B67",     0, AV_OPT_TYPE_CONST, {.i64 = AVCOL_TRC_ARIB_STD_B67 }, INT_MIN, INT_MAX, V|E|D, "color_trc_type"},
{"unspecified",  "Unspecified",      0, AV_OPT_TYPE_CONST, {.i64 = AVCOL_TRC_UNSPECIFIED },  INT_MIN, INT_MAX, V|E|D, "color_trc_type"},
{"log",          "Log",              0, AV_OPT_TYPE_CONST, {.i64 = AVCOL_TRC_LOG },          INT_MIN, INT_MAX, V|E|D, "color_trc_type"},
{"log_sqrt",     "Log square root",  0, AV_OPT_TYPE_CONST, {.i64 = AVCOL_TRC_LOG_SQRT },     INT_MIN, INT_MAX, V|E|D, "color_trc_type"},
{"iec61966_2_4", "IEC 61966-2-4",    0, AV_OPT_TYPE_CONST, {.i64 = AVCOL_TRC_IEC61966_2_4 }, INT_MIN, INT_MAX, V|E|D, "color_trc_type"},
{"bt1361",       "BT.1361",          0, AV_OPT_TYPE_CONST, {.i64 = AVCOL_TRC_BT1361_ECG },   INT_MIN, INT_MAX, V|E|D, "color_trc_type"},
{"iec61966_2_1", "IEC 61966-2-1",    0, AV_OPT_TYPE_CONST, {.i64 = AVCOL_TRC_IEC61966_2_1 }, INT_MIN, INT_MAX, V|E|D, "color_trc_type"},
{"bt2020_10bit", "BT.2020 - 10 bit", 0, AV_OPT_TYPE_CONST, {.i64 = AVCOL_TRC_BT2020_10 },    INT_MIN, INT_MAX, V|E|D, "color_trc_type"},
{"bt2020_12bit", "BT.2020 - 12 bit", 0, AV_OPT_TYPE_CONST, {.i64 = AVCOL_TRC_BT2020_12 },    INT_MIN, INT_MAX, V|E|D, "color_trc_type"},
{"smpte428_1",   "SMPTE 428-1",      0, AV_OPT_TYPE_CONST, {.i64 = AVCOL_TRC_SMPTE428 },     INT_MIN, INT_MAX, V|E|D, "color_trc_type"},
{"colorspace", "color space", OFFSET(colorspace), AV_OPT_TYPE_INT, {.i64 = AVCOL_SPC_UNSPECIFIED }, 0, INT_MAX, V|E|D, "colorspace_type"},
{"rgb",         "RGB",         0, AV_OPT_TYPE_CONST, {.i64 = AVCOL_SPC_RGB },         INT_MIN, INT_MAX, V|E|D, "colorspace_type"},
{"bt709",       "BT.709",      0, AV_OPT_TYPE_CONST, {.i64 = AVCOL_SPC_BT709 },       INT_MIN, INT_MAX, V|E|D, "colorspace_type"},
{"unknown",     "Unspecified", 0, AV_OPT_TYPE_CONST, {.i64 = AVCOL_SPC_UNSPECIFIED }, INT_MIN, INT_MAX, V|E|D, "colorspace_type"},
{"fcc",         "FCC",         0, AV_OPT_TYPE_CONST, {.i64 = AVCOL_SPC_FCC },         INT_MIN, INT_MAX, V|E|D, "colorspace_type"},
{"bt470bg",     "BT.470 BG",   0, AV_OPT_TYPE_CONST, {.i64 = AVCOL_SPC_BT470BG },     INT_MIN, INT_MAX, V|E|D, "colorspace_type"},
{"smpte170m",   "SMPTE 170 M", 0, AV_OPT_TYPE_CONST, {.i64 = AVCOL_SPC_SMPTE170M },   INT_MIN, INT_MAX, V|E|D, "colorspace_type"},
{"smpte240m",   "SMPTE 240 M", 0, AV_OPT_TYPE_CONST, {.i64 = AVCOL_SPC_SMPTE240M },   INT_MIN, INT_MAX, V|E|D, "colorspace_type"},
{"ycgco",       "YCGCO",       0, AV_OPT_TYPE_CONST, {.i64 = AVCOL_SPC_YCGCO },       INT_MIN, INT_MAX, V|E|D, "colorspace_type"},
{"bt2020nc",    "BT.2020 NCL", 0, AV_OPT_TYPE_CONST, {.i64 = AVCOL_SPC_BT2020_NCL },  INT_MIN, INT_MAX, V|E|D, "colorspace_type"},
{"bt2020c",     "BT.2020 CL",  0, AV_OPT_TYPE_CONST, {.i64 = AVCOL_SPC_BT2020_CL },   INT_MIN, INT_MAX, V|E|D, "colorspace_type"},
{"smpte2085",   "SMPTE 2085",  0, AV_OPT_TYPE_CONST, {.i64 = AVCOL_SPC_SMPTE2085 },   INT_MIN, INT_MAX, V|E|D, "colorspace_type"},
{"unspecified", "Unspecified", 0, AV_OPT_TYPE_CONST, {.i64 = AVCOL_SPC_UNSPECIFIED }, INT_MIN, INT_MAX, V|E|D, "colorspace_type"},
{"ycocg",       "YCGCO",       0, AV_OPT_TYPE_CONST, {.i64 = AVCOL_SPC_YCGCO },       INT_MIN, INT_MAX, V|E|D, "colorspace_type"},
{"bt2020_ncl",  "BT.2020 NCL", 0, AV_OPT_TYPE_CONST, {.i64 = AVCOL_SPC_BT2020_NCL },  INT_MIN, INT_MAX, V|E|D, "colorspace_type"},
{"bt2020_cl",   "BT.2020 CL",  0, AV_OPT_TYPE_CONST, {.i64 = AVCOL_SPC_BT2020_CL },   INT_MIN, INT_MAX, V|E|D, "colorspace_type"},
{"color_range", "color range", OFFSET(color_range), AV_OPT_TYPE_INT, {.i64 = AVCOL_RANGE_UNSPECIFIED }, 0, INT_MAX, V|E|D, "color_range_type"},
{"unknown", "Unspecified",     0, AV_OPT_TYPE_CONST, {.i64 = AVCOL_RANGE_UNSPECIFIED }, INT_MIN, INT_MAX, V|E|D, "color_range_type"},
{"tv", "MPEG (219*2^(n-8))",   0, AV_OPT_TYPE_CONST, {.i64 = AVCOL_RANGE_MPEG },        INT_MIN, INT_MAX, V|E|D, "color_range_type"},
{"pc", "JPEG (2^n-1)",         0, AV_OPT_TYPE_CONST, {.i64 = AVCOL_RANGE_JPEG },        INT_MIN, INT_MAX, V|E|D, "color_range_type"},
{"unspecified", "Unspecified", 0, AV_OPT_TYPE_CONST, {.i64 = AVCOL_RANGE_UNSPECIFIED }, INT_MIN, INT_MAX, V|E|D, "color_range_type"},
{"mpeg", "MPEG (219*2^(n-8))", 0, AV_OPT_TYPE_CONST, {.i64 = AVCOL_RANGE_MPEG },        INT_MIN, INT_MAX, V|E|D, "color_range_type"},
{"jpeg", "JPEG (2^n-1)",       0, AV_OPT_TYPE_CONST, {.i64 = AVCOL_RANGE_JPEG },        INT_MIN, INT_MAX, V|E|D, "color_range_type"},
{"chroma_sample_location", "chroma sample location", OFFSET(chroma_sample_location), AV_OPT_TYPE_INT, {.i64 = AVCHROMA_LOC_UNSPECIFIED }, 0, INT_MAX, V|E|D, "chroma_sample_location_type"},
{"unknown",     "Unspecified", 0, AV_OPT_TYPE_CONST, {.i64 = AVCHROMA_LOC_UNSPECIFIED }, INT_MIN, INT_MAX, V|E|D, "chroma_sample_location_type"},
{"left",        "Left",        0, AV_OPT_TYPE_CONST, {.i64 = AVCHROMA_LOC_LEFT },        INT_MIN, INT_MAX, V|E|D, "chroma_sample_location_type"},
{"center",      "Center",      0, AV_OPT_TYPE_CONST, {.i64 = AVCHROMA_LOC_CENTER },      INT_MIN, INT_MAX, V|E|D, "chroma_sample_location_type"},
{"topleft",     "Top-left",    0, AV_OPT_TYPE_CONST, {.i64 = AVCHROMA_LOC_TOPLEFT },     INT_MIN, INT_MAX, V|E|D, "chroma_sample_location_type"},
{"top",         "Top",         0, AV_OPT_TYPE_CONST, {.i64 = AVCHROMA_LOC_TOP },         INT_MIN, INT_MAX, V|E|D, "chroma_sample_location_type"},
{"bottomleft",  "Bottom-left", 0, AV_OPT_TYPE_CONST, {.i64 = AVCHROMA_LOC_BOTTOMLEFT },  INT_MIN, INT_MAX, V|E|D, "chroma_sample_location_type"},
{"bottom",      "Bottom",      0, AV_OPT_TYPE_CONST, {.i64 = AVCHROMA_LOC_BOTTOM },      INT_MIN, INT_MAX, V|E|D, "chroma_sample_location_type"},
{"unspecified", "Unspecified", 0, AV_OPT_TYPE_CONST, {.i64 = AVCHROMA_LOC_UNSPECIFIED }, INT_MIN, INT_MAX, V|E|D, "chroma_sample_location_type"},
{"log_level_offset", "set the log level offset", OFFSET(log_level_offset), AV_OPT_TYPE_INT, {.i64 = 0 }, INT_MIN, INT_MAX },
{"slices", "set the number of slices, used in parallelized encoding", OFFSET(slices), AV_OPT_TYPE_INT, {.i64 = 0 }, 0, INT_MAX, V|E},
{"thread_type", "select multithreading type", OFFSET(thread_type), AV_OPT_TYPE_FLAGS, {.i64 = FF_THREAD_SLICE|FF_THREAD_FRAME }, 0, INT_MAX, V|A|E|D, "thread_type"},
{"slice", NULL, 0, AV_OPT_TYPE_CONST, {.i64 = FF_THREAD_SLICE }, INT_MIN, INT_MAX, V|E|D, "thread_type"},
{"frame", NULL, 0, AV_OPT_TYPE_CONST, {.i64 = FF_THREAD_FRAME }, INT_MIN, INT_MAX, V|E|D, "thread_type"},
{"audio_service_type", "audio service type", OFFSET(audio_service_type), AV_OPT_TYPE_INT, {.i64 = AV_AUDIO_SERVICE_TYPE_MAIN }, 0, AV_AUDIO_SERVICE_TYPE_NB-1, A|E, "audio_service_type"},
{"ma", "Main Audio Service", 0, AV_OPT_TYPE_CONST, {.i64 = AV_AUDIO_SERVICE_TYPE_MAIN },              INT_MIN, INT_MAX, A|E, "audio_service_type"},
{"ef", "Effects",            0, AV_OPT_TYPE_CONST, {.i64 = AV_AUDIO_SERVICE_TYPE_EFFECTS },           INT_MIN, INT_MAX, A|E, "audio_service_type"},
{"vi", "Visually Impaired",  0, AV_OPT_TYPE_CONST, {.i64 = AV_AUDIO_SERVICE_TYPE_VISUALLY_IMPAIRED }, INT_MIN, INT_MAX, A|E, "audio_service_type"},
{"hi", "Hearing Impaired",   0, AV_OPT_TYPE_CONST, {.i64 = AV_AUDIO_SERVICE_TYPE_HEARING_IMPAIRED },  INT_MIN, INT_MAX, A|E, "audio_service_type"},
{"di", "Dialogue",           0, AV_OPT_TYPE_CONST, {.i64 = AV_AUDIO_SERVICE_TYPE_DIALOGUE },          INT_MIN, INT_MAX, A|E, "audio_service_type"},
{"co", "Commentary",         0, AV_OPT_TYPE_CONST, {.i64 = AV_AUDIO_SERVICE_TYPE_COMMENTARY },        INT_MIN, INT_MAX, A|E, "audio_service_type"},
{"em", "Emergency",          0, AV_OPT_TYPE_CONST, {.i64 = AV_AUDIO_SERVICE_TYPE_EMERGENCY },         INT_MIN, INT_MAX, A|E, "audio_service_type"},
{"vo", "Voice Over",         0, AV_OPT_TYPE_CONST, {.i64 = AV_AUDIO_SERVICE_TYPE_VOICE_OVER },        INT_MIN, INT_MAX, A|E, "audio_service_type"},
{"ka", "Karaoke",            0, AV_OPT_TYPE_CONST, {.i64 = AV_AUDIO_SERVICE_TYPE_KARAOKE },           INT_MIN, INT_MAX, A|E, "audio_service_type"},
{"request_sample_fmt", "sample format audio decoders should prefer", OFFSET(request_sample_fmt), AV_OPT_TYPE_SAMPLE_FMT, {.i64=AV_SAMPLE_FMT_NONE}, -1, INT_MAX, A|D, "request_sample_fmt"},
{"pkt_timebase", NULL, OFFSET(pkt_timebase), AV_OPT_TYPE_RATIONAL, {.dbl = 0 }, 0, INT_MAX, 0},
{"sub_charenc", "set input text subtitles character encoding", OFFSET(sub_charenc), AV_OPT_TYPE_STRING, {.str = NULL}, CHAR_MIN, CHAR_MAX, S|D},
{"sub_charenc_mode", "set input text subtitles character encoding mode", OFFSET(sub_charenc_mode), AV_OPT_TYPE_FLAGS, {.i64 = FF_SUB_CHARENC_MODE_AUTOMATIC}, -1, INT_MAX, S|D, "sub_charenc_mode"},
{"do_nothing",  NULL, 0, AV_OPT_TYPE_CONST, {.i64 = FF_SUB_CHARENC_MODE_DO_NOTHING},  INT_MIN, INT_MAX, S|D, "sub_charenc_mode"},
{"auto",        NULL, 0, AV_OPT_TYPE_CONST, {.i64 = FF_SUB_CHARENC_MODE_AUTOMATIC},   INT_MIN, INT_MAX, S|D, "sub_charenc_mode"},
{"pre_decoder", NULL, 0, AV_OPT_TYPE_CONST, {.i64 = FF_SUB_CHARENC_MODE_PRE_DECODER}, INT_MIN, INT_MAX, S|D, "sub_charenc_mode"},
#if FF_API_ASS_TIMING
{"sub_text_format", "set decoded text subtitle format", OFFSET(sub_text_format), AV_OPT_TYPE_INT, {.i64 = FF_SUB_TEXT_FMT_ASS_WITH_TIMINGS}, 0, 1, S|D, "sub_text_format"},
#else
{"sub_text_format", "set decoded text subtitle format", OFFSET(sub_text_format), AV_OPT_TYPE_INT, {.i64 = FF_SUB_TEXT_FMT_ASS}, 0, 1, S|D, "sub_text_format"},
#endif
{"ass",              NULL, 0, AV_OPT_TYPE_CONST, {.i64 = FF_SUB_TEXT_FMT_ASS},              INT_MIN, INT_MAX, S|D, "sub_text_format"},
#if FF_API_ASS_TIMING
{"ass_with_timings", NULL, 0, AV_OPT_TYPE_CONST, {.i64 = FF_SUB_TEXT_FMT_ASS_WITH_TIMINGS}, INT_MIN, INT_MAX, S|D, "sub_text_format"},
#endif
{"refcounted_frames", NULL, OFFSET(refcounted_frames), AV_OPT_TYPE_BOOL, {.i64 = 0}, 0, 1, A|V|D },
#if FF_API_SIDEDATA_ONLY_PKT
<<<<<<< HEAD
{"side_data_only_packets", NULL, OFFSET(side_data_only_packets), AV_OPT_TYPE_BOOL, { .i64 = 1 }, 0, 1, A|V|E },
#endif
{"skip_alpha", "Skip processing alpha", OFFSET(skip_alpha), AV_OPT_TYPE_BOOL, {.i64 = 0 }, 0, 1, V|D },
{"field_order", "Field order", OFFSET(field_order), AV_OPT_TYPE_INT, {.i64 = AV_FIELD_UNKNOWN }, 0, 5, V|D|E, "field_order" },
{"progressive", NULL, 0, AV_OPT_TYPE_CONST, {.i64 = AV_FIELD_PROGRESSIVE }, 0, 0, V|D|E, "field_order" },
{"tt", NULL, 0, AV_OPT_TYPE_CONST, {.i64 = AV_FIELD_TT }, 0, 0, V|D|E, "field_order" },
{"bb", NULL, 0, AV_OPT_TYPE_CONST, {.i64 = AV_FIELD_BB }, 0, 0, V|D|E, "field_order" },
{"tb", NULL, 0, AV_OPT_TYPE_CONST, {.i64 = AV_FIELD_TB }, 0, 0, V|D|E, "field_order" },
{"bt", NULL, 0, AV_OPT_TYPE_CONST, {.i64 = AV_FIELD_BT }, 0, 0, V|D|E, "field_order" },
{"dump_separator", "set information dump field separator", OFFSET(dump_separator), AV_OPT_TYPE_STRING, {.str = NULL}, CHAR_MIN, CHAR_MAX, A|V|S|D|E},
{"codec_whitelist", "List of decoders that are allowed to be used", OFFSET(codec_whitelist), AV_OPT_TYPE_STRING, { .str = NULL },  CHAR_MIN, CHAR_MAX, A|V|S|D },
{"pixel_format", "set pixel format", OFFSET(pix_fmt), AV_OPT_TYPE_PIXEL_FMT, {.i64=AV_PIX_FMT_NONE}, -1, INT_MAX, 0 },
{"video_size", "set video size", OFFSET(width), AV_OPT_TYPE_IMAGE_SIZE, {.str=NULL}, 0, INT_MAX, 0 },
{"max_pixels", "Maximum number of pixels", OFFSET(max_pixels), AV_OPT_TYPE_INT64, {.i64 = INT_MAX }, 0, INT_MAX, A|V|S|D|E },
=======
{"side_data_only_packets", NULL, OFFSET(side_data_only_packets), AV_OPT_TYPE_INT, { .i64 = 1 }, 0, 1, A|V|E },
#endif
{"apply_cropping", NULL, OFFSET(apply_cropping), AV_OPT_TYPE_INT, { .i64 = 1 }, 0, 1, V | D },
>>>>>>> 019ab88a
{NULL},
};

#undef A
#undef V
#undef S
#undef E
#undef D
#undef DEFAULT
#undef OFFSET

#endif /* AVCODEC_OPTIONS_TABLE_H */<|MERGE_RESOLUTION|>--- conflicted
+++ resolved
@@ -559,9 +559,9 @@
 #endif
 {"refcounted_frames", NULL, OFFSET(refcounted_frames), AV_OPT_TYPE_BOOL, {.i64 = 0}, 0, 1, A|V|D },
 #if FF_API_SIDEDATA_ONLY_PKT
-<<<<<<< HEAD
 {"side_data_only_packets", NULL, OFFSET(side_data_only_packets), AV_OPT_TYPE_BOOL, { .i64 = 1 }, 0, 1, A|V|E },
 #endif
+{"apply_cropping", NULL, OFFSET(apply_cropping), AV_OPT_TYPE_BOOL, { .i64 = 1 }, 0, 1, V | D },
 {"skip_alpha", "Skip processing alpha", OFFSET(skip_alpha), AV_OPT_TYPE_BOOL, {.i64 = 0 }, 0, 1, V|D },
 {"field_order", "Field order", OFFSET(field_order), AV_OPT_TYPE_INT, {.i64 = AV_FIELD_UNKNOWN }, 0, 5, V|D|E, "field_order" },
 {"progressive", NULL, 0, AV_OPT_TYPE_CONST, {.i64 = AV_FIELD_PROGRESSIVE }, 0, 0, V|D|E, "field_order" },
@@ -574,11 +574,6 @@
 {"pixel_format", "set pixel format", OFFSET(pix_fmt), AV_OPT_TYPE_PIXEL_FMT, {.i64=AV_PIX_FMT_NONE}, -1, INT_MAX, 0 },
 {"video_size", "set video size", OFFSET(width), AV_OPT_TYPE_IMAGE_SIZE, {.str=NULL}, 0, INT_MAX, 0 },
 {"max_pixels", "Maximum number of pixels", OFFSET(max_pixels), AV_OPT_TYPE_INT64, {.i64 = INT_MAX }, 0, INT_MAX, A|V|S|D|E },
-=======
-{"side_data_only_packets", NULL, OFFSET(side_data_only_packets), AV_OPT_TYPE_INT, { .i64 = 1 }, 0, 1, A|V|E },
-#endif
-{"apply_cropping", NULL, OFFSET(apply_cropping), AV_OPT_TYPE_INT, { .i64 = 1 }, 0, 1, V | D },
->>>>>>> 019ab88a
 {NULL},
 };
 
