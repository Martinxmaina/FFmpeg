--- conflicted
+++ resolved
@@ -16,12 +16,7 @@
 OBJS-$(CONFIG_H264QPEL)                += arm/h264qpel_init_arm.o
 OBJS-$(CONFIG_HPELDSP)                 += arm/hpeldsp_init_arm.o        \
                                           arm/hpeldsp_arm.o
-<<<<<<< HEAD
-OBJS-$(CONFIG_MLP_DECODER)             += arm/mlpdsp_init_arm.o         \
-                                          arm/mlpdsp_arm.o
-=======
 OBJS-$(CONFIG_MLP_DECODER)             += arm/mlpdsp_init_arm.o
->>>>>>> 15a29c39
 OBJS-$(CONFIG_MPEGAUDIODSP)            += arm/mpegaudiodsp_init_arm.o
 OBJS-$(CONFIG_MPEGVIDEO)               += arm/mpegvideo_arm.o
 OBJS-$(CONFIG_NEON_CLOBBER_TEST)       += arm/neontest.o
