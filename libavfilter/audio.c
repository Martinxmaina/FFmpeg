/*
 * Copyright (c) Stefano Sabatini | stefasab at gmail.com
 * Copyright (c) S.N. Hemanth Meenakshisundaram | smeenaks at ucsd.edu
 *
 * This file is part of FFmpeg.
 *
 * FFmpeg is free software; you can redistribute it and/or
 * modify it under the terms of the GNU Lesser General Public
 * License as published by the Free Software Foundation; either
 * version 2.1 of the License, or (at your option) any later version.
 *
 * FFmpeg is distributed in the hope that it will be useful,
 * but WITHOUT ANY WARRANTY; without even the implied warranty of
 * MERCHANTABILITY or FITNESS FOR A PARTICULAR PURPOSE.  See the GNU
 * Lesser General Public License for more details.
 *
 * You should have received a copy of the GNU Lesser General Public
 * License along with FFmpeg; if not, write to the Free Software
 * Foundation, Inc., 51 Franklin Street, Fifth Floor, Boston, MA 02110-1301 USA
 */

#include "libavutil/avassert.h"
#include "libavutil/audioconvert.h"

#include "audio.h"
#include "avfilter.h"
#include "internal.h"

AVFilterBufferRef *ff_null_get_audio_buffer(AVFilterLink *link, int perms,
                                            int nb_samples)
{
    return ff_get_audio_buffer(link->dst->outputs[0], perms, nb_samples);
}

AVFilterBufferRef *ff_default_get_audio_buffer(AVFilterLink *link, int perms,
                                               int nb_samples)
{
    AVFilterBufferRef *samplesref = NULL;
    uint8_t **data;
    int planar      = av_sample_fmt_is_planar(link->format);
    int nb_channels = av_get_channel_layout_nb_channels(link->channel_layout);
    int planes      = planar ? nb_channels : 1;
    int linesize;

    if (!(data = av_mallocz(sizeof(*data) * planes)))
        goto fail;

    if (av_samples_alloc(data, &linesize, nb_channels, nb_samples, link->format, 0) < 0)
        goto fail;

    samplesref = avfilter_get_audio_buffer_ref_from_arrays(data, linesize, perms,
                                                           nb_samples, link->format,
                                                           link->channel_layout);
    if (!samplesref)
        goto fail;

    av_freep(&data);

fail:
    if (data)
        av_freep(&data[0]);
    av_freep(&data);
    return samplesref;
}

AVFilterBufferRef *ff_get_audio_buffer(AVFilterLink *link, int perms,
                                       int nb_samples)
{
    AVFilterBufferRef *ret = NULL;

    if (link->dstpad->get_audio_buffer)
        ret = link->dstpad->get_audio_buffer(link, perms, nb_samples);

    if (!ret)
        ret = ff_default_get_audio_buffer(link, perms, nb_samples);

    if (ret)
        ret->type = AVMEDIA_TYPE_AUDIO;

    return ret;
}

AVFilterBufferRef* avfilter_get_audio_buffer_ref_from_arrays(uint8_t **data,
                                                             int linesize,int perms,
                                                             int nb_samples,
                                                             enum AVSampleFormat sample_fmt,
                                                             uint64_t channel_layout)
{
    int planes;
    AVFilterBuffer    *samples    = av_mallocz(sizeof(*samples));
    AVFilterBufferRef *samplesref = av_mallocz(sizeof(*samplesref));

    if (!samples || !samplesref)
        goto fail;

    samplesref->buf         = samples;
    samplesref->buf->free   = ff_avfilter_default_free_buffer;
    if (!(samplesref->audio = av_mallocz(sizeof(*samplesref->audio))))
        goto fail;

    samplesref->audio->nb_samples     = nb_samples;
    samplesref->audio->channel_layout = channel_layout;

    planes = av_sample_fmt_is_planar(sample_fmt) ?
        av_get_channel_layout_nb_channels(channel_layout) : 1;

    /* make sure the buffer gets read permission or it's useless for output */
    samplesref->perms = perms | AV_PERM_READ;

    samples->refcount  = 1;
    samplesref->type   = AVMEDIA_TYPE_AUDIO;
    samplesref->format = sample_fmt;

    memcpy(samples->data, data,
           FFMIN(FF_ARRAY_ELEMS(samples->data), planes)*sizeof(samples->data[0]));
    memcpy(samplesref->data, samples->data, sizeof(samples->data));

    samples->linesize[0] = samplesref->linesize[0] = linesize;

    if (planes > FF_ARRAY_ELEMS(samples->data)) {
        samples->   extended_data = av_mallocz(sizeof(*samples->extended_data) *
                                               planes);
        samplesref->extended_data = av_mallocz(sizeof(*samplesref->extended_data) *
                                               planes);

        if (!samples->extended_data || !samplesref->extended_data)
            goto fail;

        memcpy(samples->   extended_data, data, sizeof(*data)*planes);
        memcpy(samplesref->extended_data, data, sizeof(*data)*planes);
    } else {
        samples->extended_data    = samples->data;
        samplesref->extended_data = samplesref->data;
    }

    samplesref->pts = AV_NOPTS_VALUE;

    return samplesref;

fail:
    if (samples && samples->extended_data != samples->data)
        av_freep(&samples->extended_data);
    if (samplesref) {
        av_freep(&samplesref->audio);
        if (samplesref->extended_data != samplesref->data)
            av_freep(&samplesref->extended_data);
    }
    av_freep(&samplesref);
    av_freep(&samples);
    return NULL;
}

void ff_null_filter_samples(AVFilterLink *link, AVFilterBufferRef *samplesref)
{
    ff_filter_samples(link->dst->outputs[0], samplesref);
}

/* FIXME: samplesref is same as link->cur_buf. Need to consider removing the redundant parameter. */
void ff_default_filter_samples(AVFilterLink *inlink, AVFilterBufferRef *samplesref)
{
    AVFilterLink *outlink = NULL;

    if (inlink->dst->nb_outputs)
        outlink = inlink->dst->outputs[0];

    if (outlink) {
        outlink->out_buf = ff_default_get_audio_buffer(inlink, AV_PERM_WRITE,
                                                       samplesref->audio->nb_samples);
        outlink->out_buf->pts                = samplesref->pts;
        outlink->out_buf->audio->sample_rate = samplesref->audio->sample_rate;
        ff_filter_samples(outlink, avfilter_ref_buffer(outlink->out_buf, ~0));
        avfilter_unref_buffer(outlink->out_buf);
        outlink->out_buf = NULL;
    }
    avfilter_unref_buffer(samplesref);
    inlink->cur_buf = NULL;
}

void ff_filter_samples(AVFilterLink *link, AVFilterBufferRef *samplesref)
{
    void (*filter_samples)(AVFilterLink *, AVFilterBufferRef *);
    AVFilterPad *dst = link->dstpad;
<<<<<<< HEAD
    int64_t pts;
=======
    AVFilterBufferRef *buf_out;
>>>>>>> 1d01fee9

    FF_TPRINTF_START(NULL, filter_samples); ff_tlog_link(NULL, link, 1);

    if (!(filter_samples = dst->filter_samples))
        filter_samples = ff_default_filter_samples;

    /* prepare to copy the samples if the buffer has insufficient permissions */
    if ((dst->min_perms & samplesref->perms) != dst->min_perms ||
        dst->rej_perms & samplesref->perms) {
        av_log(link->dst, AV_LOG_DEBUG,
               "Copying audio data in avfilter (have perms %x, need %x, reject %x)\n",
               samplesref->perms, link->dstpad->min_perms, link->dstpad->rej_perms);

        buf_out = ff_default_get_audio_buffer(link, dst->min_perms,
                                              samplesref->audio->nb_samples);
        buf_out->pts                = samplesref->pts;
        buf_out->audio->sample_rate = samplesref->audio->sample_rate;

        /* Copy actual data into new samples buffer */
        av_samples_copy(buf_out->extended_data, samplesref->extended_data,
                        0, 0, samplesref->audio->nb_samples,
                        av_get_channel_layout_nb_channels(link->channel_layout),
                        link->format);

        avfilter_unref_buffer(samplesref);
    } else
        buf_out = samplesref;

<<<<<<< HEAD
    pts = link->cur_buf->pts;
    filter_samples(link, link->cur_buf);
    ff_update_link_current_pts(link, pts);
}
=======
    filter_samples(link, buf_out);
}
>>>>>>> 1d01fee9
<|MERGE_RESOLUTION|>--- conflicted
+++ resolved
@@ -180,11 +180,8 @@
 {
     void (*filter_samples)(AVFilterLink *, AVFilterBufferRef *);
     AVFilterPad *dst = link->dstpad;
-<<<<<<< HEAD
     int64_t pts;
-=======
     AVFilterBufferRef *buf_out;
->>>>>>> 1d01fee9
 
     FF_TPRINTF_START(NULL, filter_samples); ff_tlog_link(NULL, link, 1);
 
@@ -213,12 +210,8 @@
     } else
         buf_out = samplesref;
 
-<<<<<<< HEAD
-    pts = link->cur_buf->pts;
-    filter_samples(link, link->cur_buf);
+    link->cur_buf = buf_out;
+    pts = buf_out->pts;
+    filter_samples(link, buf_out);
     ff_update_link_current_pts(link, pts);
-}
-=======
-    filter_samples(link, buf_out);
-}
->>>>>>> 1d01fee9
+}